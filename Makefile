BINDIR = $(PWD)/.state/env/bin
TRAVIS := $(shell echo "$${TRAVIS:-false}")
PR := $(shell echo "$${TRAVIS_PULL_REQUEST:-false}")
BRANCH := $(shell echo "$${TRAVIS_BRANCH:-master}")
DB := example
IPYTHON := no

# set environment variable WAREHOUSE_IPYTHON_SHELL=1 if IPython
# needed in development environment
ifeq ($(WAREHOUSE_IPYTHON_SHELL), 1)
    IPYTHON = yes
endif

define DEPCHECKER
import sys

from pip._internal.req import parse_requirements

left, right = sys.argv[1:3]
left_reqs = {
    d.name.lower()
	for d in parse_requirements(left, session=object())
}
right_reqs = {
    d.name.lower()
	for d in parse_requirements(right, session=object())
}

extra_in_left = left_reqs - right_reqs
extra_in_right = right_reqs - left_reqs

if extra_in_left:
	for dep in sorted(extra_in_left):
		print("- {}".format(dep))

if extra_in_right:
	for dep in sorted(extra_in_right):
		print("+ {}".format(dep))

if extra_in_left or extra_in_right:
	sys.exit(1)
endef

default:
	@echo "Must call a specific subcommand"
	@exit 1

.state/env/pyvenv.cfg: requirements/dev.txt requirements/docs.txt requirements/lint.txt requirements/ipython.txt
	# Create our Python 3.6 virtual environment
	rm -rf .state/env
	python3.6 -m venv .state/env

	# install/upgrade general requirements
	.state/env/bin/python -m pip install --upgrade pip setuptools wheel

	# install various types of requirements
	.state/env/bin/python -m pip install -r requirements/dev.txt
	.state/env/bin/python -m pip install -r requirements/docs.txt
	.state/env/bin/python -m pip install -r requirements/lint.txt

	# install ipython if enabled
ifeq ($(IPYTHON),"yes")
	.state/env/bin/python -m pip install -r requirements/ipython.txt
endif

.state/docker-build: Dockerfile package.json package-lock.json requirements/main.txt requirements/deploy.txt
	# Build our docker containers for this project.
	docker-compose build --build-arg IPYTHON=$(IPYTHON) web
	docker-compose build worker
	docker-compose build static

	# Mark the state so we don't rebuild this needlessly.
	mkdir -p .state
	touch .state/docker-build

build:
	docker-compose build --build-arg IPYTHON=$(IPYTHON) web
	docker-compose build worker
	docker-compose build static

	# Mark this state so that the other target will known it's recently been
	# rebuilt.
	mkdir -p .state
	touch .state/docker-build

serve: .state/docker-build
	docker-compose up

debug: .state/docker-build
	docker-compose run --rm --service-ports web

tests:
	docker-compose run --rm web env -i ENCODING="C.UTF-8" \
								  PATH="/opt/warehouse/bin:/usr/local/sbin:/usr/local/bin:/usr/sbin:/usr/bin:/sbin:/bin" \
								  bin/tests --postgresql-host db $(T) $(TESTARGS)

lint: .state/env/pyvenv.cfg
	$(BINDIR)/flake8 .
	$(BINDIR)/doc8 --allow-long-titles README.rst CONTRIBUTING.rst docs/ --ignore-path docs/_build/
	# TODO: Figure out a solution to https://github.com/deezer/template-remover/issues/1
	#       so we can remove extra_whitespace from below.
	$(BINDIR)/html_lint.py --printfilename --disable=optional_tag,names,protocol,extra_whitespace `find ./warehouse/templates -path ./warehouse/templates/legacy -prune -o -name '*.html' -print`
ifneq ($(TRAVIS), false)
	# We're on Travis, so we can lint static files locally
	./node_modules/.bin/eslint 'warehouse/static/js/**' '**.js' --ignore-pattern 'warehouse/static/js/vendor/**'
	./node_modules/.bin/sass-lint --verbose
else
	# We're not on Travis, so we should lint static files inside the static container
	docker-compose run --rm static ./node_modules/.bin/eslint 'warehouse/static/js/**' '**.js' --ignore-pattern 'warehouse/static/js/vendor/**'
	docker-compose run --rm static ./node_modules/.bin/sass-lint --verbose
endif

docs: .state/env/pyvenv.cfg
	$(MAKE) -C docs/ doctest SPHINXOPTS="-W" SPHINXBUILD="$(BINDIR)/sphinx-build"
	$(MAKE) -C docs/ html SPHINXOPTS="-W" SPHINXBUILD="$(BINDIR)/sphinx-build"

licenses:
	bin/licenses

export DEPCHECKER
deps: .state/env/pyvenv.cfg
	$(eval TMPDIR := $(shell mktemp -d))
	$(BINDIR)/pip-compile --no-annotate --no-header --upgrade --allow-unsafe -o $(TMPDIR)/deploy.txt requirements/deploy.in > /dev/null
	$(BINDIR)/pip-compile --no-annotate --no-header --upgrade --allow-unsafe -o $(TMPDIR)/main.txt requirements/main.in > /dev/null
	echo "$$DEPCHECKER" | python - $(TMPDIR)/deploy.txt requirements/deploy.txt
	echo "$$DEPCHECKER" | python - $(TMPDIR)/main.txt requirements/main.txt
	rm -r $(TMPDIR)
	$(BINDIR)/pip check

travis-deps:
ifneq ($(PR), false)
	git fetch origin $(BRANCH):refs/remotes/origin/$(BRANCH)
	git diff --name-only $(BRANCH) | grep '^requirements/' || exit 0 && $(MAKE) deps
endif

initdb:
	docker-compose run --rm web psql -h db -d postgres -U postgres -c "DROP DATABASE IF EXISTS warehouse"
	docker-compose run --rm web psql -h db -d postgres -U postgres -c "CREATE DATABASE warehouse ENCODING 'UTF8'"
<<<<<<< HEAD
	xz -d -k -f dev/$(DB).sql.xz
=======
	xz -d -f -k dev/$(DB).sql.xz
>>>>>>> c042716b
	docker-compose run --rm web psql -h db -d warehouse -U postgres -v ON_ERROR_STOP=1 -1 -f dev/$(DB).sql
	rm dev/$(DB).sql
	docker-compose run --rm web python -m warehouse db upgrade head
	$(MAKE) reindex

reindex:
	docker-compose run --rm web python -m warehouse search reindex

shell:
	docker-compose run --rm web python -m warehouse shell

clean:
	rm -rf warehouse/static/components
	rm -rf warehouse/static/dist
	rm -rf dev/*.sql

purge: stop clean
	rm -rf .state
	docker-compose rm --force

stop:
	docker-compose down -v

.PHONY: default build serve initdb shell tests docs deps travis-deps clean purge debug stop<|MERGE_RESOLUTION|>--- conflicted
+++ resolved
@@ -136,11 +136,7 @@
 initdb:
 	docker-compose run --rm web psql -h db -d postgres -U postgres -c "DROP DATABASE IF EXISTS warehouse"
 	docker-compose run --rm web psql -h db -d postgres -U postgres -c "CREATE DATABASE warehouse ENCODING 'UTF8'"
-<<<<<<< HEAD
-	xz -d -k -f dev/$(DB).sql.xz
-=======
 	xz -d -f -k dev/$(DB).sql.xz
->>>>>>> c042716b
 	docker-compose run --rm web psql -h db -d warehouse -U postgres -v ON_ERROR_STOP=1 -1 -f dev/$(DB).sql
 	rm dev/$(DB).sql
 	docker-compose run --rm web python -m warehouse db upgrade head
