BINDIR = $(PWD)/.state/env/bin
TRAVIS := $(shell echo "$${TRAVIS:-false}")
PR := $(shell echo "$${TRAVIS_PULL_REQUEST:-false}")
BRANCH := $(shell echo "$${TRAVIS_BRANCH:-master}")
DB := example
IPYTHON := no
RUN_IN_DOCKER =
RUN_IN_DOCKER_DEP = .state/env/pyvenv.cfg

# set environment variable WAREHOUSE_IPYTHON_SHELL=1 if IPython
# needed in development environment
ifeq ($(WAREHOUSE_IPYTHON_SHELL), 1)
    IPYTHON = yes
endif

ifeq ($(TRAVIS), false)
    RUN_IN_DOCKER = docker-compose run --rm build
    RUN_IN_DOCKER_DEP = .state/docker-build
    PYTHON = $(shell $(RUN_IN_DOCKER) which python)
    BINDIR = $(shell dirname $(PYTHON))
endif

define DEPCHECKER
import sys

from pip._internal.req import parse_requirements

left, right = sys.argv[1:3]
left_reqs = {
    d.name.lower()
	for d in parse_requirements(left, session=object())
}
right_reqs = {
    d.name.lower()
	for d in parse_requirements(right, session=object())
}

extra_in_left = left_reqs - right_reqs
extra_in_right = right_reqs - left_reqs

if extra_in_left:
	for dep in sorted(extra_in_left):
		print("- {}".format(dep))

if extra_in_right:
	for dep in sorted(extra_in_right):
		print("+ {}".format(dep))

if extra_in_left or extra_in_right:
	sys.exit(1)
endef

default:
	@echo "Call a specific subcommand:"
	@echo
	@$(MAKE) -pRrq -f $(lastword $(MAKEFILE_LIST)) : 2>/dev/null\
	| awk -v RS= -F: '/^# File/,/^# Finished Make data base/ {if ($$1 !~ "^[#.]") {print $$1}}'\
	| sort\
	| egrep -v -e '^[^[:alnum:]]' -e '^$@$$'
	@echo
	@exit 1

.state/env/pyvenv.cfg: requirements/dev.txt requirements/docs.txt requirements/lint.txt requirements/ipython.txt
	# Create our Python 3.7 virtual environment
	rm -rf .state/env
	python3.7 -m venv .state/env

	# install/upgrade general requirements
	.state/env/bin/python -m pip install --upgrade pip setuptools wheel

	# install various types of requirements
	.state/env/bin/python -m pip install -r requirements/dev.txt
	.state/env/bin/python -m pip install -r requirements/docs.txt
	.state/env/bin/python -m pip install -r requirements/lint.txt

	# install ipython if enabled
    ifeq ($(IPYTHON),"yes")
        .state/env/bin/python -m pip install -r requirements/ipython.txt
    endif

.state/docker-build: Dockerfile package.json package-lock.json requirements/main.txt requirements/deploy.txt
	# Build our docker containers for this project.
	docker-compose build --build-arg IPYTHON=$(IPYTHON) --force-rm web
	docker-compose build --force-rm worker
	docker-compose build --force-rm static

	# Mark the state so we don't rebuild this needlessly.
	mkdir -p .state
	touch .state/docker-build

build:
	@$(MAKE) .state/docker-build

	docker system prune -f --filter "label=com.docker.compose.project=warehouse"

serve: .state/docker-build
	docker-compose up --remove-orphans

debug: .state/docker-build
	docker-compose run --rm --service-ports web

tests:
	docker-compose run --rm web env -i ENCODING="C.UTF-8" \
								  PATH="/opt/warehouse/bin:/usr/local/sbin:/usr/local/bin:/usr/sbin:/usr/bin:/sbin:/bin" \
								  bin/tests --postgresql-host db $(T) $(TESTARGS)


<<<<<<< HEAD
reformat: .state/env/pyvenv.cfg
	$(BINDIR)/isort -rc warehouse/ tests/
	$(BINDIR)/black warehouse/ tests/

lint: .state/env/pyvenv.cfg
	$(BINDIR)/flake8 .
	$(BINDIR)/black --check warehouse/ tests/
	$(BINDIR)/isort -rc -c warehouse/ tests/
	$(BINDIR)/doc8 --allow-long-titles README.rst CONTRIBUTING.rst docs/ --ignore-path docs/_build/
=======
reformat: $(RUN_IN_DOCKER_DEP)
	$(RUN_IN_DOCKER) $(BINDIR)/black warehouse/ tests/

lint: $(RUN_IN_DOCKER_DEP)
	$(RUN_IN_DOCKER) $(BINDIR)/flake8 .
	$(RUN_IN_DOCKER) $(BINDIR)/black --check warehouse/ tests/
	$(RUN_IN_DOCKER) $(BINDIR)/doc8 --allow-long-titles README.rst CONTRIBUTING.rst docs/ --ignore-path docs/_build/
>>>>>>> 96b703f8
	# TODO: Figure out a solution to https://github.com/deezer/template-remover/issues/1
	#       so we can remove extra_whitespace from below.
	$(RUN_IN_DOCKER) $(BINDIR)/html_lint.py --printfilename --disable=optional_tag,names,protocol,extra_whitespace,concerns_separation `find ./warehouse/templates -path ./warehouse/templates/legacy -prune -o -name '*.html' -print`
ifneq ($(TRAVIS), false)
	# We're on Travis, so we can lint static files locally
	./node_modules/.bin/eslint 'warehouse/static/js/**' '**.js' --ignore-pattern 'warehouse/static/js/vendor/**'
	./node_modules/.bin/sass-lint --verbose
else
	# We're not on Travis, so we should lint static files inside the static container
	docker-compose run --rm static ./node_modules/.bin/eslint 'warehouse/static/js/**' '**.js' --ignore-pattern 'warehouse/static/js/vendor/**'
	docker-compose run --rm static ./node_modules/.bin/sass-lint --verbose
endif

docs: $(RUN_IN_DOCKER_DEP)
	$(MAKE) -C docs/ doctest SPHINXOPTS="-W" RUN_IN_DOCKER="$(RUN_IN_DOCKER)" SUBDIR=docs BINDIR=$(BINDIR)
	$(MAKE) -C docs/ html SPHINXOPTS="-W" RUN_IN_DOCKER="$(RUN_IN_DOCKER)" SUBDIR=docs BINDIR=$(BINDIR)

licenses:
	bin/licenses

export DEPCHECKER
deps: .state/env/pyvenv.cfg
	$(RUN_IN_DOCKER) $(eval TMPDIR := $(shell mktemp -d))
	$(RUN_IN_DOCKER) $(BINDIR)/pip-compile --no-annotate --no-header --upgrade --allow-unsafe -o $(TMPDIR)/deploy.txt requirements/deploy.in > /dev/null
	$(RUN_IN_DOCKER) $(BINDIR)/pip-compile --no-annotate --no-header --upgrade --allow-unsafe -o $(TMPDIR)/main.txt requirements/main.in > /dev/null
	$(RUN_IN_DOCKER) $(BINDIR)/pip-compile --no-annotate --no-header --upgrade --allow-unsafe -o $(TMPDIR)/lint.txt requirements/lint.in > /dev/null
	$(RUN_IN_DOCKER) python $(TMPDIR)/deploy.txt requirements/deploy.txt -c "$$DEPCHECKER"
	$(RUN_IN_DOCKER) python - $(TMPDIR)/main.txt requirements/main.txt -c "$$DEPCHECKER"
	$(RUN_IN_DOCKER) python - $(TMPDIR)/lint.txt requirements/lint.txt -c "$$DEPCHECKER"
	$(RUN_IN_DOCKER) rm -r $(TMPDIR)
	$(RUN_IN_DOCKER) $(BINDIR)/pip check

travis-deps:
ifneq ($(PR), false)
	git fetch origin $(BRANCH):refs/remotes/origin/$(BRANCH)
	git diff --name-only $(BRANCH) | grep '^requirements/' || exit 0 && $(MAKE) deps
endif

initdb:
	docker-compose run --rm web psql -h db -d postgres -U postgres -c "DROP DATABASE IF EXISTS warehouse"
	docker-compose run --rm web psql -h db -d postgres -U postgres -c "CREATE DATABASE warehouse ENCODING 'UTF8'"
	xz -d -f -k dev/$(DB).sql.xz --stdout | docker-compose run --rm web psql -h db -d warehouse -U postgres -v ON_ERROR_STOP=1 -1 -f -
	docker-compose run --rm web python -m warehouse db upgrade head
	$(MAKE) reindex

reindex:
	docker-compose run --rm web python -m warehouse search reindex

shell:
	docker-compose run --rm web python -m warehouse shell

clean:
	rm -rf warehouse/static/components
	rm -rf warehouse/static/dist
	rm -rf dev/*.sql

purge: stop clean
	rm -rf .state
	docker-compose rm --force

stop:
	docker-compose down -v

.PHONY: default build serve initdb shell tests docs deps travis-deps clean purge debug stop<|MERGE_RESOLUTION|>--- conflicted
+++ resolved
@@ -105,25 +105,14 @@
 								  bin/tests --postgresql-host db $(T) $(TESTARGS)
 
 
-<<<<<<< HEAD
-reformat: .state/env/pyvenv.cfg
-	$(BINDIR)/isort -rc warehouse/ tests/
-	$(BINDIR)/black warehouse/ tests/
-
-lint: .state/env/pyvenv.cfg
-	$(BINDIR)/flake8 .
-	$(BINDIR)/black --check warehouse/ tests/
-	$(BINDIR)/isort -rc -c warehouse/ tests/
-	$(BINDIR)/doc8 --allow-long-titles README.rst CONTRIBUTING.rst docs/ --ignore-path docs/_build/
-=======
 reformat: $(RUN_IN_DOCKER_DEP)
 	$(RUN_IN_DOCKER) $(BINDIR)/black warehouse/ tests/
 
 lint: $(RUN_IN_DOCKER_DEP)
 	$(RUN_IN_DOCKER) $(BINDIR)/flake8 .
 	$(RUN_IN_DOCKER) $(BINDIR)/black --check warehouse/ tests/
+	$(RUN_IN_DOCKER) $(BINDIR)/isort -rc -c warehouse/ tests/
 	$(RUN_IN_DOCKER) $(BINDIR)/doc8 --allow-long-titles README.rst CONTRIBUTING.rst docs/ --ignore-path docs/_build/
->>>>>>> 96b703f8
 	# TODO: Figure out a solution to https://github.com/deezer/template-remover/issues/1
 	#       so we can remove extra_whitespace from below.
 	$(RUN_IN_DOCKER) $(BINDIR)/html_lint.py --printfilename --disable=optional_tag,names,protocol,extra_whitespace,concerns_separation `find ./warehouse/templates -path ./warehouse/templates/legacy -prune -o -name '*.html' -print`
