--- conflicted
+++ resolved
@@ -16,51 +16,12 @@
   elasticsearch:
     image: elasticsearch:5
 
-<<<<<<< HEAD
-app:
-  build: .
-  volumes:
-    # We specify all of these directories instead of just . because we want to
-    # avoid having ./node_modules from the host OS being shared with the docker
-    # container, and since there's no way to exclude a directory, the only way
-    # to make this work is to share multiple, smaller directories. These cover
-    # the important things that we want to share, but changes to requirements
-    # or any file not in these directories will require a rebuild.
-    # The :z option fixes permission issues with SELinux by setting a
-    # permissive security context.
-    - ./dev:/app/dev:z
-    - ./docs:/app/docs:z
-    - ./warehouse:/app/warehouse:z
-    - ./tests:/app/tests:z
-    - ./htmlcov:/app/htmlcov:z
-  environment:
-    WAREHOUSE_ENV: development
-    WAREHOUSE_TOKEN: insecuretoken
-    # Uncomment the below line if you're working on the PyPI theme, this is a
-    # private repository due to the fact that other people's IP is contained in
-    # it.
-    # WAREHOUSE_THEME: pypi_theme.pypi
-    AMQP_URL: amqp://guest@rabbitmq:5672//
-    DATABASE_URL: postgresql://postgres@db/warehouse
-    ELASTICSEARCH_URL: http://elasticsearch:9200/development
-    REDIS_URL: redis://redis:6379/0
-    SESSION_SECRET: "an insecure development secret"
-    CAMO_URL: "{request.scheme}://{request.domain}:9000/"
-    CAMO_KEY: "insecure camo key"
-    DOCS_URL: "https://pythonhosted.org/{project}/"
-    FILES_BACKEND: "warehouse.packaging.services.LocalFileStorage path=/app/data/packages/ url=http://files.example.com/packages/{path}"
-    RECAPTCHA_SITE_KEY: "${RECAPTCHA_SITE_KEY}"
-    RECAPTCHA_SECRET_KEY: "${RECAPTCHA_SECRET_KEY}"
-    STATUSPAGE_URL: https://2p66nmmycsj3.statuspage.io
-    PASSWORD_RECOVERY_SECRET_KEY: "an insecure password recovery secret key"
-=======
   camo:
     image: pypa/warehouse-camo:latest
     ports:
       - "9000:9000"
     environment:
       CAMO_KEY: "insecure camo key"
->>>>>>> 7d529d1c
 
   web:
     build:
