--- conflicted
+++ resolved
@@ -99,13 +99,10 @@
 
     For ActiveState, you must provide the name of the ActiveState project,
     the ActiveState organization that project belongs to, and the ActiveState user performing
-<<<<<<< HEAD
-    the publish action. Learn more about getting set up on the ActiveState Platform [here](https://docs.activestate.com/platform/start/pypi).
-    ![](/assets/trusted-publishing/activestate/project-publishing-form.png)
-=======
+
     the publish action. Learn more about getting set up on the ActiveState Platform [here](https://docs.activestate.com/platform/start/PYPI).
     ![Image showing adding a new ActiveState publisher](/assets/trusted-publishing/activestate/project-publishing-form.png)
->>>>>>> 4789ddfe
+
     Once you click "Add", your publisher will be registered and will appear at the top of the page:
     ![Image showing a newly added ActiveState publisher](/assets/trusted-publishing/activestate/project-publisher-registered.png)
 
