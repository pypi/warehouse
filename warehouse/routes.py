--- conflicted
+++ resolved
@@ -34,11 +34,6 @@
     config.add_route("bucket.sitemap.xml", "/{bucket}.sitemap.xml", domain=warehouse)
 
     # Some static, template driven pages
-<<<<<<< HEAD
-    config.add_template_view("help", "/help/", "pages/help.html")
-    config.add_template_view("security", "/security/", "pages/security.html")
-    config.add_template_view("credits", "/credits/", "templates/pages/credits.html")
-=======
     config.add_template_view(
         "sitemap", "/sitemap/", "pages/sitemap.html", view_kw={"has_translations": True}
     )
@@ -51,7 +46,7 @@
         "pages/security.html",
         view_kw={"has_translations": True},
     )
->>>>>>> c66767ee
+    config.add_template_view("credits", "/credits/", "templates/pages/credits.html")
     config.add_template_view(
         "sponsors",
         "/sponsors/",
