--- conflicted
+++ resolved
@@ -54,7 +54,7 @@
         "/simple/{name}/",
         factory="warehouse.packaging.models:ProjectFactory",
         traverse="/{name}/",
-<<<<<<< HEAD
+        custom_predicates=[db.read_only],
     )
 
     # Legacy Redirects
@@ -62,7 +62,4 @@
     config.add_redirect(
         "/pypi/{name}/{version}/",
         "/project/{name}/{version}/",
-=======
-        custom_predicates=[db.read_only],
->>>>>>> 08f0abb0
     )