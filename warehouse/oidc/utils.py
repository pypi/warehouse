--- conflicted
+++ resolved
@@ -12,23 +12,19 @@
 
 from __future__ import annotations
 
-<<<<<<< HEAD
+from dataclasses import dataclass
+
+from pyramid.authorization import Authenticated
+
+from warehouse.oidc.interfaces import SignedClaims
 from warehouse.oidc.models import (
     GitHubPublisher,
     GooglePublisher,
+    OIDCPublisher,
     PendingGitHubPublisher,
     PendingGooglePublisher,
 )
 from warehouse.oidc.models._core import OIDCPublisherMixin
-=======
-from dataclasses import dataclass
-
-from pyramid.authorization import Authenticated
-from sqlalchemy.sql.expression import func, literal
-
-from warehouse.oidc.interfaces import SignedClaims
-from warehouse.oidc.models import GitHubPublisher, OIDCPublisher, PendingGitHubPublisher
->>>>>>> 20fce6ed
 
 GITHUB_OIDC_ISSUER_URL = "https://token.actions.githubusercontent.com"
 GOOGLE_OIDC_ISSUER_URL = "https://accounts.google.com"
@@ -58,64 +54,7 @@
         # claims for an issuer that we don't recognize and support.
         return None
 
-<<<<<<< HEAD
     return publisher_cls.lookup_by_claims(session, signed_claims)
-=======
-    # This is the ugly part: OIDCPublisher and PendingOIDCPublisher are both
-    # polymorphic, and retrieving the correct publisher requires us to query
-    # based on publisher-specific claims.
-    if issuer_url == GITHUB_OIDC_ISSUER_URL:
-        repository = signed_claims["repository"]
-        repository_owner, repository_name = repository.split("/", 1)
-        workflow_prefix = f"{repository}/.github/workflows/"
-        workflow_ref = signed_claims["job_workflow_ref"].removeprefix(workflow_prefix)
-
-        publisher_cls = GitHubPublisher if not pending else PendingGitHubPublisher
-
-        publisher = None
-        # If an environment exists in the claim set, try finding a publisher
-        # that matches the provided environment first.
-        if environment := signed_claims.get("environment"):
-            publisher = (
-                session.query(publisher_cls)
-                .filter_by(
-                    repository_name=repository_name,
-                    repository_owner=repository_owner,
-                    repository_owner_id=signed_claims["repository_owner_id"],
-                    environment=environment.lower(),
-                )
-                .filter(
-                    literal(workflow_ref).like(
-                        func.concat(publisher_cls.workflow_filename, "%")
-                    )
-                )
-                .one_or_none()
-            )
-
-        # There are no publishers for that specific environment, try finding a
-        # publisher without a restriction on the environment
-        if not publisher:
-            publisher = (
-                session.query(publisher_cls)
-                .filter_by(
-                    repository_name=repository_name,
-                    repository_owner=repository_owner,
-                    repository_owner_id=signed_claims["repository_owner_id"],
-                    environment=None,
-                )
-                .filter(
-                    literal(workflow_ref).like(
-                        func.concat(publisher_cls.workflow_filename, "%")
-                    )
-                )
-                .one_or_none()
-            )
-
-        return publisher
-
-    else:
-        # Unreachable; same logic error as above.
-        return None  # pragma: no cover
 
 
 @dataclass
@@ -141,5 +80,4 @@
     """
 
     def __principals__(self) -> list[str]:
-        return [Authenticated, f"oidc:{self.publisher.id}"]
->>>>>>> 20fce6ed
+        return [Authenticated, f"oidc:{self.publisher.id}"]