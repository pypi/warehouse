--- conflicted
+++ resolved
@@ -35,9 +35,9 @@
 def _ratelimiters(request):
     return {
         "user.oidc": request.find_service(
-            IRateLimiter, name="user_oidc.provider.register"
+            IRateLimiter, name="user_oidc.publisher.register"
         ),
-        "ip.oidc": request.find_service(IRateLimiter, name="ip_oidc.provider.register"),
+        "ip.oidc": request.find_service(IRateLimiter, name="ip_oidc.publisher.register"),
     }
 
 
@@ -111,17 +111,13 @@
         )
         oidc_service.reify_pending_publisher(pending_publisher, new_project)
 
-<<<<<<< HEAD
-        # Successfully converting a pending provider into a normal provider
+        # Successfully converting a pending publisher into a normal publisher
         # is a positive signal, so we reset the associated ratelimits.
         ratelimiters = _ratelimiters(request)
-        ratelimiters["user.oidc"].clear(pending_provider.added_by.id)
+        ratelimiters["user.oidc"].clear(pending_publisher.added_by.id)
         ratelimiters["ip.oidc"].clear(request.remote_addr)
 
-        # There might be other pending providers for the same project name,
-=======
         # There might be other pending publishers for the same project name,
->>>>>>> cfebcb82
         # which we've now invalidated by creating the project. These would
         # be disposed of on use, but we explicitly dispose of them here while
         # also sending emails to their owners.
