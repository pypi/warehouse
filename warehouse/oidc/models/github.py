# Licensed under the Apache License, Version 2.0 (the "License");
# you may not use this file except in compliance with the License.
# You may obtain a copy of the License at
#
# http://www.apache.org/licenses/LICENSE-2.0
#
# Unless required by applicable law or agreed to in writing, software
# distributed under the License is distributed on an "AS IS" BASIS,
# WITHOUT WARRANTIES OR CONDITIONS OF ANY KIND, either express or implied.
# See the License for the specific language governing permissions and
# limitations under the License.

import re

from typing import Any

from sigstore.verify.policy import (
    AllOf,
    AnyOf,
    OIDCBuildConfigURI,
    OIDCIssuerV2,
    OIDCSourceRepositoryDigest,
)
from sqlalchemy import ForeignKey, String, UniqueConstraint
from sqlalchemy.dialects.postgresql import UUID
from sqlalchemy.orm import Query, mapped_column

from warehouse.oidc.errors import InvalidPublisherError
from warehouse.oidc.interfaces import SignedClaims
from warehouse.oidc.models._core import (
    CheckClaimCallable,
    OIDCPublisher,
    PendingOIDCPublisher,
    check_claim_binary,
    check_existing_jti,
)
from warehouse.oidc.urls import verify_url_from_reference

GITHUB_OIDC_ISSUER_URL = "https://token.actions.githubusercontent.com"

# This expression matches the workflow filename component of a GitHub
# "workflow ref", i.e. the value present in the `workflow_ref` and
# `job_workflow_ref` claims. This requires a nontrivial (and nonregular)
# pattern, since the workflow filename and other components of the workflow
# can contain overlapping delimiters (such as `@` in the workflow filename,
# or `git` refs that look like workflow filenames).
_WORKFLOW_FILENAME_RE = re.compile(
    r"""
    (                   # our capture group
        [^/]+           # match one or more non-slash characters
        \.(yml|yaml)    # match the literal suffix `.yml` or `.yaml`
    )
    (?=@)               # lookahead match for `@`, constraining the group above
    """,
    re.X,
)


def _extract_workflow_filename(workflow_ref: str) -> str | None:
    if match := _WORKFLOW_FILENAME_RE.search(workflow_ref):
        return match.group(0)
    else:
        return None


def _check_repository(ground_truth, signed_claim, _all_signed_claims, **_kwargs):
    # Defensive: GitHub should never give us an empty repository claim.
    if not signed_claim:
        return False

    # GitHub repository names are case-insensitive.
    return signed_claim.lower() == ground_truth.lower()


def _check_job_workflow_ref(ground_truth, signed_claim, all_signed_claims, **_kwargs):
    # We expect a string formatted as follows:
    #   OWNER/REPO/.github/workflows/WORKFLOW.yml@REF
    # where REF is the value of either the `ref` or `sha` claims.

    # Defensive: GitHub should never give us an empty job_workflow_ref,
    # but we check for one anyways just in case.
    if not signed_claim:
        raise InvalidPublisherError("The job_workflow_ref claim is empty")

    # We need at least one of these to be non-empty
    # In most cases, the `ref` claim will be present (e.g: "refs/heads/main")
    # and used in `job_workflow_ref`. However, there are certain cases
    # (such as creating a GitHub deployment tied to a specific commit SHA), where
    # a workflow triggered by that deployment will have an empty `ref` claim, and
    # the `job_workflow_ref` claim will use the `sha` claim instead.
    ref = all_signed_claims.get("ref")
    sha = all_signed_claims.get("sha")
    if not (ref or sha):
        raise InvalidPublisherError("The ref and sha claims are empty")

    expected = {f"{ground_truth}@{_ref}" for _ref in [ref, sha] if _ref}
    if signed_claim not in expected:
        raise InvalidPublisherError(
            "The job_workflow_ref claim does not match, expecting one of "
            f"{sorted(expected)!r}, got {signed_claim!r}"
        )

    return True


def _check_environment(ground_truth, signed_claim, _all_signed_claims, **_kwargs):
    # When there is an environment, we expect a case-insensitive string.
    # https://docs.github.com/en/actions/deployment/targeting-different-environments/using-environments-for-deployment
    # For tokens that are generated outside of an environment, the claim will
    # be missing.

    # If we haven't set an environment name for the publisher, we don't need to
    # check this claim
    if ground_truth == "":
        return True

    # Defensive: GitHub might give us an empty environment if this token wasn't
    # generated from within an environment, in which case the check should
    # fail.
    if not signed_claim:
        return False

    # We store the normalized environment name, but we normalize both here to
    # ensure we can't accidentally become case-sensitive.
    return ground_truth.lower() == signed_claim.lower()


def _check_sub(ground_truth, signed_claim, _all_signed_claims, **_kwargs):
    # We expect a string formatted as follows:
    #  repo:ORG/REPO[:OPTIONAL-STUFF]
    # where :OPTIONAL-STUFF is a concatenation of other job context
    # metadata. We currently lack the ground context to verify that
    # additional metadata, so we limit our verification to just the ORG/REPO
    # component.

    # Defensive: GitHub should never give us an empty subject.
    if not signed_claim:
        return False

    components = signed_claim.split(":")
    if len(components) < 2:
        return False

    org, repo, *_ = components
    if not org or not repo:
        return False

    # The sub claim is case-insensitive
    return f"{org}:{repo}".lower() == ground_truth.lower()


class GitHubPublisherMixin:
    """
    Common functionality for both pending and concrete GitHub OIDC publishers.
    """

    repository_name = mapped_column(String, nullable=False)
    repository_owner = mapped_column(String, nullable=False)
    repository_owner_id = mapped_column(String, nullable=False)
    workflow_filename = mapped_column(String, nullable=False)
    environment = mapped_column(String, nullable=False)

    __required_verifiable_claims__: dict[str, CheckClaimCallable[Any]] = {
        "sub": _check_sub,
        "repository": _check_repository,
        "repository_owner": check_claim_binary(str.__eq__),
        "repository_owner_id": check_claim_binary(str.__eq__),
        "job_workflow_ref": _check_job_workflow_ref,
        "jti": check_existing_jti,
    }

    __required_unverifiable_claims__: set[str] = {"ref", "sha"}

    __optional_verifiable_claims__: dict[str, CheckClaimCallable[Any]] = {
        "environment": _check_environment,
    }

    __unchecked_claims__ = {
        "actor",
        "actor_id",
        "run_id",
        "run_number",
        "run_attempt",
        "head_ref",
        "base_ref",
        "event_name",
        "ref_type",
        "repository_id",
        "workflow",
        "repository_visibility",
        "workflow_sha",
        "job_workflow_sha",
        "workflow_ref",
        "runner_environment",
        "environment_node_id",
        "enterprise",
        "enterprise_id",
        "ref_protected",
    }

    @staticmethod
    def __lookup_all__(klass, signed_claims: SignedClaims) -> Query | None:
        # This lookup requires the environment claim to be present;
        # if it isn't, bail out early.
        if not (environment := signed_claims.get("environment")):
            return None

        repository = signed_claims["repository"]
        repository_owner, repository_name = repository.split("/", 1)
        workflow_ref = signed_claims["job_workflow_ref"]

        if not (workflow_filename := _extract_workflow_filename(workflow_ref)):
            return None

        return Query(klass).filter_by(
            repository_name=repository_name,
            repository_owner=repository_owner,
            repository_owner_id=signed_claims["repository_owner_id"],
            environment=environment.lower(),
            workflow_filename=workflow_filename,
        )

    @staticmethod
    def __lookup_no_environment__(klass, signed_claims: SignedClaims) -> Query | None:
        repository = signed_claims["repository"]
        repository_owner, repository_name = repository.split("/", 1)
        workflow_ref = signed_claims["job_workflow_ref"]

        if not (workflow_filename := _extract_workflow_filename(workflow_ref)):
            return None

        return Query(klass).filter_by(
            repository_name=repository_name,
            repository_owner=repository_owner,
            repository_owner_id=signed_claims["repository_owner_id"],
            environment="",
            workflow_filename=workflow_filename,
        )

    __lookup_strategies__ = [
        __lookup_all__,
        __lookup_no_environment__,
    ]

    @property
    def _workflow_slug(self):
        return f".github/workflows/{self.workflow_filename}"

    @property
    def publisher_name(self):
        return "GitHub"

    @property
    def repository(self):
        return f"{self.repository_owner}/{self.repository_name}"

    @property
    def job_workflow_ref(self):
        return f"{self.repository}/{self._workflow_slug}"

    @property
    def sub(self):
        return f"repo:{self.repository}"

    @property
    def publisher_base_url(self):
        return f"https://github.com/{self.repository}"

    @property
    def jti(self) -> str:
        """Placeholder value for JTI."""
        return "placeholder"

    def publisher_url(self, claims=None):
        base = self.publisher_base_url
        sha = claims.get("sha") if claims else None

        if sha:
            return f"{base}/commit/{sha}"
        return base

    @property
    def supports_attestations(self) -> bool:
        return True

    def publisher_verification_policy(self, claims):
        """
        Get the policy used to verify attestations signed with GitHub Actions.

        This policy checks the certificate in an attestation against the following
        claims:
        - OIDCBuildConfigURI (e.g:
        https://github.com/org/repo/.github/workflows/workflow.yml@REF})
        - OIDCIssuerV2 (should always be https://token.actions.githubusercontent.com/)
        - OIDCSourceRepositoryDigest (the commit SHA corresponding to the version of
        the repo used)

        Note: the Build Config URI might end with either a ref (i.e: refs/heads/main)
        or with a commit SHA, so we allow either by using the `AnyOf` policy and
        grouping both possibilities together.
        """
        sha = claims.get("sha") if claims else None
        ref = claims.get("ref") if claims else None
        if not (ref or sha):
            raise InvalidPublisherError("The ref and sha claims are empty")

        expected_build_configs = [
            OIDCBuildConfigURI(f"https://github.com/{self.job_workflow_ref}@{claim}")
            for claim in [ref, sha]
            if claim is not None
        ]

        return AllOf(
            [
                OIDCIssuerV2(GITHUB_OIDC_ISSUER_URL),
                OIDCSourceRepositoryDigest(sha),
                AnyOf(expected_build_configs),
            ],
        )

    def stored_claims(self, claims=None):
        claims = claims if claims else {}
        return {"ref": claims.get("ref"), "sha": claims.get("sha")}

    def __str__(self):
        return self.workflow_filename


class GitHubPublisher(GitHubPublisherMixin, OIDCPublisher):
    __tablename__ = "github_oidc_publishers"
    __mapper_args__ = {"polymorphic_identity": "github_oidc_publishers"}
    __table_args__ = (
        UniqueConstraint(
            "repository_name",
            "repository_owner",
            "workflow_filename",
            "environment",
            name="_github_oidc_publisher_uc",
        ),
    )

    id = mapped_column(
        UUID(as_uuid=True), ForeignKey(OIDCPublisher.id), primary_key=True
    )

    def verify_url(self, url: str):
        """
        Verify a given URL against this GitHub's publisher information

        In addition to the generic Trusted Publisher verification logic in
        the parent class, the GitHub Trusted Publisher allows URLs hosted
        on `github.io` for the configured repository, i.e:
        `https://${OWNER}.github.io/${REPO_NAME}/`.

        As with the generic verification, we allow subpaths of the `.io` URL,
        but we normalize using `rfc3986` to reject things like
        `https://${OWNER}.github.io/${REPO_NAME}/../malicious`, which would
        resolve to a URL outside the `/$REPO_NAME` path.

        The suffix `.git` in repo URLs is ignored, since `github.com/org/repo.git`
        always redirects to `github.com/org/repo`. This does not apply to subpaths,
        like `github.com/org/repo.git/issues`, which do not redirect to the correct URL.

        GitHub uses case-insensitive owner/repo slugs - so we perform a case-insensitive
        comparison.
        """
        docs_url = (
            f"https://{self.repository_owner}.github.io/{self.repository_name}".lower()
        )

        normalized_url_prefixes = (self.publisher_base_url.lower(), docs_url)
        for prefix in normalized_url_prefixes:
            if url.lower().startswith(prefix):
                url = prefix + url[len(prefix) :]
                break

        url_for_generic_check = url.removesuffix("/").removesuffix(".git")
        if super().verify_url(url_for_generic_check):
            return True

<<<<<<< HEAD
        docs_url = f"https://{self.repository_owner}.github.io/{self.repository_name}"
        return verify_url_from_reference(reference_url=docs_url, url=url)
=======
        docs_uri = rfc3986.api.uri_reference(docs_url).normalize()
        user_uri = rfc3986.api.uri_reference(url).normalize()

        if not user_uri.path:
            return False

        is_subpath = docs_uri.path == user_uri.path or user_uri.path.startswith(
            docs_uri.path + "/"
        )
        return (
            docs_uri.scheme == user_uri.scheme
            and docs_uri.authority == user_uri.authority
            and is_subpath
        )
>>>>>>> 77ec5bba


class PendingGitHubPublisher(GitHubPublisherMixin, PendingOIDCPublisher):
    __tablename__ = "pending_github_oidc_publishers"
    __mapper_args__ = {"polymorphic_identity": "pending_github_oidc_publishers"}
    __table_args__ = (
        UniqueConstraint(
            "repository_name",
            "repository_owner",
            "workflow_filename",
            "environment",
            name="_pending_github_oidc_publisher_uc",
        ),
    )

    id = mapped_column(
        UUID(as_uuid=True), ForeignKey(PendingOIDCPublisher.id), primary_key=True
    )

    def reify(self, session):
        """
        Returns a `GitHubPublisher` for this `PendingGitHubPublisher`,
        deleting the `PendingGitHubPublisher` in the process.
        """

        maybe_publisher = (
            session.query(GitHubPublisher)
            .filter(
                GitHubPublisher.repository_name == self.repository_name,
                GitHubPublisher.repository_owner == self.repository_owner,
                GitHubPublisher.workflow_filename == self.workflow_filename,
                GitHubPublisher.environment == self.environment,
            )
            .one_or_none()
        )

        publisher = maybe_publisher or GitHubPublisher(
            repository_name=self.repository_name,
            repository_owner=self.repository_owner,
            repository_owner_id=self.repository_owner_id,
            workflow_filename=self.workflow_filename,
            environment=self.environment,
        )

        session.delete(self)
        return publisher<|MERGE_RESOLUTION|>--- conflicted
+++ resolved
@@ -13,6 +13,8 @@
 import re
 
 from typing import Any
+
+import rfc3986
 
 from sigstore.verify.policy import (
     AllOf,
@@ -367,7 +369,6 @@
         docs_url = (
             f"https://{self.repository_owner}.github.io/{self.repository_name}".lower()
         )
-
         normalized_url_prefixes = (self.publisher_base_url.lower(), docs_url)
         for prefix in normalized_url_prefixes:
             if url.lower().startswith(prefix):
@@ -378,25 +379,7 @@
         if super().verify_url(url_for_generic_check):
             return True
 
-<<<<<<< HEAD
-        docs_url = f"https://{self.repository_owner}.github.io/{self.repository_name}"
         return verify_url_from_reference(reference_url=docs_url, url=url)
-=======
-        docs_uri = rfc3986.api.uri_reference(docs_url).normalize()
-        user_uri = rfc3986.api.uri_reference(url).normalize()
-
-        if not user_uri.path:
-            return False
-
-        is_subpath = docs_uri.path == user_uri.path or user_uri.path.startswith(
-            docs_uri.path + "/"
-        )
-        return (
-            docs_uri.scheme == user_uri.scheme
-            and docs_uri.authority == user_uri.authority
-            and is_subpath
-        )
->>>>>>> 77ec5bba
 
 
 class PendingGitHubPublisher(GitHubPublisherMixin, PendingOIDCPublisher):
