--- conflicted
+++ resolved
@@ -121,11 +121,7 @@
 msgid "Successful WebAuthn assertion"
 msgstr ""
 
-<<<<<<< HEAD
-#: warehouse/accounts/views.py:447 warehouse/manage/views.py:955
-=======
-#: warehouse/accounts/views.py:448 warehouse/manage/views.py:955
->>>>>>> 1df08e9e
+#: warehouse/accounts/views.py:448 warehouse/manage/views.py:956
 msgid "Recovery code accepted. The supplied code cannot be used again."
 msgstr ""
 
@@ -330,125 +326,73 @@
 msgid "This team name has already been used. Choose a different team name."
 msgstr ""
 
-#: warehouse/manage/views.py:368
+#: warehouse/manage/views.py:369
 msgid "Email ${email_address} added - check your email for a verification link"
 msgstr ""
 
-#: warehouse/manage/views.py:903
+#: warehouse/manage/views.py:904
 msgid "Recovery codes already generated"
 msgstr ""
 
-#: warehouse/manage/views.py:904
+#: warehouse/manage/views.py:905
 msgid "Generating new recovery codes will invalidate your existing codes."
 msgstr ""
 
-<<<<<<< HEAD
-#: warehouse/manage/views.py:1987
+#: warehouse/manage/views.py:2005
 msgid "User '${username}' already has ${role_name} role for organization"
 msgstr ""
 
-#: warehouse/manage/views.py:1998
-=======
-#: warehouse/manage/views.py:1983
-msgid "User '${username}' already has ${role_name} role for organization"
-msgstr ""
-
-#: warehouse/manage/views.py:1994
->>>>>>> 1df08e9e
+#: warehouse/manage/views.py:2016
 msgid ""
 "User '${username}' does not have a verified primary email address and "
 "cannot be added as a ${role_name} for organization"
 msgstr ""
 
-<<<<<<< HEAD
-#: warehouse/manage/views.py:2012 warehouse/manage/views.py:4208
+#: warehouse/manage/views.py:2030 warehouse/manage/views.py:4279
 msgid "User '${username}' already has an active invite. Please try again later."
 msgstr ""
 
-#: warehouse/manage/views.py:2069 warehouse/manage/views.py:4275
+#: warehouse/manage/views.py:2096 warehouse/manage/views.py:4346
 msgid "Invitation sent to '${username}'"
 msgstr ""
 
-#: warehouse/manage/views.py:2109
+#: warehouse/manage/views.py:2142
 msgid "Could not find organization invitation."
 msgstr ""
 
-#: warehouse/manage/views.py:2123 warehouse/manage/views.py:4319
+#: warehouse/manage/views.py:2156 warehouse/manage/views.py:4390
 msgid "Invitation already expired."
 msgstr ""
 
-#: warehouse/manage/views.py:2156 warehouse/manage/views.py:4343
+#: warehouse/manage/views.py:2198 warehouse/manage/views.py:4423
 msgid "Invitation revoked from '${username}'."
 msgstr ""
 
-#: warehouse/manage/views.py:2953
-=======
-#: warehouse/manage/views.py:2008 warehouse/manage/views.py:4257
-msgid "User '${username}' already has an active invite. Please try again later."
-msgstr ""
-
-#: warehouse/manage/views.py:2074 warehouse/manage/views.py:4324
-msgid "Invitation sent to '${username}'"
-msgstr ""
-
-#: warehouse/manage/views.py:2120
-msgid "Could not find organization invitation."
-msgstr ""
-
-#: warehouse/manage/views.py:2134 warehouse/manage/views.py:4368
-msgid "Invitation already expired."
-msgstr ""
-
-#: warehouse/manage/views.py:2176 warehouse/manage/views.py:4401
-msgid "Invitation revoked from '${username}'."
-msgstr ""
-
-#: warehouse/manage/views.py:3002
->>>>>>> 1df08e9e
+#: warehouse/manage/views.py:3024
 msgid ""
 "There have been too many attempted OpenID Connect registrations. Try "
 "again later."
 msgstr ""
 
-<<<<<<< HEAD
-#: warehouse/manage/views.py:3985
+#: warehouse/manage/views.py:4056
 msgid "Team '${team_name}' already has ${role_name} role for project"
 msgstr ""
 
-#: warehouse/manage/views.py:4093
+#: warehouse/manage/views.py:4164
 msgid "User '${username}' already has ${role_name} role for project"
 msgstr ""
 
-#: warehouse/manage/views.py:4162
+#: warehouse/manage/views.py:4233
 msgid "${username} is now ${role} of the '${project_name}' project."
 msgstr ""
 
-#: warehouse/manage/views.py:4195
-=======
-#: warehouse/manage/views.py:4034
-msgid "Team '${team_name}' already has ${role_name} role for project"
-msgstr ""
-
-#: warehouse/manage/views.py:4142
-msgid "User '${username}' already has ${role_name} role for project"
-msgstr ""
-
-#: warehouse/manage/views.py:4211
-msgid "${username} is now ${role} of the '${project_name}' project."
-msgstr ""
-
-#: warehouse/manage/views.py:4244
->>>>>>> 1df08e9e
+#: warehouse/manage/views.py:4266
 msgid ""
 "User '${username}' does not have a verified primary email address and "
 "cannot be added as a ${role_name} for project"
 msgstr ""
 
-<<<<<<< HEAD
-#: warehouse/manage/views.py:4308
-=======
-#: warehouse/manage/views.py:4357
->>>>>>> 1df08e9e
+#: warehouse/manage/views.py:4379
 msgid "Could not find role invitation."
 msgstr ""
 
@@ -3532,7 +3476,7 @@
 msgid "Decline invitation"
 msgstr ""
 
-#: warehouse/templates/manage/organization/settings.html:244
+#: warehouse/templates/manage/organization/settings.html:251
 #: warehouse/templates/manage/organizations.html:54
 msgid "Organization Name"
 msgstr ""
@@ -3656,13 +3600,8 @@
 msgstr ""
 
 #: warehouse/templates/manage/organization/settings.html:48
-<<<<<<< HEAD
-#: warehouse/templates/manage/organizations.html:170
+#: warehouse/templates/manage/organizations.html:180
 msgid "Organization display name"
-=======
-#: warehouse/templates/manage/organizations.html:180
-msgid "Organization name"
->>>>>>> 1df08e9e
 msgstr ""
 
 #: warehouse/templates/manage/organization/settings.html:54
@@ -4473,13 +4412,6 @@
 msgid "You will not be able to recover your organization after you delete it."
 msgstr ""
 
-<<<<<<< HEAD
-#: warehouse/templates/manage/organization/settings.html:251
-msgid "Organization Name"
-msgstr ""
-
-=======
->>>>>>> 1df08e9e
 #: warehouse/templates/manage/organization/teams.html:17
 msgid "Organization teams"
 msgstr ""
