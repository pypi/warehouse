#: warehouse/views.py:125
msgid ""
"Two-factor authentication must be enabled on your account to perform this"
" action."
msgstr ""

#: warehouse/views.py:288
msgid "Locale updated"
msgstr ""

#: warehouse/accounts/forms.py:54
msgid "No user found with that username"
msgstr ""

#: warehouse/accounts/forms.py:65
msgid "TOTP code must be ${totp_length} digits."
msgstr ""

#: warehouse/accounts/forms.py:92
msgid "Choose a username with 50 characters or less."
msgstr ""

#: warehouse/accounts/forms.py:98
msgid ""
"The username is invalid. Usernames must be composed of letters, numbers, "
"dots, hyphens and underscores. And must also start and finish with a "
"letter or number. Choose a different username."
msgstr ""

#: warehouse/accounts/forms.py:115
msgid ""
"This username is already being used by another account. Choose a "
"different username."
msgstr ""

#: warehouse/accounts/forms.py:129 warehouse/accounts/forms.py:175
#: warehouse/accounts/forms.py:188
msgid "Password too long."
msgstr ""

#: warehouse/accounts/forms.py:157
msgid "The password is invalid. Try again."
msgstr ""

#: warehouse/accounts/forms.py:161 warehouse/accounts/views.py:88
msgid "There have been too many unsuccessful login attempts. Try again later."
msgstr ""

#: warehouse/accounts/forms.py:191
msgid "Your passwords don't match. Try again."
msgstr ""

#: warehouse/accounts/forms.py:222 warehouse/accounts/forms.py:233
msgid "The email address isn't valid. Try again."
msgstr ""

#: warehouse/accounts/forms.py:241
msgid "You can't use an email address from this domain. Use a different email."
msgstr ""

#: warehouse/accounts/forms.py:252
msgid ""
"This email address is already being used by this account. Use a different"
" email."
msgstr ""

#: warehouse/accounts/forms.py:259
msgid ""
"This email address is already being used by another account. Use a "
"different email."
msgstr ""

#: warehouse/accounts/forms.py:281 warehouse/manage/forms.py:140
msgid "The name is too long. Choose a name with 100 characters or less."
msgstr ""

#: warehouse/accounts/forms.py:350
msgid "Invalid TOTP code."
msgstr ""

#: warehouse/accounts/forms.py:367
msgid "Invalid WebAuthn assertion: Bad payload"
msgstr ""

#: warehouse/accounts/forms.py:425
msgid "Invalid recovery code."
msgstr ""

#: warehouse/accounts/forms.py:433
msgid "Recovery code has been previously used."
msgstr ""

#: warehouse/accounts/forms.py:452
msgid "No user found with that username or email"
msgstr ""

#: warehouse/accounts/views.py:105
msgid ""
"Too many emails have been added to this account without verifying them. "
"Check your inbox and follow the verification links. (IP: ${ip})"
msgstr ""

#: warehouse/accounts/views.py:117
msgid ""
"Too many password resets have been requested for this account without "
"completing them. Check your inbox and follow the verification links. (IP:"
" ${ip})"
msgstr ""

#: warehouse/accounts/views.py:257 warehouse/accounts/views.py:321
#: warehouse/accounts/views.py:323 warehouse/accounts/views.py:350
#: warehouse/accounts/views.py:352 warehouse/accounts/views.py:418
msgid "Invalid or expired two factor login."
msgstr ""

#: warehouse/accounts/views.py:315
msgid "Already authenticated"
msgstr ""

#: warehouse/accounts/views.py:394
msgid "Successful WebAuthn assertion"
msgstr ""

#: warehouse/accounts/views.py:448 warehouse/manage/views.py:955
msgid "Recovery code accepted. The supplied code cannot be used again."
msgstr ""

#: warehouse/accounts/views.py:534
msgid ""
"New user registration temporarily disabled. See https://pypi.org/help"
"#admin-intervention for details."
msgstr ""

#: warehouse/accounts/views.py:654
msgid "Expired token: request a new password reset link"
msgstr ""

#: warehouse/accounts/views.py:656
msgid "Invalid token: request a new password reset link"
msgstr ""

<<<<<<< HEAD
#: warehouse/accounts/views.py:658 warehouse/accounts/views.py:757
#: warehouse/accounts/views.py:856 warehouse/accounts/views.py:1023
=======
#: warehouse/accounts/views.py:657 warehouse/accounts/views.py:756
#: warehouse/accounts/views.py:855 warehouse/accounts/views.py:1024
>>>>>>> 3bd01a17
msgid "Invalid token: no token supplied"
msgstr ""

#: warehouse/accounts/views.py:662
msgid "Invalid token: not a password reset token"
msgstr ""

#: warehouse/accounts/views.py:667
msgid "Invalid token: user not found"
msgstr ""

#: warehouse/accounts/views.py:678
msgid "Invalid token: user has logged in since this token was requested"
msgstr ""

#: warehouse/accounts/views.py:696
msgid ""
"Invalid token: password has already been changed since this token was "
"requested"
msgstr ""

#: warehouse/accounts/views.py:725
msgid "You have reset your password"
msgstr ""

#: warehouse/accounts/views.py:753
msgid "Expired token: request a new email verification link"
msgstr ""

#: warehouse/accounts/views.py:755
msgid "Invalid token: request a new email verification link"
msgstr ""

#: warehouse/accounts/views.py:761
msgid "Invalid token: not an email verification token"
msgstr ""

#: warehouse/accounts/views.py:770
msgid "Email not found"
msgstr ""

#: warehouse/accounts/views.py:773
msgid "Email already verified"
msgstr ""

#: warehouse/accounts/views.py:790
msgid "You can now set this email as your primary address"
msgstr ""

#: warehouse/accounts/views.py:794
msgid "This is your primary address"
msgstr ""

#: warehouse/accounts/views.py:799
msgid "Email address ${email_address} verified. ${confirm_message}."
msgstr ""

#: warehouse/accounts/views.py:852
msgid "Expired token: request a new organization invitation"
msgstr ""

#: warehouse/accounts/views.py:854
msgid "Invalid token: request a new organization invitation"
msgstr ""

#: warehouse/accounts/views.py:860
msgid "Invalid token: not an organization invitation token"
msgstr ""

#: warehouse/accounts/views.py:864
msgid "Organization invitation is not valid."
msgstr ""

#: warehouse/accounts/views.py:873
msgid "Organization invitation no longer exists."
msgstr ""

<<<<<<< HEAD
#: warehouse/accounts/views.py:922
msgid "Invitation for '${organization_name}' is declined."
msgstr ""

#: warehouse/accounts/views.py:985
msgid "You are now ${role} of the '${organization_name}' organization."
msgstr ""

#: warehouse/accounts/views.py:1019
msgid "Expired token: request a new project role invitation"
msgstr ""

#: warehouse/accounts/views.py:1021
msgid "Invalid token: request a new project role invitation"
msgstr ""

#: warehouse/accounts/views.py:1027
msgid "Invalid token: not a collaboration invitation token"
msgstr ""

#: warehouse/accounts/views.py:1031
msgid "Role invitation is not valid."
msgstr ""

#: warehouse/accounts/views.py:1046
msgid "Role invitation no longer exists."
msgstr ""

#: warehouse/accounts/views.py:1077
msgid "Invitation for '${project_name}' is declined."
msgstr ""

#: warehouse/accounts/views.py:1144
=======
#: warehouse/accounts/views.py:923
msgid "Invitation for '${organization_name}' is declined."
msgstr ""

#: warehouse/accounts/views.py:986
msgid "You are now ${role} of the '${organization_name}' organization."
msgstr ""

#: warehouse/accounts/views.py:1020
msgid "Expired token: request a new project role invitation"
msgstr ""

#: warehouse/accounts/views.py:1022
msgid "Invalid token: request a new project role invitation"
msgstr ""

#: warehouse/accounts/views.py:1028
msgid "Invalid token: not a collaboration invitation token"
msgstr ""

#: warehouse/accounts/views.py:1032
msgid "Role invitation is not valid."
msgstr ""

#: warehouse/accounts/views.py:1047
msgid "Role invitation no longer exists."
msgstr ""

#: warehouse/accounts/views.py:1059
msgid "Invitation for '${project_name}' is declined."
msgstr ""

#: warehouse/accounts/views.py:1126
>>>>>>> 3bd01a17
msgid "You are now ${role} of the '${project_name}' project."
msgstr ""

#: warehouse/admin/templates/admin/banners/preview.html:15
msgid "Banner Preview"
msgstr ""

#: warehouse/manage/forms.py:403
msgid "Choose an organization account name with 50 characters or less."
msgstr ""

#: warehouse/manage/forms.py:411
msgid ""
"The organization account name is invalid. Organization account names must"
" be composed of letters, numbers, dots, hyphens and underscores. And must"
" also start and finish with a letter or number. Choose a different "
"organization account name."
msgstr ""

#: warehouse/manage/forms.py:432
msgid ""
"This organization account name has already been used. Choose a different "
"organization account name."
msgstr ""

#: warehouse/manage/forms.py:473
msgid "Select project"
msgstr ""

#: warehouse/manage/forms.py:478
msgid "Specify project name"
msgstr ""

#: warehouse/manage/forms.py:481
msgid ""
"Start and end with a letter or numeral containing only ASCII numeric and "
"'.', '_' and '-'."
msgstr ""

#: warehouse/manage/forms.py:488
msgid "This project name has already been used. Choose a different project name."
msgstr ""

#: warehouse/manage/forms.py:559
msgid ""
"The organization name is too long. Choose a organization name with 100 "
"characters or less."
msgstr ""

#: warehouse/manage/forms.py:571
msgid ""
"The organization URL is too long. Choose a organization URL with 400 "
"characters or less."
msgstr ""

#: warehouse/manage/forms.py:585
msgid ""
"The organization description is too long. Choose a organization "
"description with 400 characters or less."
msgstr ""

#: warehouse/manage/forms.py:630
msgid "Choose a team name with 50 characters or less."
msgstr ""

#: warehouse/manage/forms.py:636
msgid ""
"The team name is invalid. Team names cannot start or end with a space, "
"period, underscore, hyphen, or slash. Choose a different team name."
msgstr ""

#: warehouse/manage/forms.py:664
msgid "This team name has already been used. Choose a different team name."
msgstr ""

#: warehouse/manage/views.py:368
msgid "Email ${email_address} added - check your email for a verification link"
msgstr ""

#: warehouse/manage/views.py:903
msgid "Recovery codes already generated"
msgstr ""

#: warehouse/manage/views.py:904
msgid "Generating new recovery codes will invalidate your existing codes."
msgstr ""

<<<<<<< HEAD
#: warehouse/manage/views.py:1966
msgid "User '${username}' already has ${role_name} role for organization"
msgstr ""

#: warehouse/manage/views.py:1977
=======
#: warehouse/manage/views.py:1982
msgid "User '${username}' already has ${role_name} role for organization"
msgstr ""

#: warehouse/manage/views.py:1993
>>>>>>> 3bd01a17
msgid ""
"User '${username}' does not have a verified primary email address and "
"cannot be added as a ${role_name} for organization"
msgstr ""

<<<<<<< HEAD
#: warehouse/manage/views.py:1991 warehouse/manage/views.py:4224
msgid "User '${username}' already has an active invite. Please try again later."
msgstr ""

#: warehouse/manage/views.py:2057 warehouse/manage/views.py:4291
msgid "Invitation sent to '${username}'"
msgstr ""

#: warehouse/manage/views.py:2097
msgid "Could not find organization invitation."
msgstr ""

#: warehouse/manage/views.py:2111 warehouse/manage/views.py:4335
msgid "Invitation already expired."
msgstr ""

#: warehouse/manage/views.py:2153 warehouse/manage/views.py:4368
msgid "Invitation revoked from '${username}'."
msgstr ""

#: warehouse/manage/views.py:2969
=======
#: warehouse/manage/views.py:2007 warehouse/manage/views.py:4219
msgid "User '${username}' already has an active invite. Please try again later."
msgstr ""

#: warehouse/manage/views.py:2064 warehouse/manage/views.py:4286
msgid "Invitation sent to '${username}'"
msgstr ""

#: warehouse/manage/views.py:2110
msgid "Could not find organization invitation."
msgstr ""

#: warehouse/manage/views.py:2124 warehouse/manage/views.py:4330
msgid "Invitation already expired."
msgstr ""

#: warehouse/manage/views.py:2157 warehouse/manage/views.py:4354
msgid "Invitation revoked from '${username}'."
msgstr ""

#: warehouse/manage/views.py:2964
>>>>>>> 3bd01a17
msgid ""
"There have been too many attempted OpenID Connect registrations. Try "
"again later."
msgstr ""

<<<<<<< HEAD
#: warehouse/manage/views.py:4001
msgid "Team '${team_name}' already has ${role_name} role for project"
msgstr ""

#: warehouse/manage/views.py:4109
msgid "User '${username}' already has ${role_name} role for project"
msgstr ""

#: warehouse/manage/views.py:4178
msgid "${username} is now ${role} of the '${project_name}' project."
msgstr ""

#: warehouse/manage/views.py:4211
=======
#: warehouse/manage/views.py:3996
msgid "Team '${team_name}' already has ${role_name} role for project"
msgstr ""

#: warehouse/manage/views.py:4104
msgid "User '${username}' already has ${role_name} role for project"
msgstr ""

#: warehouse/manage/views.py:4173
msgid "${username} is now ${role} of the '${project_name}' project."
msgstr ""

#: warehouse/manage/views.py:4206
>>>>>>> 3bd01a17
msgid ""
"User '${username}' does not have a verified primary email address and "
"cannot be added as a ${role_name} for project"
msgstr ""

<<<<<<< HEAD
#: warehouse/manage/views.py:4324
=======
#: warehouse/manage/views.py:4319
>>>>>>> 3bd01a17
msgid "Could not find role invitation."
msgstr ""

#: warehouse/oidc/forms.py:32
msgid "Specify GitHub repository owner (username or organization)"
msgstr ""

#: warehouse/oidc/forms.py:39
msgid "Specify repository name"
msgstr ""

#: warehouse/oidc/forms.py:41
msgid "Invalid repository name"
msgstr ""

#: warehouse/oidc/forms.py:48
msgid "Specify workflow filename"
msgstr ""

#: warehouse/oidc/forms.py:77
msgid "Unknown GitHub user or organization."
msgstr ""

#: warehouse/oidc/forms.py:87
msgid "GitHub has rate-limited this action. Try again in a few minutes."
msgstr ""

#: warehouse/oidc/forms.py:97
msgid "Unexpected error from GitHub. Try again."
msgstr ""

#: warehouse/oidc/forms.py:104
msgid "Unexpected timeout from GitHub. Try again in a few minutes."
msgstr ""

#: warehouse/oidc/forms.py:116
msgid "Invalid GitHub user or organization name."
msgstr ""

#: warehouse/oidc/forms.py:132
msgid "Workflow name must end with .yml or .yaml"
msgstr ""

#: warehouse/oidc/forms.py:137
msgid "Workflow filename must be a filename only, without directories"
msgstr ""

#: warehouse/oidc/forms.py:146
msgid "Provider must be specified by ID"
msgstr ""

#: warehouse/subscriptions/models.py:42
msgid "Active"
msgstr ""

#: warehouse/subscriptions/models.py:43
msgid "Past Due"
msgstr ""

#: warehouse/subscriptions/models.py:44
msgid "Unpaid"
msgstr ""

#: warehouse/subscriptions/models.py:45
msgid "Canceled"
msgstr ""

#: warehouse/subscriptions/models.py:46
msgid "Incomplete"
msgstr ""

#: warehouse/subscriptions/models.py:47
msgid "Incomplete Expired"
msgstr ""

#: warehouse/subscriptions/models.py:48
msgid "Trialing"
msgstr ""

#: warehouse/templates/403.html:16
msgid "Access Denied / Forbidden (403)"
msgstr ""

#: warehouse/templates/403.html:18
msgid "You don't have permission to view this page"
msgstr ""

#: warehouse/templates/404.html:16
msgid "Page Not Found (404)"
msgstr ""

#: warehouse/templates/404.html:18
msgid "We looked everywhere but couldn't find this page"
msgstr ""

#: warehouse/templates/404.html:29
msgid "And now for something <br><span>completely different</span>"
msgstr ""

#: warehouse/templates/404.html:32
msgid "Monty Python - The Cheese Shop Sketch"
msgstr ""

#: warehouse/templates/404.html:34 warehouse/templates/500.html:28
#: warehouse/templates/500.html:29
#: warehouse/templates/accounts/two-factor.html:55
#: warehouse/templates/base.html:259 warehouse/templates/base.html:260
#: warehouse/templates/base.html:261 warehouse/templates/base.html:271
#: warehouse/templates/base.html:272 warehouse/templates/base.html:273
#: warehouse/templates/base.html:284 warehouse/templates/base.html:285
#: warehouse/templates/base.html:286 warehouse/templates/base.html:295
#: warehouse/templates/base.html:297 warehouse/templates/base.html:308
#: warehouse/templates/base.html:317
#: warehouse/templates/includes/accounts/profile-actions.html:21
#: warehouse/templates/includes/accounts/profile-actions.html:30
#: warehouse/templates/includes/accounts/profile-callout.html:18
#: warehouse/templates/includes/hash-modal.html:23
#: warehouse/templates/includes/packaging/project-data.html:66
#: warehouse/templates/index.html:112 warehouse/templates/index.html:116
#: warehouse/templates/manage/account.html:228
#: warehouse/templates/manage/account.html:234
#: warehouse/templates/manage/account/totp-provision.html:32
#: warehouse/templates/manage/account/webauthn-provision.html:26
#: warehouse/templates/manage/account/webauthn-provision.html:28
#: warehouse/templates/manage/account/webauthn-provision.html:53
#: warehouse/templates/manage/account/webauthn-provision.html:74
#: warehouse/templates/manage/manage_base.html:185
#: warehouse/templates/manage/project/release.html:138
#: warehouse/templates/manage/project/release.html:194
#: warehouse/templates/manage/project/releases.html:140
#: warehouse/templates/manage/project/releases.html:179
#: warehouse/templates/packaging/detail.html:350
#: warehouse/templates/pages/classifiers.html:25
#: warehouse/templates/pages/help.html:20
#: warehouse/templates/pages/help.html:212
#: warehouse/templates/pages/help.html:219
#: warehouse/templates/pages/help.html:233
#: warehouse/templates/pages/help.html:249
#: warehouse/templates/pages/help.html:253
#: warehouse/templates/pages/help.html:310
#: warehouse/templates/pages/help.html:337
#: warehouse/templates/pages/help.html:342
#: warehouse/templates/pages/help.html:347
#: warehouse/templates/pages/help.html:349
#: warehouse/templates/pages/help.html:354
#: warehouse/templates/pages/help.html:355
#: warehouse/templates/pages/help.html:356
#: warehouse/templates/pages/help.html:360
#: warehouse/templates/pages/help.html:393
#: warehouse/templates/pages/help.html:395
#: warehouse/templates/pages/help.html:398
#: warehouse/templates/pages/help.html:434
#: warehouse/templates/pages/help.html:439
#: warehouse/templates/pages/help.html:445
#: warehouse/templates/pages/help.html:503
#: warehouse/templates/pages/help.html:527
#: warehouse/templates/pages/help.html:533
#: warehouse/templates/pages/help.html:536
#: warehouse/templates/pages/help.html:538
#: warehouse/templates/pages/help.html:547
#: warehouse/templates/pages/help.html:559
#: warehouse/templates/pages/help.html:566
#: warehouse/templates/pages/help.html:578
#: warehouse/templates/pages/help.html:579
#: warehouse/templates/pages/help.html:584
#: warehouse/templates/pages/help.html:609
#: warehouse/templates/pages/help.html:622
#: warehouse/templates/pages/help.html:627
#: warehouse/templates/pages/help.html:639
#: warehouse/templates/pages/help.html:660
#: warehouse/templates/pages/help.html:684
#: warehouse/templates/pages/help.html:691
#: warehouse/templates/pages/help.html:703
#: warehouse/templates/pages/help.html:714
#: warehouse/templates/pages/help.html:719
#: warehouse/templates/pages/help.html:727
#: warehouse/templates/pages/help.html:738
#: warehouse/templates/pages/help.html:755
#: warehouse/templates/pages/help.html:762
#: warehouse/templates/pages/help.html:770
#: warehouse/templates/pages/help.html:786
#: warehouse/templates/pages/help.html:791
#: warehouse/templates/pages/help.html:796
#: warehouse/templates/pages/help.html:806
#: warehouse/templates/pages/help.html:815
#: warehouse/templates/pages/help.html:829
#: warehouse/templates/pages/help.html:837
#: warehouse/templates/pages/help.html:845
#: warehouse/templates/pages/help.html:853
#: warehouse/templates/pages/help.html:862
#: warehouse/templates/pages/help.html:882
#: warehouse/templates/pages/help.html:897
#: warehouse/templates/pages/help.html:898
#: warehouse/templates/pages/help.html:899
#: warehouse/templates/pages/help.html:900
#: warehouse/templates/pages/help.html:905
#: warehouse/templates/pages/sponsors.html:33
#: warehouse/templates/pages/sponsors.html:37
#: warehouse/templates/pages/sponsors.html:41
#: warehouse/templates/pages/sponsors.html:45
#: warehouse/templates/pages/sponsors.html:64
#: warehouse/templates/upload.html:26
msgid "External link"
msgstr ""

#: warehouse/templates/404.html:34
msgid "View video transcript"
msgstr ""

#: warehouse/templates/410.html:16
msgid "Page removed (410)"
msgstr ""

#: warehouse/templates/410.html:18
msgid "The page you are looking for has been removed"
msgstr ""

#: warehouse/templates/500.html:16
msgid "Internal server error (500)"
msgstr ""

#: warehouse/templates/500.html:18
msgid "Something went wrong"
msgstr ""

#: warehouse/templates/500.html:22
msgid ""
"<p>We are experiencing technical issues that are affecting our ability to"
" serve you this site.</p> <p>We are aware of the problem and are working "
"to resolve it as soon as possible.</p>"
msgstr ""

#: warehouse/templates/500.html:28
msgid "Check our status page"
msgstr ""

#: warehouse/templates/500.html:29
msgid "View Python Status on Twitter"
msgstr ""

#: warehouse/templates/500.html:32
msgid "Error code 500"
msgstr ""

#: warehouse/templates/500.html:36
msgid "Rely on PyPI to get your job done?"
msgstr ""

#: warehouse/templates/500.html:37
msgid ""
"Consider <a href=\"https://github.com/pypi/warehouse\" target=\"_blank\" "
"rel=\"noopener\"> contributing </a> or <a "
"href=\"https://psfmember.org/civicrm/contribute/transact?reset=1&id=13\" "
"target=\"_blank\" rel=\"noopener\"> donating </a> to help us build a more"
" stable and secure platform."
msgstr ""

#: warehouse/templates/base.html:24
msgid ""
"Choose a strong password that contains letters (uppercase and lowercase),"
" numbers and special characters. Avoid common words or repetition."
msgstr ""

#: warehouse/templates/base.html:27
msgid "Password strength:"
msgstr ""

#: warehouse/templates/base.html:30
msgid "Password field is empty"
msgstr ""

#: warehouse/templates/base.html:39 warehouse/templates/base.html:47
#: warehouse/templates/includes/current-user-indicator.html:17
msgid "Main navigation"
msgstr ""

#: warehouse/templates/base.html:41 warehouse/templates/base.html:55
#: warehouse/templates/base.html:256
#: warehouse/templates/includes/current-user-indicator.html:63
#: warehouse/templates/pages/help.html:107
#: warehouse/templates/pages/sitemap.html:27
msgid "Help"
msgstr ""

#: warehouse/templates/base.html:42 warehouse/templates/base.html:56
#: warehouse/templates/includes/current-user-indicator.html:69
#: warehouse/templates/pages/sitemap.html:41
#: warehouse/templates/pages/sponsors.html:15
msgid "Sponsors"
msgstr ""

#: warehouse/templates/accounts/login.html:18
#: warehouse/templates/accounts/login.html:88 warehouse/templates/base.html:43
#: warehouse/templates/base.html:57
msgid "Log in"
msgstr ""

#: warehouse/templates/base.html:44 warehouse/templates/base.html:58
#: warehouse/templates/pages/sitemap.html:33
msgid "Register"
msgstr ""

#: warehouse/templates/base.html:48
#: warehouse/templates/includes/current-user-indicator.html:18
msgid "View menu"
msgstr ""

#: warehouse/templates/base.html:49
msgid "Menu"
msgstr ""

#: warehouse/templates/base.html:54
#: warehouse/templates/includes/current-user-indicator.html:25
msgid "Main menu"
msgstr ""

#: warehouse/templates/base.html:81 warehouse/templates/index.html:109
msgid ""
"The Python Package Index (PyPI) is a repository of software for the "
"Python programming language."
msgstr ""

#: warehouse/templates/base.html:97
msgid "RSS: 40 latest updates"
msgstr ""

#: warehouse/templates/base.html:98
msgid "RSS: 40 newest packages"
msgstr ""

#: warehouse/templates/base.html:141
msgid "Skip to main content"
msgstr ""

#: warehouse/templates/base.html:144
msgid "Switch to mobile version"
msgstr ""

#: warehouse/templates/base.html:153 warehouse/templates/base.html:162
#: warehouse/templates/base.html:172
#: warehouse/templates/includes/flash-messages.html:30
#: warehouse/templates/includes/session-notifications.html:20
#: warehouse/templates/manage/account.html:716
#: warehouse/templates/manage/manage_base.html:305
#: warehouse/templates/manage/manage_base.html:364
#: warehouse/templates/manage/organization/settings.html:186
#: warehouse/templates/manage/organization/settings.html:241
#: warehouse/templates/manage/project/documentation.html:27
#: warehouse/templates/manage/project/release.html:182
#: warehouse/templates/manage/project/settings.html:126
#: warehouse/templates/manage/project/settings.html:175
#: warehouse/templates/manage/project/settings.html:240
#: warehouse/templates/manage/team/settings.html:77
msgid "Warning"
msgstr ""

#: warehouse/templates/base.html:155
msgid "You are using an unsupported browser, upgrade to a newer version."
msgstr ""

#: warehouse/templates/base.html:164
msgid ""
"You are using TestPyPI – a separate instance of the Python Package Index "
"that allows you to try distribution tools and processes without affecting"
" the real index."
msgstr ""

#: warehouse/templates/base.html:174
msgid ""
"Some features may not work without JavaScript. Please try enabling it if "
"you encounter problems."
msgstr ""

#: warehouse/templates/base.html:212 warehouse/templates/base.html:233
#: warehouse/templates/error-base-with-search.html:20
#: warehouse/templates/index.html:55
msgid "Search PyPI"
msgstr ""

#: warehouse/templates/base.html:213 warehouse/templates/base.html:234
#: warehouse/templates/error-base-with-search.html:21
#: warehouse/templates/index.html:58
msgid "Search projects"
msgstr ""

#: warehouse/templates/base.html:217 warehouse/templates/base.html:238
#: warehouse/templates/error-base-with-search.html:24
#: warehouse/templates/index.html:62
msgid "Search"
msgstr ""

#: warehouse/templates/base.html:257
msgid "Help navigation"
msgstr ""

#: warehouse/templates/base.html:259
msgid "Installing packages"
msgstr ""

#: warehouse/templates/base.html:260
msgid "Uploading packages"
msgstr ""

#: warehouse/templates/base.html:261
msgid "User guide"
msgstr ""

#: warehouse/templates/base.html:262
msgid "FAQs"
msgstr ""

#: warehouse/templates/base.html:268 warehouse/templates/pages/sitemap.html:37
msgid "About PyPI"
msgstr ""

#: warehouse/templates/base.html:269
msgid "About PyPI navigation"
msgstr ""

#: warehouse/templates/base.html:271
msgid "PyPI on Twitter"
msgstr ""

#: warehouse/templates/base.html:272
msgid "Infrastructure dashboard"
msgstr ""

#: warehouse/templates/base.html:273
msgid "Package index name retention"
msgstr ""

#: warehouse/templates/base.html:274
msgid "Our sponsors"
msgstr ""

#: warehouse/templates/base.html:280
msgid "Contributing to PyPI"
msgstr ""

#: warehouse/templates/base.html:281
msgid "How to contribute navigation"
msgstr ""

#: warehouse/templates/base.html:283
msgid "Bugs and feedback"
msgstr ""

#: warehouse/templates/base.html:284
msgid "Contribute on GitHub"
msgstr ""

#: warehouse/templates/base.html:285
msgid "Translate PyPI"
msgstr ""

#: warehouse/templates/base.html:286
msgid "Development credits"
msgstr ""

#: warehouse/templates/base.html:292 warehouse/templates/pages/sitemap.html:23
msgid "Using PyPI"
msgstr ""

#: warehouse/templates/base.html:293
msgid "Using PyPI navigation"
msgstr ""

#: warehouse/templates/base.html:295
msgid "Code of conduct"
msgstr ""

#: warehouse/templates/base.html:296
msgid "Report security issue"
msgstr ""

#: warehouse/templates/base.html:297
msgid "Privacy policy"
msgstr ""

#: warehouse/templates/base.html:298 warehouse/templates/pages/sitemap.html:43
msgid "Terms of use"
msgstr ""

#: warehouse/templates/base.html:308
msgid "Status: "
msgstr ""

#: warehouse/templates/base.html:309
msgid "all systems operational"
msgstr ""

#: warehouse/templates/base.html:313
msgid ""
"Developed and maintained by the Python community, for the Python "
"community."
msgstr ""

#: warehouse/templates/base.html:315
msgid "Donate today!"
msgstr ""

#: warehouse/templates/base.html:318 warehouse/templates/pages/sitemap.html:16
msgid "Site map"
msgstr ""

#: warehouse/templates/base.html:324
msgid "Switch to desktop version"
msgstr ""

#: warehouse/templates/confirm-action.html:17
msgid "Confirm Action"
msgstr ""

#: warehouse/templates/confirm-action.html:26
msgid "Are you sure?"
msgstr ""

#: warehouse/templates/error-base.html:31
msgid "Error code"
msgstr ""

#: warehouse/templates/error-base.html:33
msgid "Back to the homepage"
msgstr ""

#: warehouse/templates/index.html:16
msgid "The Python Package Index"
msgstr ""

#: warehouse/templates/index.html:43
msgid "Test Python package publishing with the Test Python Package Index"
msgstr ""

#: warehouse/templates/index.html:45
msgid "Develop the codebase behind PyPI with the Dev Python Package Index"
msgstr ""

#: warehouse/templates/index.html:47
msgid "Find, install and publish Python packages with the Python Package Index"
msgstr ""

#: warehouse/templates/index.html:66
#, python-format
msgid "Or <a href=\"%(href)s\">browse projects</a>"
msgstr ""

#: warehouse/templates/index.html:73
#, python-format
msgid "%(num_projects_formatted)s project"
msgid_plural "%(num_projects_formatted)s projects"
msgstr[0] ""
msgstr[1] ""

#: warehouse/templates/index.html:80
#, python-format
msgid "%(num_releases_formatted)s release"
msgid_plural "%(num_releases_formatted)s releases"
msgstr[0] ""
msgstr[1] ""

#: warehouse/templates/index.html:87
#, python-format
msgid "%(num_files_formatted)s file"
msgid_plural "%(num_files_formatted)s files"
msgstr[0] ""
msgstr[1] ""

#: warehouse/templates/index.html:94
#, python-format
msgid "%(num_users_formatted)s user"
msgid_plural "%(num_users_formatted)s users"
msgstr[0] ""
msgstr[1] ""

#: warehouse/templates/index.html:111
msgid ""
"PyPI helps you find and install software developed and shared by the "
"Python community."
msgstr ""

#: warehouse/templates/index.html:112
msgid "Learn about installing packages"
msgstr ""

#: warehouse/templates/index.html:115
msgid "Package authors use PyPI to distribute their software."
msgstr ""

#: warehouse/templates/index.html:116
msgid "Learn how to package your Python code for PyPI"
msgstr ""

#: warehouse/templates/index.html:126
msgid "Trending projects"
msgstr ""

#: warehouse/templates/index.html:127
msgid "Trending projects as downloaded by the community"
msgstr ""

#: warehouse/templates/index.html:137
msgid "New releases"
msgstr ""

#: warehouse/templates/index.html:138
msgid "Hot off the press: the newest project releases"
msgstr ""

#: warehouse/templates/accounts/login.html:17
#: warehouse/templates/accounts/recovery-code.html:17
#: warehouse/templates/accounts/register.html:17
#: warehouse/templates/accounts/request-password-reset.html:17
#: warehouse/templates/accounts/reset-password.html:17
#: warehouse/templates/accounts/two-factor.html:17
#: warehouse/templates/manage/account.html:23
#: warehouse/templates/manage/account/token.html:22
#: warehouse/templates/manage/account/totp-provision.html:22
#: warehouse/templates/re-auth.html:17
msgid "Error processing form"
msgstr ""

#: warehouse/templates/accounts/register.html:135
#: warehouse/templates/accounts/register.html:140
#: warehouse/templates/accounts/reset-password.html:60
#: warehouse/templates/accounts/reset-password.html:65
#: warehouse/templates/manage/account.html:405
#: warehouse/templates/re-auth.html:18 warehouse/templates/re-auth.html:68
msgid "Confirm password"
msgstr ""

#: warehouse/templates/re-auth.html:30
msgid "Confirm password to continue"
msgstr ""

#: warehouse/templates/accounts/login.html:69
#: warehouse/templates/accounts/register.html:110
#: warehouse/templates/accounts/reset-password.html:38
#: warehouse/templates/manage/manage_base.html:373
#: warehouse/templates/re-auth.html:49
msgid "Password"
msgstr ""

#: warehouse/templates/accounts/login.html:51
#: warehouse/templates/accounts/login.html:71
#: warehouse/templates/accounts/recovery-code.html:42
#: warehouse/templates/accounts/register.html:47
#: warehouse/templates/accounts/register.html:66
#: warehouse/templates/accounts/register.html:91
#: warehouse/templates/accounts/register.html:112
#: warehouse/templates/accounts/register.html:137
#: warehouse/templates/accounts/request-password-reset.html:41
#: warehouse/templates/accounts/reset-password.html:40
#: warehouse/templates/accounts/reset-password.html:62
#: warehouse/templates/accounts/two-factor.html:89
#: warehouse/templates/manage/account.html:270
#: warehouse/templates/manage/account.html:287
#: warehouse/templates/manage/account.html:344
#: warehouse/templates/manage/account.html:369
#: warehouse/templates/manage/account.html:386
#: warehouse/templates/manage/account.html:402
#: warehouse/templates/manage/account/recovery_codes-burn.html:70
#: warehouse/templates/manage/account/token.html:133
#: warehouse/templates/manage/account/token.html:150
#: warehouse/templates/manage/account/totp-provision.html:69
#: warehouse/templates/manage/account/webauthn-provision.html:44
#: warehouse/templates/manage/organization/projects.html:179
#: warehouse/templates/manage/organization/projects.html:197
#: warehouse/templates/manage/organization/roles.html:179
#: warehouse/templates/manage/organization/roles.html:191
#: warehouse/templates/manage/organization/settings.html:50
#: warehouse/templates/manage/organization/settings.html:80
#: warehouse/templates/manage/organization/settings.html:104
#: warehouse/templates/manage/organization/settings.html:129
#: warehouse/templates/manage/organization/teams.html:89
#: warehouse/templates/manage/organizations.html:159
#: warehouse/templates/manage/organizations.html:182
#: warehouse/templates/manage/organizations.html:204
#: warehouse/templates/manage/organizations.html:222
#: warehouse/templates/manage/organizations.html:241
#: warehouse/templates/manage/project/publishing.html:85
#: warehouse/templates/manage/project/publishing.html:97
#: warehouse/templates/manage/project/publishing.html:109
#: warehouse/templates/manage/project/roles.html:269
#: warehouse/templates/manage/project/roles.html:280
#: warehouse/templates/manage/project/roles.html:292
#: warehouse/templates/manage/project/roles.html:307
#: warehouse/templates/manage/project/roles.html:334
#: warehouse/templates/manage/project/roles.html:346
#: warehouse/templates/manage/team/roles.html:106
#: warehouse/templates/manage/team/settings.html:35
#: warehouse/templates/re-auth.html:51
msgid "(required)"
msgstr ""

#: warehouse/templates/accounts/login.html:75
#: warehouse/templates/re-auth.html:55
msgid "Your password"
msgstr ""

#: warehouse/templates/accounts/login.html:92
#: warehouse/templates/manage/manage_base.html:376
#: warehouse/templates/re-auth.html:72
msgid "Show password"
msgstr ""

#: warehouse/templates/accounts/login.html:96
#: warehouse/templates/re-auth.html:76
msgid "Forgot password?"
msgstr ""

#: warehouse/templates/re-auth.html:80
#, python-format
msgid ""
"\n"
"              <b>Tip:</b> you are about to perform a <a "
"href=\"%(href)s\">sensitive action</a>.\n"
"              If you are not on a personal computer, make sure to log out"
" once you're done with your session.\n"
"              We won't ask you to confirm your password again for the "
"next hour.\n"
"              "
msgstr ""

#: warehouse/templates/upload.html:25
msgid "This URL is an API endpoint for uploading files to PyPI."
msgstr ""

#: warehouse/templates/upload.html:26
#, python-format
msgid ""
"For more information on uploading projects to PyPI, visit the <a "
"href=\"%(href)s\" title=\"%(title)s\" target=\"_blank\" "
"rel=\"noopener\">Python Packaging User Guide</a>."
msgstr ""

#: warehouse/templates/upload.html:28
#, python-format
msgid ""
"Otherwise, we suggest you <a href=\"%(href)s\">go to the PyPI "
"homepage</a>."
msgstr ""

#: warehouse/templates/accounts/invite-confirmation.html:17
msgid "Confirm Invite"
msgstr ""

#: warehouse/templates/accounts/invite-confirmation.html:26
#, python-format
msgid ""
"\n"
"      Would you like to accept this invitation to join '<a "
"href=\"%(project_link)s\">%(project_name)s</a>' as a project "
"%(role_name)s?\n"
"      "
msgstr ""

#: warehouse/templates/accounts/invite-confirmation.html:32
#: warehouse/templates/accounts/organization-invite-confirmation.html:32
#: warehouse/templates/manage/organizations.html:42
#: warehouse/templates/manage/projects.html:52
msgid "Accept"
msgstr ""

#: warehouse/templates/accounts/invite-confirmation.html:33
#: warehouse/templates/accounts/organization-invite-confirmation.html:33
#: warehouse/templates/manage/organizations.html:46
#: warehouse/templates/manage/organizations.html:54
#: warehouse/templates/manage/projects.html:53
msgid "Decline"
msgstr ""

#: warehouse/templates/accounts/login.html:30
#, python-format
msgid "Log in to %(title)s"
msgstr ""

#: warehouse/templates/accounts/login.html:49
#: warehouse/templates/accounts/profile.html:41
#: warehouse/templates/accounts/register.html:89
#: warehouse/templates/email/organization-member-added/body.html:30
#: warehouse/templates/email/organization-member-invited/body.html:30
#: warehouse/templates/email/organization-member-removed/body.html:30
#: warehouse/templates/email/organization-member-role-changed/body.html:30
#: warehouse/templates/manage/account.html:248
#: warehouse/templates/manage/organization/roles.html:128
#: warehouse/templates/manage/organization/roles.html:182
#: warehouse/templates/manage/project/roles.html:146
#: warehouse/templates/manage/project/roles.html:201
#: warehouse/templates/manage/project/roles.html:294
#: warehouse/templates/manage/project/roles.html:337
#: warehouse/templates/manage/team/roles.html:80
#: warehouse/templates/manage/team/roles.html:109
msgid "Username"
msgstr ""

#: warehouse/templates/accounts/login.html:54
msgid "Your username"
msgstr ""

#: warehouse/templates/accounts/logout.html:16
#: warehouse/templates/accounts/logout.html:25
#: warehouse/templates/includes/current-user-indicator.html:77
msgid "Log out"
msgstr ""

#: warehouse/templates/accounts/logout.html:19
#, python-format
msgid "Log out of %(account_name)s"
msgstr ""

#: warehouse/templates/accounts/organization-invite-confirmation.html:17
msgid "Confirm Organization Invite"
msgstr ""

#: warehouse/templates/accounts/organization-invite-confirmation.html:26
#, python-format
msgid ""
"\n"
"      Would you like to accept this invitation to join "
"'%(organization_name)s' as an organization %(role_name)s?\n"
"      "
msgstr ""

#: warehouse/templates/accounts/profile.html:16
#, python-format
msgid "Profile of %(username)s"
msgstr ""

#: warehouse/templates/accounts/profile.html:31
#: warehouse/templates/manage/account.html:223
#: warehouse/templates/manage/organization/roles.html:74
#: warehouse/templates/manage/organization/roles.html:139
#: warehouse/templates/manage/project/roles.html:155
#: warehouse/templates/manage/project/roles.html:210
#: warehouse/templates/manage/team/roles.html:61
msgid "Avatar for {user} from gravatar.com"
msgstr ""

#: warehouse/templates/accounts/profile.html:52
msgid "Date joined"
msgstr ""

#: warehouse/templates/accounts/profile.html:53
#, python-format
msgid "Joined %(start_date)s"
msgstr ""

#: warehouse/templates/accounts/profile.html:67
#, python-format
msgid ""
"\n"
"            %(count)s project\n"
"          "
msgid_plural ""
"\n"
"            %(count)s projects\n"
"          "
msgstr[0] ""
msgstr[1] ""

#: warehouse/templates/accounts/profile.html:73
msgid "No projects"
msgstr ""

#: warehouse/templates/accounts/profile.html:82
#: warehouse/templates/manage/organization/projects.html:73
#: warehouse/templates/manage/projects.html:37
#: warehouse/templates/manage/projects.html:109
#: warehouse/templates/manage/team/projects.html:73
#, python-format
msgid "Last released %(release_date)s"
msgstr ""

#: warehouse/templates/accounts/profile.html:90
#, python-format
msgid "%(user)s has not uploaded any projects to PyPI, yet"
msgstr ""

#: warehouse/templates/accounts/recovery-code.html:18
#: warehouse/templates/manage/manage_base.html:39
msgid "Recovery codes"
msgstr ""

#: warehouse/templates/accounts/recovery-code.html:24
#: warehouse/templates/accounts/two-factor.html:129
msgid "Login using recovery codes"
msgstr ""

#: warehouse/templates/accounts/recovery-code.html:40
#: warehouse/templates/manage/account/recovery_codes-burn.html:68
msgid "Enter recovery code"
msgstr ""

#: warehouse/templates/accounts/recovery-code.html:55
#: warehouse/templates/accounts/two-factor.html:112
#: warehouse/templates/manage/account/recovery_codes-burn.html:83
msgid "Verify"
msgstr ""

#: warehouse/templates/accounts/recovery-code.html:58
msgid ""
"PyPI allows for generating recovery codes to be stored securely offline "
"in the event that your device or application is lost. Enter one of these "
"codes in the form to verify your identity. Once used, the recovery code "
"will no longer be valid."
msgstr ""

#: warehouse/templates/accounts/recovery-code.html:59
#, python-format
msgid "<p>Not working? <a href=\"%(href)s\">Get help</a>.</p>"
msgstr ""

#: warehouse/templates/accounts/register.html:18
msgid "Create an account"
msgstr ""

#: warehouse/templates/accounts/register.html:30
#, python-format
msgid "Create an account on %(title)s"
msgstr ""

#: warehouse/templates/accounts/register.html:45
#: warehouse/templates/manage/account.html:139
#: warehouse/templates/manage/account.html:434
msgid "Name"
msgstr ""

#: warehouse/templates/accounts/register.html:50
msgid "Your name"
msgstr ""

#: warehouse/templates/accounts/register.html:64
#: warehouse/templates/manage/account.html:326
msgid "Email address"
msgstr ""

#: warehouse/templates/accounts/register.html:69
#: warehouse/templates/manage/account.html:347
msgid "Your email address"
msgstr ""

#: warehouse/templates/accounts/register.html:83
msgid "Confirm form"
msgstr ""

#: warehouse/templates/accounts/register.html:94
msgid "Select a username"
msgstr ""

#: warehouse/templates/accounts/register.html:117
#: warehouse/templates/accounts/reset-password.html:44
#: warehouse/templates/manage/account.html:374
msgid "Show passwords"
msgstr ""

#: warehouse/templates/accounts/register.html:120
msgid "Select a password"
msgstr ""

#: warehouse/templates/accounts/register.html:157
msgid ""
"This password appears in a security breach or has been compromised and "
"cannot be used. Please refer to the <a href=\"/help/#compromised-"
"password\">FAQ</a> for more information."
msgstr ""

#: warehouse/templates/accounts/register.html:162
msgid "Create account"
msgstr ""

#: warehouse/templates/accounts/request-password-reset.html:18
#: warehouse/templates/accounts/request-password-reset.html:24
msgid "Password reset"
msgstr ""

#: warehouse/templates/accounts/request-password-reset.html:27
msgid "To reset your password, enter your username or email."
msgstr ""

#: warehouse/templates/accounts/request-password-reset.html:39
msgid "Username or email"
msgstr ""

#: warehouse/templates/accounts/request-password-reset.html:46
msgid "Request password reset"
msgstr ""

#: warehouse/templates/accounts/request-password-reset.html:50
msgid "Reset email sent"
msgstr ""

#: warehouse/templates/accounts/request-password-reset.html:51
msgid "An email has been sent to your registered email address."
msgstr ""

#: warehouse/templates/accounts/request-password-reset.html:52
#, python-format
msgid ""
"The email contains a link to reset your password. This link will expire "
"in %(n_hours)s hours."
msgstr ""

#: warehouse/templates/accounts/reset-password.html:18
#: warehouse/templates/accounts/reset-password.html:24
#: warehouse/templates/pages/sitemap.html:34
msgid "Reset your password"
msgstr ""

#: warehouse/templates/accounts/reset-password.html:47
#: warehouse/templates/manage/account.html:391
msgid "Select a new password"
msgstr ""

#: warehouse/templates/accounts/reset-password.html:81
msgid "Reset password"
msgstr ""

#: warehouse/templates/accounts/two-factor.html:18
#: warehouse/templates/accounts/two-factor.html:30
msgid "Two-factor authentication"
msgstr ""

#: warehouse/templates/accounts/two-factor.html:36
msgid "Authenticate with a security device (e.g. USB key)"
msgstr ""

#: warehouse/templates/accounts/two-factor.html:39
msgid ""
"Connect your security device and click the \"Authenticate with device\" "
"button."
msgstr ""

#: warehouse/templates/accounts/two-factor.html:42
msgid "Enable JavaScript to log in with a security device (e.g. USB key)"
msgstr ""

#: warehouse/templates/accounts/two-factor.html:51
msgid "Authenticate with device"
msgstr ""

#: warehouse/templates/accounts/two-factor.html:55
#, python-format
msgid ""
"<a href=\"%(href)s\" title=\"%(title)s\" target=\"%(target)s\" "
"rel=\"%(rel)s\">Upgrade your browser</a> to log in with a security device"
" (e.g. USB key)"
msgstr ""

#: warehouse/templates/accounts/two-factor.html:60
#, python-format
msgid "Lost your device? Not working? <a href=\"%(href)s\">Get help</a>."
msgstr ""

#: warehouse/templates/accounts/two-factor.html:72
msgid "Authenticate with an app"
msgstr ""

#: warehouse/templates/accounts/two-factor.html:87
msgid "Enter authentication code"
msgstr ""

#: warehouse/templates/accounts/two-factor.html:115
#, python-format
msgid ""
"<p>Generate a code using the authentication application connected to your"
" PyPI account. Enter this code in the form to verify your identity.</p> "
"<p>Lost your application? Not working? <a href=\"%(href)s\">Get "
"help</a>.</p>"
msgstr ""

#: warehouse/templates/accounts/two-factor.html:127
msgid "Lost your security key or application?"
msgstr ""

#: warehouse/templates/accounts/two-factor.html:132
#, python-format
msgid ""
"<p><strong>You have not generated account recovery codes.</strong></p> "
"<p>If you lose access to your two factor methods, you may lose access to "
"your account. <a href=\"%(href)s\">Get help with recovery codes.</a></p>"
msgstr ""

#: warehouse/templates/email/account-deleted/body.html:18
#, python-format
msgid "Your PyPI account <strong>%(username)s</strong> has been deleted."
msgstr ""

#: warehouse/templates/email/account-deleted/body.html:20
#: warehouse/templates/email/password-change/body.html:20
#: warehouse/templates/email/primary-email-change/body.html:20
#: warehouse/templates/email/two-factor-added/body.html:20
#: warehouse/templates/email/two-factor-removed/body.html:20
#, python-format
msgid ""
"If you did not make this change, you can email <a "
"href=\"%(href)s\">%(email_address)s</a> to communicate with the PyPI "
"administrators."
msgstr ""

#: warehouse/templates/email/added-as-collaborator/body.html:19
#, python-format
msgid ""
"You have been added as <strong>%(role)s</strong> to the %(site)s project "
"%(project_name)s by %(initiator_username)s."
msgstr ""

#: warehouse/templates/email/added-as-collaborator/body.html:24
#, python-format
msgid ""
"You are receiving this because you have been added by "
"%(initiator_username)s to a project on %(site)s."
msgstr ""

#: warehouse/templates/email/added-as-organization-member/body.html:20
#, python-format
msgid ""
"You have been added as <strong>%(role)s</strong> of the %(site)s "
"organization %(organization_name)s by <a "
"href=\"%(submitter_profile)s\">%(submitter)s</a>."
msgstr ""

#: warehouse/templates/email/added-as-organization-member/body.html:26
#: warehouse/templates/email/role-changed-as-organization-member/body.html:26
msgid "You are receiving this because you are a member of this organization."
msgstr ""

#: warehouse/templates/email/added-as-team-collaborator/body.html:20
#, python-format
msgid ""
"Your team has been added with <strong>%(role)s</strong> permissions to "
"the %(site)s project %(project)s by %(submitter)s."
msgstr ""

#: warehouse/templates/email/added-as-team-collaborator/body.html:26
#, python-format
msgid ""
"You are receiving this because your team has been added by %(submitter)s "
"to a project on %(site)s."
msgstr ""

#: warehouse/templates/email/added-as-team-member/body.html:18
#, python-format
msgid ""
"You have been added as a member of the \"%(team_name)s\" team in the "
"\"%(organization_name)s\" organization by <a "
"href=\"%(submitter_profile)s\">%(submitter)s</a>."
msgstr ""

#: warehouse/templates/email/added-as-team-member/body.html:24
msgid "You are receiving this because you are a member of this team."
msgstr ""

#: warehouse/templates/email/admin-organization-deleted/body.html:27
#: warehouse/templates/email/organization-deleted/body.html:27
#, python-format
msgid "The %(site)s organization \"%(organization_name)s\" has been deleted."
msgstr ""

#: warehouse/templates/email/admin-organization-deleted/body.html:33
#: warehouse/templates/email/admin-organization-renamed/body.html:33
#, python-format
msgid "You are receiving this because you are a %(site)s administrator."
msgstr ""

#: warehouse/templates/email/admin-organization-renamed/body.html:27
#: warehouse/templates/email/organization-renamed/body.html:27
#, python-format
msgid ""
"The %(site)s organization has been renamed from "
"\"%(previous_organization_name)s\" to \"%(organization_name)s\"."
msgstr ""

#: warehouse/templates/email/basic-auth-with-2fa/body.html:17
#: warehouse/templates/email/password-compromised-hibp/body.html:18
#: warehouse/templates/email/password-compromised/body.html:18
msgid "What?"
msgstr ""

#: warehouse/templates/email/basic-auth-with-2fa/body.html:19
#, python-format
msgid ""
"During your recent upload or upload attempt of %(project_name)s to "
"%(site)s, we noticed you used basic authentication (username &amp; "
"password). However, your account has two-factor authentication (2FA) "
"enabled."
msgstr ""

#: warehouse/templates/email/basic-auth-with-2fa/body.html:22
#, python-format
msgid ""
"In the near future, %(site)s will begin prohibiting uploads using basic "
"authentication for accounts with two-factor authentication enabled. "
"Instead, we will require API tokens to be used."
msgstr ""

#: warehouse/templates/email/basic-auth-with-2fa/body.html:25
#: warehouse/templates/email/password-compromised-hibp/body.html:32
#: warehouse/templates/email/password-compromised/body.html:31
msgid "What should I do?"
msgstr ""

#: warehouse/templates/email/basic-auth-with-2fa/body.html:27
#, python-format
msgid ""
"First, generate an API token for your account or project at "
"%(new_token_url)s. Then, use this token when publishing instead of your "
"username and password. See %(token_help_url)s for help using API tokens "
"to publish."
msgstr ""

#: warehouse/templates/email/canceled-as-invited-organization-member/body.html:19
#, python-format
msgid ""
"An invitation for you to join the \"%(organization_name)s\" organization "
"has been canceled"
msgstr ""

#: warehouse/templates/email/canceled-as-invited-organization-member/body.html:25
#: warehouse/templates/email/declined-as-invited-organization-member/body.html:24
#: warehouse/templates/email/verify-organization-role/body.html:35
msgid "You are receiving this because you were invited to join this organization."
msgstr ""

#: warehouse/templates/email/declined-as-invited-organization-member/body.html:18
#, python-format
msgid ""
"You have declined an invitation to join the \"%(organization_name)s\" "
"organization"
msgstr ""

#: warehouse/templates/email/new-organization-approved/body.html:17
#, python-format
msgid ""
"Your new organization named '%(organization_name)s' has been approved and"
" created."
msgstr ""

#: warehouse/templates/email/new-organization-approved/body.html:19
msgid ""
"You are the owner of the new organization and can log in to manage "
"organization projects, collaborators, teams, or settings."
msgstr ""

#: warehouse/templates/email/new-organization-declined/body.html:17
#, python-format
msgid ""
"Your request to create a new organization named '%(organization_name)s' "
"was not approved."
msgstr ""

#: warehouse/templates/email/new-organization-requested/body.html:17
#: warehouse/templates/manage/organizations.html:146
#, python-format
msgid ""
"Your request for a new PyPI organization named '%(organization_name)s' "
"has been submitted."
msgstr ""

#: warehouse/templates/email/new-organization-requested/body.html:19
#: warehouse/templates/manage/organizations.html:79
#: warehouse/templates/manage/organizations.html:149
msgid "You will receive an email when the organization has been approved"
msgstr ""

#: warehouse/templates/email/oidc-provider-added/body.html:19
#, python-format
msgid ""
"\n"
"  PyPI user <strong>%(username)s</strong> has added a new OpenID Connect\n"
"  publisher to a project (<strong>%(project_name)s</strong>) that you "
"manage.\n"
"  OpenID Connect publishers act as trusted users and can create project "
"releases\n"
"  automatically.\n"
"  "
msgstr ""

#: warehouse/templates/email/oidc-provider-added/body.html:28
#: warehouse/templates/email/oidc-provider-removed/body.html:26
msgid "Publisher information"
msgstr ""

#: warehouse/templates/email/oidc-provider-added/body.html:30
#: warehouse/templates/email/oidc-provider-removed/body.html:28
msgid "Publisher name"
msgstr ""

#: warehouse/templates/email/oidc-provider-added/body.html:31
#: warehouse/templates/email/oidc-provider-removed/body.html:29
msgid "Publisher specification"
msgstr ""

#: warehouse/templates/email/oidc-provider-added/body.html:36
msgid ""
"\n"
"  If you did not make this change and you think it was made maliciously, "
"you can\n"
"  remove it from the project via the \"Publishing\" tab on the project's "
"page.\n"
"  "
msgstr ""

#: warehouse/templates/email/oidc-provider-added/body.html:43
#: warehouse/templates/email/oidc-provider-removed/body.html:41
#, python-format
msgid ""
"\n"
"  If you are unable to revert the change and need to do so, you can email"
"\n"
"  <a href=\"%(href)s\">%(email_address)s</a> to communicate with the PyPI"
"\n"
"  administrators.\n"
"  "
msgstr ""

#: warehouse/templates/email/oidc-provider-removed/body.html:19
#, python-format
msgid ""
"\n"
"  PyPI user <strong>%(username)s</strong> has removed an OpenID Connect\n"
"  publisher from a project (<strong>%(project_name)s</strong>) that you "
"manage.\n"
"  "
msgstr ""

#: warehouse/templates/email/oidc-provider-removed/body.html:34
msgid ""
"\n"
"  If you did not make this change and you think it was made maliciously, "
"you can\n"
"  check the \"Security history\" tab on the project's page.\n"
"  "
msgstr ""

#: warehouse/templates/email/organization-deleted/body.html:31
#: warehouse/templates/email/organization-member-added/body.html:38
#: warehouse/templates/email/organization-member-invited/body.html:38
#: warehouse/templates/email/organization-member-removed/body.html:37
#: warehouse/templates/email/organization-member-role-changed/body.html:38
#: warehouse/templates/email/organization-project-added/body.html:24
#: warehouse/templates/email/organization-project-removed/body.html:24
#: warehouse/templates/email/organization-renamed/body.html:31
#, python-format
msgid ""
"If this was a mistake, you can email <a "
"href=\"mailto:%(email_address)s\">%(email_address)s</a> to communicate "
"with the %(site)s administrators."
msgstr ""

#: warehouse/templates/email/organization-deleted/body.html:37
msgid "You are receiving this because you were an owner of this organization."
msgstr ""

#: warehouse/templates/email/organization-member-added/body.html:27
#, python-format
msgid ""
"<a href=\"%(user_profile)s\">%(username)s</a> has joined the "
"\"%(organization_name)s\" organization"
msgstr ""

#: warehouse/templates/email/organization-member-added/body.html:31
#: warehouse/templates/email/organization-member-invited/body.html:31
#: warehouse/templates/manage/organization/roles.html:63
#: warehouse/templates/manage/organization/roles.html:102
#: warehouse/templates/manage/organization/roles.html:189
#: warehouse/templates/manage/project/roles.html:59
#: warehouse/templates/manage/project/roles.html:124
#: warehouse/templates/manage/project/roles.html:179
#: warehouse/templates/manage/project/roles.html:279
#: warehouse/templates/manage/project/roles.html:306
#: warehouse/templates/manage/project/roles.html:344
msgid "Role"
msgstr ""

#: warehouse/templates/email/organization-member-added/body.html:32
#: warehouse/templates/email/organization-member-invited/body.html:32
#: warehouse/templates/email/organization-member-removed/body.html:31
#: warehouse/templates/email/organization-member-role-changed/body.html:32
msgid "Member of"
msgstr ""

#: warehouse/templates/email/organization-member-added/body.html:33
#: warehouse/templates/email/team-collaborator-added/body.html:32
#: warehouse/templates/email/team-collaborator-role-changed/body.html:32
msgid "Added by"
msgstr ""

#: warehouse/templates/email/organization-member-added/body.html:44
#: warehouse/templates/email/organization-member-invite-canceled/body.html:25
#: warehouse/templates/email/organization-member-invite-declined/body.html:26
#: warehouse/templates/email/organization-member-invited/body.html:44
#: warehouse/templates/email/organization-member-removed/body.html:43
#: warehouse/templates/email/organization-member-role-changed/body.html:44
#: warehouse/templates/email/organization-renamed/body.html:37
msgid "You are receiving this because you are an owner of this organization."
msgstr ""

#: warehouse/templates/email/organization-member-invite-canceled/body.html:19
#, python-format
msgid ""
"An invitation for <a href=\"%(user_profile)s\">%(username)s</a> to join "
"the \"%(organization_name)s\" organization has been canceled"
msgstr ""

#: warehouse/templates/email/organization-member-invite-declined/body.html:19
#, python-format
msgid ""
"<a href=\"%(user_profile)s\">%(username)s</a> has declined an invitation "
"to join the \"%(organization_name)s\" organization"
msgstr ""

#: warehouse/templates/email/organization-member-invited/body.html:27
#, python-format
msgid ""
"<a href=\"%(user_profile)s\">%(username)s</a> has been invited to join "
"the \"%(organization_name)s\" organization"
msgstr ""

#: warehouse/templates/email/organization-member-invited/body.html:33
msgid "Invited by"
msgstr ""

#: warehouse/templates/email/organization-member-removed/body.html:27
#, python-format
msgid ""
"<a href=\"%(user_profile)s\">%(username)s</a> has been removed from the "
"\"%(organization_name)s\" organization"
msgstr ""

#: warehouse/templates/email/organization-member-removed/body.html:32
#: warehouse/templates/email/team-collaborator-removed/body.html:31
msgid "Removed by"
msgstr ""

#: warehouse/templates/email/organization-member-role-changed/body.html:27
#, python-format
msgid ""
"<a href=\"%(user_profile)s\">%(username)s</a>'s role in the "
"\"%(organization_name)s\" organization has been changed to %(role)s"
msgstr ""

#: warehouse/templates/email/organization-member-role-changed/body.html:31
msgid "New role"
msgstr ""

#: warehouse/templates/email/organization-member-role-changed/body.html:33
msgid "Changed by"
msgstr ""

#: warehouse/templates/email/organization-project-added/body.html:20
#, python-format
msgid ""
"The %(site)s project \"%(project_name)s\" has been added to the "
"\"%(organization_name)s\" organization."
msgstr ""

#: warehouse/templates/email/organization-project-added/body.html:30
#: warehouse/templates/email/organization-project-removed/body.html:30
msgid ""
"You are receiving this because you are an owner of the project or the "
"organization."
msgstr ""

#: warehouse/templates/email/organization-project-removed/body.html:20
#, python-format
msgid ""
"The %(site)s project \"%(project_name)s\" has been removed from the "
"\"%(organization_name)s\" organization."
msgstr ""

#: warehouse/templates/email/password-change/body.html:18
#, python-format
msgid ""
"Someone, perhaps you, has changed the password for your PyPI account "
"<strong>%(username)s</strong>."
msgstr ""

#: warehouse/templates/email/password-compromised/body.html:20
msgid ""
"PyPI administrators have determined that your password is compromised. To"
"\n"
"  protect you and other users, we have preemptively reset your password "
"and you\n"
"  will no longer be able to log in or upload to PyPI with your existing\n"
"  password."
msgstr ""

#: warehouse/templates/email/password-compromised/body.html:26
msgid ""
"PyPI itself has not suffered a breach. This is a protective measure to "
"reduce the\n"
"  risk for PyPI and its users."
msgstr ""

#: warehouse/templates/email/password-compromised/body.html:33
#, python-format
msgid ""
"To regain access to your account, <a href=\"%(href)s\">reset your "
"password</a> on PyPI."
msgstr ""

#: warehouse/templates/email/password-compromised/body.html:39
msgid "How can I contact you?"
msgstr ""

#: warehouse/templates/email/password-compromised/body.html:41
#, python-format
msgid ""
"For more information, you can email %(email_address)s to communicate with"
"\n"
"  the PyPI administrators."
msgstr ""

#: warehouse/templates/email/password-compromised-hibp/body.html:20
msgid ""
"During your recent attempt to log in or upload to PyPI, we noticed your "
"password appears\n"
"  in public data breaches. To protect you and other users, we have "
"preemptively reset your\n"
"  password and you will no longer be able to log in or upload to PyPI "
"with your existing\n"
"  password."
msgstr ""

#: warehouse/templates/email/password-compromised-hibp/body.html:26
#, python-format
msgid ""
"PyPI itself has not suffered a breach. This is a protective measure to "
"reduce the\n"
"  risk of <a href=\"%(href)s\">credential stuffing</a>\n"
"  attacks against PyPI and its users."
msgstr ""

#: warehouse/templates/email/password-compromised-hibp/body.html:34
#, python-format
msgid ""
"To regain access to your account, <a href=\"%(reset_pw_url)s\">reset your"
" password</a> on PyPI. We also recommend that you go to <a "
"href=\"%(have_i_been_pwned_url)s\">HaveIBeenPwned</a> and check your "
"other passwords and get yourself familiar with good password practices."
msgstr ""

#: warehouse/templates/email/password-compromised-hibp/body.html:40
msgid "How do you know this?"
msgstr ""

#: warehouse/templates/email/password-compromised-hibp/body.html:42
#, python-format
msgid ""
"We use a free security service from <a "
"href=\"%(have_i_been_pwned_url)s\">HaveIBeenPwned</a>. When registering, "
"authenticating, or updating your password, we generate a SHA1 hash of "
"your password and use the first 5 characters of the hash to decide if the"
" password is compromised. The plaintext password is never stored by PyPI "
"or sent to HaveIBeenPwned."
msgstr ""

#: warehouse/templates/email/password-compromised-hibp/body.html:47
#, python-format
msgid ""
"For more information, see our <a href=\"%(faq_url)s\">FAQ</a>. For help, "
"you can email <a href=\"%(email_href)s\">%(email_address)s</a> to "
"communicate with the PyPI administrators."
msgstr ""

#: warehouse/templates/email/password-reset/body.html:18
#, python-format
msgid ""
"Someone, perhaps you, has made a password reset request for your PyPI "
"account '%(username)s'."
msgstr ""

#: warehouse/templates/email/password-reset/body.html:20
#, python-format
msgid ""
"If you wish to proceed with this request, <a href=\"%(href)s\">click to "
"reset your password</a>."
msgstr ""

#: warehouse/templates/email/password-reset/body.html:22
#: warehouse/templates/email/verify-email/body.html:22
#, python-format
msgid "This link will expire in %(n_hours)s hour."
msgid_plural "This link will expire in %(n_hours)s hours."
msgstr[0] ""
msgstr[1] ""

#: warehouse/templates/email/password-reset/body.html:24
#: warehouse/templates/email/verify-email/body.html:24
msgid "If you did not make this request, you can safely ignore this email."
msgstr ""

#: warehouse/templates/email/primary-email-change/body.html:18
#, python-format
msgid ""
"The primary email for your PyPI account <strong>%(username)s</strong> has"
" been changed from <code>%(old_email)s</code> to "
"<code>%(new_email)s</code>"
msgstr ""

#: warehouse/templates/email/recovery-code-reminder/body.html:19
#, python-format
msgid ""
"\n"
"We noticed you recently logged into your PyPI account "
"<strong>%(username)s</strong>, which has two-factor authentication "
"enabled, but haven't generated\n"
"recovery codes for this account.\n"
msgstr ""

#: warehouse/templates/email/recovery-code-reminder/body.html:27
msgid ""
"\n"
"If you lose your authentication application or security key(s) and do not"
" have\n"
"access to these recovery codes, you may permanently lose access to your "
"PyPI\n"
"account!\n"
msgstr ""

#: warehouse/templates/email/recovery-code-reminder/body.html:35
#, python-format
msgid ""
"\n"
"You can generate recovery codes for your account here:\n"
"<a href=\"%(href)s\">%(href)s</a>\n"
msgstr ""

#: warehouse/templates/email/recovery-code-used/body.html:19
#, python-format
msgid ""
"\n"
"A recovery code for your PyPI account <strong>%(username)s</strong> has "
"been used.\n"
msgstr ""

#: warehouse/templates/email/recovery-code-used/body.html:25
#: warehouse/templates/email/recovery-codes-generated/body.html:25
#, python-format
msgid ""
"\n"
"If you did not make this change, you can email <a "
"href=\"%(href)s\">%(email_address)s</a> to communicate with the PyPI "
"administrators.\n"
msgstr ""

#: warehouse/templates/email/recovery-codes-generated/body.html:19
#, python-format
msgid ""
"\n"
"New recovery codes for your PyPI account <strong>%(username)s</strong> "
"have been generated.\n"
msgstr ""

#: warehouse/templates/email/removed-as-organization-member/body.html:18
#, python-format
msgid "You have been removed from the \"%(organization_name)s\" organization"
msgstr ""

#: warehouse/templates/email/removed-as-organization-member/body.html:23
msgid "You are receiving this because you were a member of this organization."
msgstr ""

#: warehouse/templates/email/removed-as-team-collaborator/body.html:19
#, python-format
msgid ""
"Your team was removed from the %(site)s project %(project)s by "
"%(submitter)s."
msgstr ""

#: warehouse/templates/email/removed-as-team-collaborator/body.html:23
#, python-format
msgid ""
"You are receiving this because your team was removed by %(submitter)s "
"from a project on %(site)s."
msgstr ""

#: warehouse/templates/email/removed-as-team-member/body.html:18
#, python-format
msgid ""
"You have been removed from the \"%(team_name)s\" team in the "
"\"%(organization_name)s\" organization"
msgstr ""

#: warehouse/templates/email/removed-as-team-member/body.html:23
msgid "You are receiving this because you were a member of this team."
msgstr ""

#: warehouse/templates/email/role-changed-as-organization-member/body.html:20
#, python-format
msgid ""
"Your role in the \"%(organization_name)s\" organization has been changed "
"to <strong>%(role)s</strong>"
msgstr ""

#: warehouse/templates/email/role-changed-as-team-collaborator/body.html:20
#, python-format
msgid ""
"Your team's role for the %(project)s project has been changed by "
"%(submitter)s."
msgstr ""

#: warehouse/templates/email/role-changed-as-team-collaborator/body.html:25
msgid ""
"Your team now has permissions to administer the project. You can add "
"other collaborators, upload releases and delete files, releases or the "
"entire project."
msgstr ""

#: warehouse/templates/email/role-changed-as-team-collaborator/body.html:27
msgid ""
"Your team now has permissions to upload releases for the project. You can"
" upload releases but cannot add collaborators, delete files, releases or "
"the project."
msgstr ""

#: warehouse/templates/email/role-changed-as-team-collaborator/body.html:33
#, python-format
msgid ""
"You are receiving this because your team's role was changed by "
"%(submitter)s for the %(project)s project."
msgstr ""

#: warehouse/templates/email/team-collaborator-added/body.html:26
#, python-format
msgid "A new collaborator has been added to a project you own on %(site)s"
msgstr ""

#: warehouse/templates/email/team-collaborator-added/body.html:29
#: warehouse/templates/email/team-collaborator-removed/body.html:29
#: warehouse/templates/email/team-collaborator-role-changed/body.html:29
msgid "Team"
msgstr ""

#: warehouse/templates/email/team-collaborator-added/body.html:30
#: warehouse/templates/email/team-collaborator-role-changed/body.html:30
#: warehouse/templates/manage/account/token.html:143
msgid "Permissions"
msgstr ""

#: warehouse/templates/email/team-collaborator-added/body.html:31
#: warehouse/templates/email/team-collaborator-removed/body.html:30
#: warehouse/templates/email/team-collaborator-role-changed/body.html:31
msgid "Collaborator for"
msgstr ""

#: warehouse/templates/email/team-collaborator-added/body.html:42
#: warehouse/templates/email/team-collaborator-removed/body.html:41
#: warehouse/templates/email/team-collaborator-role-changed/body.html:42
msgid "You are receiving this because you are an owner of this project."
msgstr ""

#: warehouse/templates/email/team-collaborator-removed/body.html:26
#, python-format
msgid "A collaborator was removed from a project you own on %(site)s"
msgstr ""

#: warehouse/templates/email/team-collaborator-role-changed/body.html:26
#, python-format
msgid ""
"A collaborator's permissions were changed for a project you own on "
"%(site)s"
msgstr ""

#: warehouse/templates/email/team-created/body.html:18
#, python-format
msgid ""
"A team named \"%(team_name)s\" has been created in the "
"\"%(organization_name)s\" organization."
msgstr ""

#: warehouse/templates/email/team-created/body.html:24
#: warehouse/templates/email/team-deleted/body.html:24
#: warehouse/templates/email/team-member-added/body.html:24
#: warehouse/templates/email/team-member-removed/body.html:24
msgid ""
"You are receiving this because you are an owner or a manager of the "
"organization."
msgstr ""

#: warehouse/templates/email/team-deleted/body.html:18
#, python-format
msgid ""
"A team named \"%(team_name)s\" has been deleted in the "
"\"%(organization_name)s\" organization."
msgstr ""

#: warehouse/templates/email/team-member-added/body.html:18
#, python-format
msgid ""
"<a href=\"%(user_profile)s\">%(username)s</a> has been added as a member "
"of the \"%(team_name)s\" team in the \"%(organization_name)s\" "
"organization by <a href=\"%(submitter_profile)s\">%(submitter)s</a>."
msgstr ""

#: warehouse/templates/email/team-member-removed/body.html:18
#, python-format
msgid ""
"<a href=\"%(user_profile)s\">%(username)s</a> has been removed as a "
"member of the \"%(team_name)s\" team in the \"%(organization_name)s\" "
"organization by <a href=\"%(submitter_profile)s\">%(submitter)s</a>."
msgstr ""

#: warehouse/templates/email/two-factor-added/body.html:18
#, python-format
msgid ""
"Someone, perhaps you, has added a %(method)s two-factor authentication "
"method to your PyPI account <strong>%(username)s</strong>."
msgstr ""

#: warehouse/templates/email/two-factor-removed/body.html:18
#, python-format
msgid ""
"Someone, perhaps you, has removed a %(method)s two-factor authentication "
"method from your PyPI account <strong>%(username)s</strong>."
msgstr ""

#: warehouse/templates/email/verify-email/body.html:18
#, python-format
msgid ""
"Someone, perhaps you, has added this email address "
"(<code>%(email_address)s</code>) to their PyPI account."
msgstr ""

#: warehouse/templates/email/verify-email/body.html:20
#, python-format
msgid ""
"If you wish to proceed with this request, <a href=\"%(href)s\">click this"
" link to verify your email address</a>."
msgstr ""

#: warehouse/templates/email/verify-organization-role/body.html:18
#, python-format
msgid ""
"<a href=\"%(initiator_user_profile)s\">%(initiator_username)s</a> has "
"invited you to join the \"%(organization_name)s\" organization"
msgstr ""

#: warehouse/templates/email/verify-organization-role/body.html:22
#, python-format
msgid ""
"If you wish to proceed, follow <a href=\"%(href)s\">this link</a> to "
"accept or decline this invitation."
msgstr ""

#: warehouse/templates/email/verify-organization-role/body.html:26
msgid "Otherwise, you can safely ignore this email."
msgstr ""

#: warehouse/templates/email/verify-organization-role/body.html:30
#, python-format
msgid "This link will expire in %(n_hours)s hours."
msgstr ""

#: warehouse/templates/includes/current-user-indicator.html:30
msgid "Admin"
msgstr ""

#: warehouse/templates/includes/current-user-indicator.html:37
#: warehouse/templates/manage/manage_base.html:216
#: warehouse/templates/manage/manage_base.html:244
#: warehouse/templates/manage/projects.html:18
#: warehouse/templates/manage/projects.html:62
msgid "Your projects"
msgstr ""

#: warehouse/templates/includes/current-user-indicator.html:44
#: warehouse/templates/manage/manage_base.html:223
#: warehouse/templates/manage/manage_base.html:251
#: warehouse/templates/manage/organizations.html:18
#: warehouse/templates/manage/organizations.html:63
msgid "Your organizations"
msgstr ""

#: warehouse/templates/includes/current-user-indicator.html:51
#: warehouse/templates/manage/account.html:17
#: warehouse/templates/manage/account/two-factor.html:17
#: warehouse/templates/manage/manage_base.html:230
#: warehouse/templates/manage/manage_base.html:258
msgid "Account settings"
msgstr ""

#: warehouse/templates/includes/current-user-indicator.html:57
msgid "Public profile"
msgstr ""

#: warehouse/templates/includes/flash-messages.html:19
msgid "Error"
msgstr ""

#: warehouse/templates/includes/flash-messages.html:22
#: warehouse/templates/includes/flash-messages.html:33
#: warehouse/templates/includes/flash-messages.html:40
#: warehouse/templates/includes/flash-messages.html:51
msgid "Dismiss this notification"
msgstr ""

#: warehouse/templates/includes/flash-messages.html:22
#: warehouse/templates/includes/flash-messages.html:33
#: warehouse/templates/includes/flash-messages.html:40
#: warehouse/templates/includes/flash-messages.html:51
#: warehouse/templates/includes/hash-modal.html:17
#: warehouse/templates/includes/hash-modal.html:19
#: warehouse/templates/includes/hash-modal.html:68
#: warehouse/templates/includes/session-notifications.html:40
#: warehouse/templates/manage/account.html:199
#: warehouse/templates/manage/account.html:201
#: warehouse/templates/manage/account.html:211
#: warehouse/templates/manage/manage_base.html:294
#: warehouse/templates/manage/manage_base.html:296
#: warehouse/templates/manage/project/release.html:137
#: warehouse/templates/manage/project/releases.html:178
#: warehouse/templates/manage/project/settings.html:111
#: warehouse/templates/search/results.html:199
msgid "Close"
msgstr ""

#: warehouse/templates/includes/flash-messages.html:48
msgid "Success"
msgstr ""

#: warehouse/templates/includes/hash-modal.html:23
#, python-format
msgid ""
"<a href=\"%(href)s\" title=\"%(title)s\" target=\"_blank\" "
"rel=\"noopener\">Hashes</a> for %(filename)s"
msgstr ""

#: warehouse/templates/includes/hash-modal.html:28
#, python-format
msgid "Hashes for %(filename)s"
msgstr ""

#: warehouse/templates/includes/hash-modal.html:31
msgid "Algorithm"
msgstr ""

#: warehouse/templates/includes/hash-modal.html:32
msgid "Hash digest"
msgstr ""

#: warehouse/templates/includes/hash-modal.html:41
#: warehouse/templates/includes/hash-modal.html:50
#: warehouse/templates/includes/hash-modal.html:59
#: warehouse/templates/manage/account.html:206
#: warehouse/templates/manage/account/recovery_codes-provision.html:57
#: warehouse/templates/manage/account/totp-provision.html:57
#: warehouse/templates/packaging/detail.html:150
#: warehouse/templates/pages/classifiers.html:38
msgid "Copy to clipboard"
msgstr ""

#: warehouse/templates/includes/hash-modal.html:42
#: warehouse/templates/includes/hash-modal.html:51
#: warehouse/templates/includes/hash-modal.html:60
#: warehouse/templates/manage/account.html:207
#: warehouse/templates/manage/account/recovery_codes-provision.html:58
#: warehouse/templates/manage/account/totp-provision.html:58
#: warehouse/templates/pages/classifiers.html:39
msgid "Copy"
msgstr ""

#: warehouse/templates/includes/manage-project-button.html:16
msgid "Manage project"
msgstr ""

#: warehouse/templates/includes/pagination.html:21
#: warehouse/templates/includes/pagination.html:23
msgid "Previous"
msgstr ""

#: warehouse/templates/includes/pagination.html:48
#: warehouse/templates/includes/pagination.html:50
msgid "Next"
msgstr ""

#: warehouse/templates/includes/session-notifications.html:24
#, python-format
msgid "Your primary email address (%(email_address)s) is unverified."
msgstr ""

#: warehouse/templates/includes/session-notifications.html:26
msgid "You do not have a primary email address."
msgstr ""

#: warehouse/templates/includes/session-notifications.html:29
msgid "Verify your email or add a new address."
msgstr ""

#: warehouse/templates/includes/session-notifications.html:36
#, python-format
msgid ""
"Two factor authentication is available, <a href=\"%(href)s\">enable it "
"now for your account.</a>"
msgstr ""

#: warehouse/templates/includes/session-notifications.html:45
#, python-format
msgid ""
"Two-factor recovery codes are available, <a href=\"%(href)s\">generate "
"them now for your account.</a>"
msgstr ""

#: warehouse/templates/includes/accounts/profile-actions.html:16
msgid "Edit profile"
msgstr ""

#: warehouse/templates/includes/accounts/profile-actions.html:19
#: warehouse/templates/includes/accounts/profile-actions.html:28
#: warehouse/templates/includes/packaging/project-data.html:33
#: warehouse/templates/pages/sitemap.html:40
#: warehouse/templates/pages/stats.html:16
msgid "Statistics"
msgstr ""

#: warehouse/templates/includes/accounts/profile-actions.html:21
#, python-format
msgid ""
"View statistics for your projects via <a href=\"%(libs_io_href)s\" "
"title=\"%(title)s\" target=\"_blank\" rel=\"noopener\">Libraries.io</a>, "
"or by using <a href=\"%(gbq_href)s\" target=\"_blank\" "
"rel=\"noopener\">our public dataset on Google BigQuery</a>"
msgstr ""

#: warehouse/templates/includes/accounts/profile-actions.html:30
#, python-format
msgid ""
"View statistics for %(username)s's projects via <a "
"href=\"%(libs_io_href)s\" title=\"%(title)s\" target=\"_blank\" "
"rel=\"noopener\">Libraries.io</a>, or by using <a href=\"%(gbq_href)s\" "
"target=\"_blank\" rel=\"noopener\">our public dataset on Google "
"BigQuery</a>"
msgstr ""

#: warehouse/templates/includes/accounts/profile-callout.html:18
#, python-format
msgid ""
"You have not uploaded any projects to PyPI, yet. To learn how to get "
"started, visit the <a href=\"%(href)s\" title=\"%(title)s\" "
"target=\"_blank\" rel=\"noopener\">Python Packaging User Guide</a>"
msgstr ""

#: warehouse/templates/includes/accounts/profile-callout.html:23
#, python-format
msgid "%(username)s has not uploaded any projects to PyPI, yet."
msgstr ""

#: warehouse/templates/includes/accounts/profile-public-email.html:17
msgid "Email"
msgstr ""

#: warehouse/templates/includes/manage/manage-organization-menu.html:14
#, python-format
msgid "Navigation for managing %(organization)s"
msgstr ""

#: warehouse/templates/includes/manage/manage-organization-menu.html:19
#: warehouse/templates/includes/manage/manage-team-menu.html:19
#: warehouse/templates/manage/organization/projects.html:25
#: warehouse/templates/manage/team/projects.html:25
msgid "Projects"
msgstr ""

#: warehouse/templates/includes/manage/manage-organization-menu.html:26
#: warehouse/templates/manage/organization/roles.html:36
msgid "People"
msgstr ""

#: warehouse/templates/includes/manage/manage-organization-menu.html:33
#: warehouse/templates/manage/organization/teams.html:25
msgid "Teams"
msgstr ""

#: warehouse/templates/includes/manage/manage-organization-menu.html:40
#: warehouse/templates/includes/manage/manage-project-menu.html:59
#: warehouse/templates/includes/manage/manage-team-menu.html:33
msgid "Settings"
msgstr ""

#: warehouse/templates/includes/manage/manage-project-menu.html:14
#, python-format
msgid "Navigation for managing %(project)s"
msgstr ""

#: warehouse/templates/includes/manage/manage-project-menu.html:19
#: warehouse/templates/manage/project/release.html:37
#: warehouse/templates/manage/project/releases.html:157
msgid "Releases"
msgstr ""

#: warehouse/templates/includes/manage/manage-project-menu.html:26
#: warehouse/templates/manage/project/roles.html:36
msgid "Collaborators"
msgstr ""

#: warehouse/templates/includes/manage/manage-project-menu.html:37
#: warehouse/templates/manage/account.html:459
#: warehouse/templates/manage/project/history.html:23
msgid "Security history"
msgstr ""

#: warehouse/templates/includes/manage/manage-project-menu.html:44
#: warehouse/templates/manage/project/documentation.html:21
msgid "Documentation"
msgstr ""

#: warehouse/templates/includes/manage/manage-project-menu.html:52
msgid "Publishing"
msgstr ""

#: warehouse/templates/includes/manage/manage-team-menu.html:14
#, python-format
msgid "Navigation for managing %(team)s"
msgstr ""

#: warehouse/templates/includes/manage/manage-team-menu.html:26
#: warehouse/templates/manage/team/roles.html:36
msgid "Members"
msgstr ""

#: warehouse/templates/includes/packaging/project-data.html:17
msgid "Project links"
msgstr ""

#: warehouse/templates/includes/packaging/project-data.html:36
msgid "GitHub statistics:"
msgstr ""

#: warehouse/templates/includes/packaging/project-data.html:42
msgid "Stars:"
msgstr ""

#: warehouse/templates/includes/packaging/project-data.html:50
msgid "Forks:"
msgstr ""

#: warehouse/templates/includes/packaging/project-data.html:58
msgid "Open issues/PRs:"
msgstr ""

#: warehouse/templates/includes/packaging/project-data.html:66
#, python-format
msgid ""
"View statistics for this project via <a href=\"%(libs_io_href)s\" "
"title=\"%(title)s\" target=\"_blank\" rel=\"noopener\">Libraries.io</a>, "
"or by using <a href=\"%(gbq_href)s\" target=\"_blank\" "
"rel=\"noopener\">our public dataset on Google BigQuery</a>"
msgstr ""

#: warehouse/templates/includes/packaging/project-data.html:74
msgid "Meta"
msgstr ""

#: warehouse/templates/includes/packaging/project-data.html:76
msgid "License:"
msgstr ""

#: warehouse/templates/includes/packaging/project-data.html:79
#: warehouse/templates/includes/packaging/project-data.html:81
msgid "Author:"
msgstr ""

#: warehouse/templates/includes/packaging/project-data.html:84
#: warehouse/templates/includes/packaging/project-data.html:86
#: warehouse/templates/pages/help.html:570
msgid "Maintainer:"
msgstr ""

#: warehouse/templates/includes/packaging/project-data.html:91
msgid "Tags"
msgstr ""

#: warehouse/templates/includes/packaging/project-data.html:101
msgid "Requires:"
msgstr ""

#: warehouse/templates/includes/packaging/project-data.html:108
msgid "Maintainers"
msgstr ""

#: warehouse/templates/includes/packaging/project-data.html:110
msgid "Avatar for {username} from gravatar.com"
msgstr ""

#: warehouse/templates/includes/packaging/project-data.html:126
#: warehouse/templates/pages/classifiers.html:16
#: warehouse/templates/pages/classifiers.html:21
#: warehouse/templates/pages/sitemap.html:39
msgid "Classifiers"
msgstr ""

#: warehouse/templates/manage/account.html:33
msgid "Verified*"
msgstr ""

#: warehouse/templates/manage/account.html:35
msgid "*Intermittent delivery problems may lead to verification loss"
msgstr ""

#: warehouse/templates/manage/account.html:39
msgid "Verified"
msgstr ""

#: warehouse/templates/manage/account.html:46
#: warehouse/templates/manage/account.html:52
#: warehouse/templates/manage/account.html:58
msgid "Unverified*"
msgstr ""

#: warehouse/templates/manage/account.html:48
msgid "*Email from PyPI being treated as spam"
msgstr ""

#: warehouse/templates/manage/account.html:54
msgid "*Hard failure during delivery"
msgstr ""

#: warehouse/templates/manage/account.html:60
msgid "*Too many delivery problems"
msgstr ""

#: warehouse/templates/manage/account.html:64
msgid "Unverified"
msgstr ""

#: warehouse/templates/manage/account.html:78
msgid "Primary"
msgstr ""

#: warehouse/templates/manage/account.html:86
msgid "View email options"
msgstr ""

#: warehouse/templates/manage/account.html:87
#: warehouse/templates/manage/account.html:163
#: warehouse/templates/manage/project/release.html:86
#: warehouse/templates/manage/project/releases.html:68
msgid "Options"
msgstr ""

#: warehouse/templates/manage/account.html:92
#, python-format
msgid "Options for %(email)s"
msgstr ""

#: warehouse/templates/manage/account.html:98
#: warehouse/templates/manage/account.html:100
msgid "Resend verification email"
msgstr ""

#: warehouse/templates/manage/account.html:110
msgid "Set this email address as primary"
msgstr ""

#: warehouse/templates/manage/account.html:112
msgid "Set as primary"
msgstr ""

#: warehouse/templates/manage/account.html:122
msgid "Remove this email address"
msgstr ""

#: warehouse/templates/manage/account.html:124
msgid "Remove email"
msgstr ""

#: warehouse/templates/manage/account.html:143
#: warehouse/templates/manage/account.html:435
#: warehouse/templates/manage/account/token.html:148
msgid "Scope"
msgstr ""

#: warehouse/templates/manage/account.html:145
msgid "All projects"
msgstr ""

#: warehouse/templates/manage/account.html:153
#: warehouse/templates/manage/account.html:436
msgid "Created"
msgstr ""

#: warehouse/templates/manage/account.html:157
#: warehouse/templates/manage/account.html:437
msgid "Last used"
msgstr ""

#: warehouse/templates/manage/account.html:158
msgid "Never"
msgstr ""

#: warehouse/templates/manage/account.html:162
msgid "View token options"
msgstr ""

#: warehouse/templates/manage/account.html:172
#: warehouse/templates/manage/account/token.html:57
msgid "Remove token"
msgstr ""

#: warehouse/templates/manage/account.html:178
msgid "View unique identifier"
msgstr ""

#: warehouse/templates/manage/account.html:186
#: warehouse/templates/manage/account.html:188
#: warehouse/templates/manage/account/token.html:60
#: warehouse/templates/manage/account/token.html:61
msgid "Remove API token"
msgstr ""

#: warehouse/templates/manage/account.html:193
#: warehouse/templates/manage/account/token.html:66
msgid ""
"Applications or scripts using this token will no longer have access to "
"PyPI."
msgstr ""

#: warehouse/templates/manage/account.html:204
#, python-format
msgid "Unique identifier for API token \"%(token_description)s\""
msgstr ""

#: warehouse/templates/manage/account.html:222
msgid "Profile picture"
msgstr ""

#: warehouse/templates/manage/account.html:228
#, python-format
msgid ""
"We use <a href=\"%(href)s\" title=\"%(title)s\" target=\"_blank\" "
"rel=\"noopener\">gravatar.com</a> to generate your profile picture based "
"on your primary email address"
msgstr ""

#: warehouse/templates/manage/account.html:235
msgid "Change image on gravatar.com"
msgstr ""

#: warehouse/templates/manage/account.html:245
msgid "Account details"
msgstr ""

#: warehouse/templates/manage/account.html:251
msgid "Date Joined"
msgstr ""

#: warehouse/templates/manage/account.html:257
#, python-format
msgid ""
"Displayed on your <a href=\"%(href)s\">public profile</a>. Cannot be "
"changed."
msgstr ""

#: warehouse/templates/manage/account.html:268
msgid "Full name"
msgstr ""

#: warehouse/templates/manage/account.html:273
msgid "No name set"
msgstr ""

#: warehouse/templates/manage/account.html:278
#, python-format
msgid "Displayed on your <a href=\"%(href)s\">public profile</a>"
msgstr ""

#: warehouse/templates/manage/account.html:285
msgid "️Public email"
msgstr ""

#: warehouse/templates/manage/account.html:297
#, python-format
msgid ""
"One of your verified emails can be displayed on your <a "
"href=\"%(href)s\">public profile</a> to logged-in users."
msgstr ""

#: warehouse/templates/manage/account.html:302
msgid "Update account"
msgstr ""

#: warehouse/templates/manage/account.html:310
msgid "Account emails"
msgstr ""

#: warehouse/templates/manage/account.html:312
msgid ""
"You can associate several emails with your account. You can use any <span"
" class=\"badge badge--success\"><i class=\"fa fa-check\" aria-"
"hidden=\"true\"></i> Verified</span> email to recover your account, but "
"only your <span class=\"badge\">Primary</span> email will receive "
"notifications."
msgstr ""

#: warehouse/templates/manage/account.html:323
msgid "Emails associated with your account"
msgstr ""

#: warehouse/templates/manage/account.html:327
msgid "Status"
msgstr ""

#: warehouse/templates/manage/account.html:342
#: warehouse/templates/manage/account.html:352
msgid "Add email"
msgstr ""

#: warehouse/templates/manage/account.html:359
msgid "Change password"
msgstr ""

#: warehouse/templates/manage/account.html:367
msgid "Old password"
msgstr ""

#: warehouse/templates/manage/account.html:377
msgid "Your current password"
msgstr ""

#: warehouse/templates/manage/account.html:384
msgid "New password"
msgstr ""

#: warehouse/templates/manage/account.html:400
msgid "Confirm new password"
msgstr ""

#: warehouse/templates/manage/account.html:416
msgid "Update password"
msgstr ""

#: warehouse/templates/manage/account.html:426
#: warehouse/templates/manage/project/settings.html:43
msgid "API tokens"
msgstr ""

#: warehouse/templates/manage/account.html:427
#: warehouse/templates/manage/project/settings.html:44
msgid ""
"API tokens provide an alternative way to authenticate when uploading "
"packages to PyPI."
msgstr ""

#: warehouse/templates/manage/account.html:427
msgid "Learn more about API tokens"
msgstr ""

#: warehouse/templates/manage/account.html:431
msgid "Active API tokens for this account"
msgstr ""

#: warehouse/templates/manage/account.html:449
#: warehouse/templates/manage/account/token.html:17
msgid "Add API token"
msgstr ""

#: warehouse/templates/manage/account.html:451
#, python-format
msgid ""
"<a href=\"%(href)s\">Verify your primary email address</a> to add API "
"tokens to your account."
msgstr ""

#: warehouse/templates/manage/account.html:467
#: warehouse/templates/manage/account.html:637
msgid "Token scope: entire account"
msgstr ""

#: warehouse/templates/manage/account.html:469
#: warehouse/templates/manage/account.html:639
#, python-format
msgid "Token scope: Project %(project_name)s"
msgstr ""

#: warehouse/templates/manage/account.html:472
#, python-format
msgid "Expires: %(exp)s"
msgstr ""

#: warehouse/templates/manage/account.html:478
msgid "Account created"
msgstr ""

#: warehouse/templates/manage/account.html:481
msgid "Logged in"
msgstr ""

#: warehouse/templates/manage/account.html:483
msgid "Two factor method:"
msgstr ""

#: warehouse/templates/manage/account.html:485
#: warehouse/templates/manage/project/release.html:77
msgid "None"
msgstr ""

#: warehouse/templates/manage/account.html:487
#: warehouse/templates/manage/manage_base.html:75
msgid "Security device (<abbr title=\"web authentication\">WebAuthn</abbr>)"
msgstr ""

#: warehouse/templates/manage/account.html:489
#: warehouse/templates/manage/manage_base.html:62
msgid ""
"Authentication application (<abbr title=\"time-based one-time "
"password\">TOTP</abbr>)"
msgstr ""

#: warehouse/templates/manage/account.html:491
msgid "Recovery code"
msgstr ""

#: warehouse/templates/manage/account.html:496
msgid "Login failed"
msgstr ""

#: warehouse/templates/manage/account.html:499
msgid "- Basic Auth (Upload endpoint)"
msgstr ""

#: warehouse/templates/manage/account.html:504
#: warehouse/templates/manage/account.html:523
#: warehouse/templates/manage/project/history.html:84
msgid "Reason:"
msgstr ""

#: warehouse/templates/manage/account.html:506
#: warehouse/templates/manage/account.html:525
msgid "Incorrect Password"
msgstr ""

#: warehouse/templates/manage/account.html:508
msgid "Invalid two factor (TOTP)"
msgstr ""

#: warehouse/templates/manage/account.html:510
msgid "Invalid two factor (WebAuthn)"
msgstr ""

#: warehouse/templates/manage/account.html:512
#: warehouse/templates/manage/account.html:514
msgid "Invalid two factor (Recovery code)"
msgstr ""

#: warehouse/templates/manage/account.html:521
msgid "Session reauthentication failed"
msgstr ""

#: warehouse/templates/manage/account.html:532
msgid "Email added to account"
msgstr ""

#: warehouse/templates/manage/account.html:535
msgid "Email removed from account"
msgstr ""

#: warehouse/templates/manage/account.html:538
msgid "Email verified"
msgstr ""

#: warehouse/templates/manage/account.html:541
msgid "Email reverified"
msgstr ""

#: warehouse/templates/manage/account.html:545
msgid "Primary email changed"
msgstr ""

#: warehouse/templates/manage/account.html:547
msgid "Old primary email:"
msgstr ""

#: warehouse/templates/manage/account.html:548
msgid "New primary email:"
msgstr ""

#: warehouse/templates/manage/account.html:551
msgid "Primary email set"
msgstr ""

#: warehouse/templates/manage/account.html:557
msgid "Email sent"
msgstr ""

#: warehouse/templates/manage/account.html:559
msgid "From:"
msgstr ""

#: warehouse/templates/manage/account.html:560
msgid "To:"
msgstr ""

#: warehouse/templates/manage/account.html:561
msgid "Subject:"
msgstr ""

#: warehouse/templates/manage/account.html:565
msgid "Password reset requested"
msgstr ""

#: warehouse/templates/manage/account.html:567
msgid "Password reset attempted"
msgstr ""

#: warehouse/templates/manage/account.html:569
msgid "Password successfully reset"
msgstr ""

#: warehouse/templates/manage/account.html:571
msgid "Password successfully changed"
msgstr ""

#: warehouse/templates/manage/account.html:574
msgid "Two factor authentication added"
msgstr ""

#: warehouse/templates/manage/account.html:577
#: warehouse/templates/manage/account.html:587
msgid ""
"Method: Security device (<abbr title=\"web "
"authentication\">WebAuthn</abbr>)"
msgstr ""

#: warehouse/templates/manage/account.html:578
#: warehouse/templates/manage/account.html:588
msgid "Device name:"
msgstr ""

#: warehouse/templates/manage/account.html:580
#: warehouse/templates/manage/account.html:590
msgid ""
"Method: Authentication application (<abbr title=\"time-based one-time "
"password\">TOTP</abbr>)"
msgstr ""

#: warehouse/templates/manage/account.html:584
msgid "Two factor authentication removed"
msgstr ""

#: warehouse/templates/manage/account.html:595
msgid "Recovery codes generated"
msgstr ""

#: warehouse/templates/manage/account.html:599
msgid "Recovery codes regenerated"
msgstr ""

#: warehouse/templates/manage/account.html:603
msgid "Recovery code used for login"
msgstr ""

#: warehouse/templates/manage/account.html:609
#: warehouse/templates/manage/project/history.html:65
msgid "API token added"
msgstr ""

#: warehouse/templates/manage/account.html:611
#: warehouse/templates/manage/account.html:634
#: warehouse/templates/manage/project/history.html:69
#: warehouse/templates/manage/project/history.html:76
msgid "Token name:"
msgstr ""

#: warehouse/templates/manage/account.html:628
#: warehouse/templates/manage/project/history.html:72
msgid "API token removed"
msgstr ""

#: warehouse/templates/manage/account.html:629
#: warehouse/templates/manage/account.html:635
msgid "Unique identifier:"
msgstr ""

#: warehouse/templates/manage/account.html:632
msgid "API token automatically removed for security reasons"
msgstr ""

#: warehouse/templates/manage/account.html:641
#, python-format
msgid "Reason: Token found at <a href=\"%(public_url)s\">public url</a>"
msgstr ""

#: warehouse/templates/manage/account.html:650
#, python-format
msgid ""
"Events appear here as security-related actions occur on your account. If "
"you notice anything suspicious, please <a href=\"%(faq_url)s\">secure "
"your account</a> as soon as possible."
msgstr ""

#: warehouse/templates/manage/account.html:655
msgid "Recent account activity"
msgstr ""

#: warehouse/templates/manage/account.html:657
#: warehouse/templates/manage/project/history.html:107
msgid "Event"
msgstr ""

#: warehouse/templates/manage/account.html:658
#: warehouse/templates/manage/account.html:666
#: warehouse/templates/manage/project/history.html:108
#: warehouse/templates/manage/project/history.html:117
msgid "Date / time"
msgstr ""

#: warehouse/templates/manage/account.html:659
#: warehouse/templates/manage/account.html:670
#: warehouse/templates/manage/project/history.html:109
#: warehouse/templates/manage/project/history.html:121
msgid "IP address"
msgstr ""

#: warehouse/templates/manage/account.html:678
msgid "Events will appear here as security-related actions occur on your account."
msgstr ""

#: warehouse/templates/manage/account.html:685
msgid "Delete account"
msgstr ""

#: warehouse/templates/manage/account.html:688
msgid "Cannot delete account"
msgstr ""

#: warehouse/templates/manage/account.html:690
#, python-format
msgid ""
"\n"
"          Your account is currently the <strong>sole owner</strong> of "
"%(count)s project.\n"
"        "
msgid_plural ""
"\n"
"          Your account is currently the <strong>sole owner</strong> of "
"%(count)s projects.\n"
"        "
msgstr[0] ""
msgstr[1] ""

#: warehouse/templates/manage/account.html:695
msgid ""
"\n"
"          You must transfer ownership or delete this project before you "
"can delete your account.\n"
"        "
msgid_plural ""
"\n"
"          You must transfer ownership or delete these projects before you"
" can delete your account.\n"
"        "
msgstr[0] ""
msgstr[1] ""

#: warehouse/templates/manage/account.html:705
#: warehouse/templates/manage/organization/settings.html:230
#, python-format
msgid ""
"<a href=\"%(transfer_href)s\">transfer ownership</a> or <a "
"href=\"%(delete_href)s\">delete project</a>"
msgstr ""

#: warehouse/templates/manage/account.html:714
#: warehouse/templates/manage/account/token.html:166
#: warehouse/templates/manage/organization/settings.html:184
#: warehouse/templates/manage/organization/settings.html:239
#: warehouse/templates/manage/team/settings.html:75
msgid "Proceed with caution!"
msgstr ""

#: warehouse/templates/manage/account.html:717
msgid "You will not be able to recover your account after you delete it"
msgstr ""

#: warehouse/templates/manage/account.html:719
msgid "Delete your PyPI account"
msgstr ""

#: warehouse/templates/manage/manage_base.html:16
#: warehouse/templates/manage/organization/projects.html:117
#: warehouse/templates/manage/organization/projects.html:122
#: warehouse/templates/manage/organization/teams.html:56
#: warehouse/templates/manage/organizations.html:109
#: warehouse/templates/manage/organizations.html:115
#: warehouse/templates/manage/organizations.html:120
#: warehouse/templates/manage/organizations.html:125
#: warehouse/templates/manage/project/releases.html:88
#: warehouse/templates/manage/projects.html:153
#: warehouse/templates/manage/projects.html:158
#: warehouse/templates/manage/team/projects.html:117
#: warehouse/templates/manage/team/projects.html:122
msgid "Manage"
msgstr ""

#: warehouse/templates/manage/manage_base.html:23
msgid "Two factor authentication (2FA)"
msgstr ""

#: warehouse/templates/manage/manage_base.html:25
#, python-format
msgid ""
"Two factor authentication adds an additional layer of security to your "
"account. <a href=\"%(href)s\">Learn more about <abbr title=\"two factor "
"authentication\">2FA</abbr></a>."
msgstr ""

#: warehouse/templates/manage/manage_base.html:30
msgid "Recovery methods enabled"
msgstr ""

#: warehouse/templates/manage/manage_base.html:33
msgid "Recovery method"
msgstr ""

#: warehouse/templates/manage/manage_base.html:39
#, python-format
msgid "generated %(generated_datetime)s"
msgstr ""

#: warehouse/templates/manage/account/recovery_codes-burn.html:49
#: warehouse/templates/manage/manage_base.html:43
msgid "Regenerate"
msgstr ""

#: warehouse/templates/manage/manage_base.html:53
msgid "Two factor authentication methods enabled"
msgstr ""

#: warehouse/templates/manage/manage_base.html:56
msgid "Two factor method"
msgstr ""

#: warehouse/templates/manage/manage_base.html:64
#: warehouse/templates/manage/manage_base.html:78
#: warehouse/templates/manage/organization/roles.html:121
#: warehouse/templates/manage/organization/roles.html:123
#: warehouse/templates/manage/organization/roles.html:128
#: warehouse/templates/manage/project/publishing.html:44
#: warehouse/templates/manage/project/roles.html:89
#: warehouse/templates/manage/project/roles.html:141
#: warehouse/templates/manage/project/roles.html:146
#: warehouse/templates/manage/project/roles.html:196
#: warehouse/templates/manage/project/roles.html:201
#: warehouse/templates/manage/team/roles.html:75
#: warehouse/templates/manage/team/roles.html:80
msgid "Remove"
msgstr ""

#: warehouse/templates/manage/manage_base.html:65
msgid "Remove authentication application"
msgstr ""

#: warehouse/templates/manage/manage_base.html:66
msgid "Remove application"
msgstr ""

#: warehouse/templates/manage/manage_base.html:79
msgid "Remove two factor security device"
msgstr ""

#: warehouse/templates/manage/manage_base.html:80
msgid "Remove device"
msgstr ""

#: warehouse/templates/manage/manage_base.html:86
msgid "Device name"
msgstr ""

#: warehouse/templates/manage/manage_base.html:99
#, python-format
msgid ""
"\n"
"        <a href=\"%(href)s\">Verify your primary email address</a>\n"
"        before adding additional two factor authentication methods to "
"your account.\n"
"        "
msgstr ""

#: warehouse/templates/manage/manage_base.html:104
#, python-format
msgid ""
"\n"
"        <a href=\"%(href)s\">Verify your primary email address</a>\n"
"        before enabling two factor authentication on your account.\n"
"        "
msgstr ""

#: warehouse/templates/manage/manage_base.html:115
msgid ""
"\n"
"        You must generate and safely store recovery codes before adding "
"additional two factor\n"
"        authentication methods to your account.\n"
"        "
msgstr ""

#: warehouse/templates/manage/manage_base.html:120
msgid ""
"\n"
"        You must generate and safely store recovery codes before enabling"
" two factor authentication on your account.\n"
"        "
msgstr ""

#: warehouse/templates/manage/manage_base.html:126
msgid ""
"\n"
"        Generate recovery codes\n"
"        "
msgstr ""

#: warehouse/templates/manage/manage_base.html:135
msgid ""
"\n"
"        Use a recovery code before adding additional two factor\n"
"        authentication methods to your account.\n"
"        "
msgstr ""

#: warehouse/templates/manage/manage_base.html:140
msgid ""
"\n"
"        Use a recovery code before enabling two factor authentication on "
"your account.\n"
"        "
msgstr ""

#: warehouse/templates/manage/manage_base.html:149
msgid ""
"\n"
"        Use a recovery code\n"
"        "
msgstr ""

#: warehouse/templates/manage/manage_base.html:160
msgid ""
"\n"
"        You have not enabled two factor authentication on your account.\n"
"        "
msgstr ""

#: warehouse/templates/manage/manage_base.html:168
msgid ""
"\n"
"        Add <abbr title=\"two factor authentication\">2FA</abbr> with "
"authentication application\n"
"        "
msgstr ""

#: warehouse/templates/manage/manage_base.html:173
msgid ""
"\n"
"        Add <abbr title=\"two factor authentication\">2FA</abbr> with "
"security device (e.g. USB key)\n"
"        "
msgstr ""

#: warehouse/templates/manage/account/webauthn-provision.html:37
#: warehouse/templates/manage/manage_base.html:180
msgid ""
"Enable JavaScript to set up two factor authentication with a security "
"device (e.g. USB key)"
msgstr ""

#: warehouse/templates/manage/account/webauthn-provision.html:53
#: warehouse/templates/manage/manage_base.html:185
#, python-format
msgid ""
"<a href=\"%(href)s\" title=\"%(title)s\" target=\"_blank\" "
"rel=\"noopener\">Upgrade your browser</a> to set up two factor "
"authentication with a security device (e.g. USB key)"
msgstr ""

#: warehouse/templates/manage/manage_base.html:196
#: warehouse/templates/manage/organization/manage_organization_base.html:28
#: warehouse/templates/manage/project/manage_project_base.html:28
#: warehouse/templates/manage/team/manage_team_base.html:28
msgid "Breadcrumbs"
msgstr ""

#: warehouse/templates/manage/manage_base.html:201
#: warehouse/templates/manage/organization/manage_organization_base.html:32
#: warehouse/templates/manage/project/manage_project_base.html:32
#: warehouse/templates/manage/team/manage_team_base.html:32
msgid "Your account"
msgstr ""

#: warehouse/templates/manage/manage_base.html:211
#: warehouse/templates/manage/manage_base.html:239
msgid "Account navigation"
msgstr ""

#: warehouse/templates/manage/manage_base.html:306
#: warehouse/templates/manage/manage_base.html:365
msgid "This action cannot be undone!"
msgstr ""

#: warehouse/templates/manage/manage_base.html:318
msgid "Confirm your username to continue."
msgstr ""

#: warehouse/templates/manage/manage_base.html:320
#, python-format
msgid "Confirm the %(item)s to continue."
msgstr ""

#: warehouse/templates/manage/manage_base.html:331
#: warehouse/templates/manage/manage_base.html:383
#: warehouse/templates/manage/organization/activate_subscription.html:32
msgid "Cancel"
msgstr ""

#: warehouse/templates/manage/manage_base.html:354
msgid "close"
msgstr ""

#: warehouse/templates/manage/manage_base.html:370
msgid "Enter your password to continue."
msgstr ""

#: warehouse/templates/manage/organizations.html:23
#: warehouse/templates/manage/projects.html:23
msgid "Pending invitations"
msgstr ""

#: warehouse/templates/manage/organization/projects.html:80
#: warehouse/templates/manage/organizations.html:35
#: warehouse/templates/manage/organizations.html:91
#: warehouse/templates/manage/projects.html:44
#: warehouse/templates/manage/projects.html:116
#: warehouse/templates/manage/team/projects.html:80
#, python-format
msgid "Created %(creation_date)s"
msgstr ""

#: warehouse/templates/manage/organizations.html:52
#, python-format
msgid "Decline invitation to %(org)s"
msgstr ""

#: warehouse/templates/manage/organizations.html:53
msgid "Decline invitation"
msgstr ""

#: warehouse/templates/manage/organization/settings.html:244
#: warehouse/templates/manage/organizations.html:54
msgid "Organization Name"
msgstr ""

#: warehouse/templates/manage/organizations.html:74
#: warehouse/templates/manage/organizations.html:76
msgid "Billing Inactive"
msgstr ""

#: warehouse/templates/manage/organizations.html:76
msgid ""
"This organization's billing can be activated by an organization owner or "
"billing manager"
msgstr ""

#: warehouse/templates/manage/organizations.html:79
msgid "Request Submitted"
msgstr ""

#: warehouse/templates/manage/organizations.html:81
#: warehouse/templates/manage/organizations.html:108
#: warehouse/templates/manage/organizations.html:114
msgid "This organization is not active"
msgstr ""

#: warehouse/templates/manage/organizations.html:81
msgid "Inactive"
msgstr ""

#: warehouse/templates/manage/organization/roles.html:46
#: warehouse/templates/manage/organization/roles.html:91
#: warehouse/templates/manage/organizations.html:83
msgid "Manager"
msgstr ""

#: warehouse/templates/manage/organization/roles.html:48
#: warehouse/templates/manage/organization/roles.html:93
#: warehouse/templates/manage/organizations.html:85
#: warehouse/templates/manage/project/publishing.html:83
#: warehouse/templates/manage/project/roles.html:50
#: warehouse/templates/manage/project/roles.html:85
#: warehouse/templates/manage/project/roles.html:115
#: warehouse/templates/manage/project/roles.html:126
#: warehouse/templates/manage/project/roles.html:170
#: warehouse/templates/manage/project/roles.html:181
msgid "Owner"
msgstr ""

#: warehouse/templates/manage/organization/roles.html:51
#: warehouse/templates/manage/organization/roles.html:95
#: warehouse/templates/manage/organizations.html:87
msgid "Billing Manager"
msgstr ""

#: warehouse/templates/manage/organizations.html:97
msgid "View this organization"
msgstr ""

#: warehouse/templates/manage/organization/projects.html:130
#: warehouse/templates/manage/organization/projects.html:133
#: warehouse/templates/manage/organization/teams.html:63
#: warehouse/templates/manage/organizations.html:98
#: warehouse/templates/manage/project/releases.html:94
#: warehouse/templates/manage/projects.html:166
#: warehouse/templates/manage/projects.html:169
#: warehouse/templates/manage/team/projects.html:130
#: warehouse/templates/manage/team/projects.html:133
msgid "View"
msgstr ""

#: warehouse/templates/manage/organizations.html:103
msgid "Activate billing for this organization"
msgstr ""

#: warehouse/templates/manage/organizations.html:104
msgid "Activate Billing"
msgstr ""

#: warehouse/templates/manage/organizations.html:119
#: warehouse/templates/manage/organizations.html:124
msgid "Manage this organization"
msgstr ""

#: warehouse/templates/manage/organizations.html:133
msgid "You have not joined any organizations on PyPI, yet."
msgstr ""

#: warehouse/templates/manage/organizations.html:142
msgid "Create new organization"
msgstr ""

#: warehouse/templates/manage/organization/roles.html:126
#: warehouse/templates/manage/organization/roles.html:161
#: warehouse/templates/manage/organizations.html:149
#: warehouse/templates/manage/project/roles.html:144
#: warehouse/templates/manage/project/roles.html:199
#: warehouse/templates/manage/project/roles.html:232
msgid "."
msgstr ""

#: warehouse/templates/manage/organization/settings.html:29
#: warehouse/templates/manage/organizations.html:157
msgid "Organization account name"
msgstr ""

#: warehouse/templates/manage/organizations.html:162
msgid "Select an organization account name"
msgstr ""

#: warehouse/templates/manage/organization/settings.html:32
#: warehouse/templates/manage/organizations.html:173
msgid "This account name is used in URLs on PyPI."
msgstr ""

#: warehouse/templates/manage/organization/settings.html:71
#: warehouse/templates/manage/organization/settings.html:95
#: warehouse/templates/manage/organizations.html:174
#: warehouse/templates/manage/organizations.html:196
#: warehouse/templates/manage/organizations.html:214
msgid "For example"
msgstr ""

#: warehouse/templates/manage/organization/settings.html:48
#: warehouse/templates/manage/organizations.html:180
msgid "Organization name"
msgstr ""

#: warehouse/templates/manage/organization/settings.html:54
#: warehouse/templates/manage/organizations.html:185
msgid "Name of your business, product, or project"
msgstr ""

#: warehouse/templates/manage/organization/settings.html:78
#: warehouse/templates/manage/organizations.html:202
msgid "️Organization URL"
msgstr ""

#: warehouse/templates/manage/organization/settings.html:84
#: warehouse/templates/manage/organizations.html:208
msgid "URL for your business, product, or project"
msgstr ""

#: warehouse/templates/manage/organization/settings.html:102
#: warehouse/templates/manage/organizations.html:220
msgid "Organization description"
msgstr ""

#: warehouse/templates/manage/organization/settings.html:108
#: warehouse/templates/manage/organizations.html:225
msgid "Description of your business, product, or project"
msgstr ""

#: warehouse/templates/manage/organization/settings.html:127
#: warehouse/templates/manage/organizations.html:239
msgid "️Organization type"
msgstr ""

#: warehouse/templates/manage/organization/settings.html:144
#: warehouse/templates/manage/organizations.html:251
msgid ""
"Companies can create organization accounts as a paid service while "
"community projects are granted complimentary access."
msgstr ""

#: warehouse/templates/manage/organization/teams.html:101
#: warehouse/templates/manage/organizations.html:257
msgid "Create"
msgstr ""

#: warehouse/templates/manage/organization/projects.html:46
#: warehouse/templates/manage/organization/projects.html:109
#: warehouse/templates/manage/projects.html:82
#: warehouse/templates/manage/projects.html:145
#: warehouse/templates/manage/team/projects.html:46
#: warehouse/templates/manage/team/projects.html:109
msgid "This project requires 2FA to be enabled to manage"
msgstr ""

#: warehouse/templates/manage/organization/projects.html:47
#: warehouse/templates/manage/organization/projects.html:110
#: warehouse/templates/manage/projects.html:83
#: warehouse/templates/manage/projects.html:146
#: warehouse/templates/manage/team/projects.html:47
#: warehouse/templates/manage/team/projects.html:110
msgid "2FA Required"
msgstr ""

#: warehouse/templates/manage/organization/projects.html:53
#: warehouse/templates/manage/organization/projects.html:63
#: warehouse/templates/manage/projects.html:89
#: warehouse/templates/manage/projects.html:99
#: warehouse/templates/manage/team/projects.html:53
#: warehouse/templates/manage/team/projects.html:63
msgid "This is a critical project for the Python ecosystem"
msgstr ""

#: warehouse/templates/manage/organization/projects.html:54
#: warehouse/templates/manage/organization/projects.html:64
#: warehouse/templates/manage/projects.html:90
#: warehouse/templates/manage/projects.html:100
#: warehouse/templates/manage/team/projects.html:54
#: warehouse/templates/manage/team/projects.html:64
msgid "Critical Project"
msgstr ""

#: warehouse/templates/manage/organization/projects.html:56
#: warehouse/templates/manage/organization/projects.html:97
#: warehouse/templates/manage/projects.html:92
#: warehouse/templates/manage/projects.html:133
#: warehouse/templates/manage/team/projects.html:56
#: warehouse/templates/manage/team/projects.html:97
msgid "PyPI requires 2FA to be enabled to manage this project"
msgstr ""

#: warehouse/templates/manage/organization/projects.html:57
#: warehouse/templates/manage/organization/projects.html:98
#: warehouse/templates/manage/projects.html:93
#: warehouse/templates/manage/projects.html:134
#: warehouse/templates/manage/team/projects.html:57
#: warehouse/templates/manage/team/projects.html:98
msgid "2FA Mandated"
msgstr ""

#: warehouse/templates/manage/organization/projects.html:68
#: warehouse/templates/manage/projects.html:104
#: warehouse/templates/manage/team/projects.html:68
msgid "Sole owner"
msgstr ""

#: warehouse/templates/manage/organization/projects.html:116
#: warehouse/templates/manage/projects.html:152
#: warehouse/templates/manage/team/projects.html:116
msgid "Manage this project"
msgstr ""

#: warehouse/templates/manage/organization/projects.html:121
#: warehouse/templates/manage/projects.html:157
#: warehouse/templates/manage/team/projects.html:121
msgid "You are not an owner of this project"
msgstr ""

#: warehouse/templates/manage/organization/projects.html:129
#: warehouse/templates/manage/projects.html:165
#: warehouse/templates/manage/team/projects.html:129
msgid "View this project's public page"
msgstr ""

#: warehouse/templates/manage/organization/projects.html:132
#: warehouse/templates/manage/projects.html:168
#: warehouse/templates/manage/team/projects.html:132
msgid "This project has no releases"
msgstr ""

#: warehouse/templates/manage/projects.html:177
#, python-format
msgid ""
"You have not uploaded any projects to PyPI, yet. To learn how to get "
"started, visit the <a href=\"%(href)s\" target=\"_blank\" "
"rel=\"noopener\">Python Packaging User Guide</a>"
msgstr ""

#: warehouse/templates/manage/account/recovery_codes-burn.html:17
msgid "Use a recovery code"
msgstr ""

#: warehouse/templates/manage/account/recovery_codes-burn.html:34
msgid ""
"\n"
"        In order to verify that you have safely stored your recovery "
"codes for use in the event of a lost 2FA device, submit one of your "
"recovery codes here.\n"
"      "
msgstr ""

#: warehouse/templates/manage/account/recovery_codes-burn.html:39
msgid ""
"\n"
"        The recovery code you choose will be considered used and no "
"longer be available to bypass 2FA.\n"
"      "
msgstr ""

#: warehouse/templates/manage/account/recovery_codes-burn.html:44
msgid ""
"\n"
"      <strong>Forgot to safely store your recovery codes?</strong> You'll"
" need to generate them again.\n"
"      "
msgstr ""

#: warehouse/templates/manage/account/recovery_codes-provision.html:17
msgid "Account recovery codes"
msgstr ""

#: warehouse/templates/manage/account/recovery_codes-provision.html:36
msgid "Regenerate recovery codes"
msgstr ""

#: warehouse/templates/manage/account/recovery_codes-provision.html:42
msgid ""
"If you lose access to your authentication application or security key(s),"
" you’ll need to use one of these recovery codes to log into your PyPI "
"account. Each code can only be used <strong>once</strong>."
msgstr ""

#: warehouse/templates/manage/account/recovery_codes-provision.html:43
msgid ""
"These codes should <strong>only</strong> be used for account recovery, "
"not for typical logins."
msgstr ""

#: warehouse/templates/manage/account/recovery_codes-provision.html:44
msgid ""
"<strong>Keep these somewhere safe</strong>. If you lose your "
"authentication application or security key(s) and do not have access to "
"these recovery codes, you may permanently lose access to your PyPI "
"account!"
msgstr ""

#: warehouse/templates/manage/account/recovery_codes-provision.html:48
msgid "Save your recovery codes"
msgstr ""

#: warehouse/templates/manage/account/recovery_codes-provision.html:62
msgid "Download as file"
msgstr ""

#: warehouse/templates/manage/account/recovery_codes-provision.html:63
#: warehouse/templates/manage/organization/roles.html:113
#: warehouse/templates/manage/project/roles.html:133
#: warehouse/templates/manage/project/roles.html:188
msgid "Save"
msgstr ""

#: warehouse/templates/manage/account/recovery_codes-provision.html:66
msgid "Continue"
msgstr ""

#: warehouse/templates/manage/account/recovery_codes-provision.html:69
msgid "These codes will not be visible again."
msgstr ""

#: warehouse/templates/manage/account/recovery_codes-provision.html:72
msgid "Ensure that you have securely stored them before continuing."
msgstr ""

#: warehouse/templates/manage/account/token.html:38
#, python-format
msgid "Token for \"%(macaroon_description)s\""
msgstr ""

#: warehouse/templates/manage/account/token.html:40
msgid "Permissions:"
msgstr ""

#: warehouse/templates/manage/account/token.html:40
#: warehouse/templates/manage/account/token.html:144
msgid "Upload packages"
msgstr ""

#: warehouse/templates/manage/account/token.html:42
#: warehouse/templates/manage/account/token.html:44
msgid "Scope:"
msgstr ""

#: warehouse/templates/manage/account/token.html:42
#: warehouse/templates/manage/account/token.html:155
msgid "Entire account (all projects)"
msgstr ""

#: warehouse/templates/manage/account/token.html:44
#, python-format
msgid "Project \"%(project)s\""
msgstr ""

#: warehouse/templates/manage/account/token.html:51
msgid ""
"For security reasons this token will only appear once. <strong>Copy it "
"now.</strong>"
msgstr ""

#: warehouse/templates/manage/account/token.html:53
msgid "Copy token to clipboard"
msgstr ""

#: warehouse/templates/manage/account/token.html:54
msgid "Copy token"
msgstr ""

#: warehouse/templates/manage/account/token.html:72
msgid "Using this token"
msgstr ""

#: warehouse/templates/manage/account/token.html:74
msgid "To use this API token:"
msgstr ""

#: warehouse/templates/manage/account/token.html:77
#, python-format
msgid "Set your username to <code>%(token)s</code>"
msgstr ""

#: warehouse/templates/manage/account/token.html:78
#, python-format
msgid ""
"Set your password to the token value, including the "
"<code>%(prefix)s</code> prefix"
msgstr ""

#: warehouse/templates/manage/account/token.html:84
#, python-format
msgid ""
"For example, if you are using <a href=\"%(href)s\">Twine</a> to upload "
"your projects to PyPI, set up your <code>%(filename)s</code> file like "
"this:"
msgstr ""

#: warehouse/templates/manage/account/token.html:94
#, python-format
msgid ""
"For example, if you are using <a href=\"%(href)s\">Twine</a> to upload "
"multiple projects to PyPI, you can set up your <code>%(filename)s</code> "
"file like this:"
msgstr ""

#: warehouse/templates/manage/account/token.html:106
msgid ""
"either a user-scoped token or a project-scoped token you want to set as "
"the default"
msgstr ""

#: warehouse/templates/manage/account/token.html:111
msgid "a project token"
msgstr ""

#: warehouse/templates/manage/account/token.html:113
#, python-format
msgid ""
"You can then use <code>%(command)s</code> to switch to the correct token "
"when uploading to PyPI."
msgstr ""

#: warehouse/templates/manage/account/token.html:119
#, python-format
msgid ""
"For further instructions on how to use this token, <a "
"href=\"%(href)s\">visit the PyPI help page</a>."
msgstr ""

#: warehouse/templates/manage/account/token.html:122
msgid "Add another token"
msgstr ""

#: warehouse/templates/manage/account/token.html:131
msgid "Token name"
msgstr ""

#: warehouse/templates/manage/account/token.html:140
msgid "What is this token for?"
msgstr ""

#: warehouse/templates/manage/account/token.html:154
msgid "Select scope..."
msgstr ""

#: warehouse/templates/manage/account/token.html:158
msgid "Project:"
msgstr ""

#: warehouse/templates/manage/account/token.html:167
msgid ""
"An API token scoped to your entire account will have upload permissions "
"for all of your current and future projects."
msgstr ""

#: warehouse/templates/manage/account/token.html:170
msgid "Add token"
msgstr ""

#: warehouse/templates/manage/account/totp-provision.html:17
msgid "Set up 2FA with an authentication application (TOTP)"
msgstr ""

#: warehouse/templates/manage/account/totp-provision.html:32
#, python-format
msgid ""
"PyPI supports any application that follows the <a href=\"%(href)s\" "
"title=\"%(title)s\" target=\"_blank\" rel=\"noopener\"><abbr title"
"=\"time-based one-time password\">TOTP</abbr> standard</a>."
msgstr ""

#: warehouse/templates/manage/account/totp-provision.html:36
#, python-format
msgid ""
"Visit <a href=\"%(href)s\">PyPI's help page</a> for a list of compatible "
"applications."
msgstr ""

#: warehouse/templates/manage/account/totp-provision.html:42
msgid "Set up your application"
msgstr ""

#: warehouse/templates/manage/account/totp-provision.html:45
msgid "Scan the QR code with the authentication application of your choice."
msgstr ""

#: warehouse/templates/manage/account/totp-provision.html:46
msgid ""
"For security reasons, you can only associate one authentication "
"application per PyPI account."
msgstr ""

#: warehouse/templates/manage/account/totp-provision.html:52
msgid "QR code for setting up an authentication application"
msgstr ""

#: warehouse/templates/manage/account/totp-provision.html:55
msgid "<strong>No QR scanner?</strong> Manually enter the code instead:"
msgstr ""

#: warehouse/templates/manage/account/totp-provision.html:67
msgid "Verify application"
msgstr ""

#: warehouse/templates/manage/account/totp-provision.html:72
msgid "Authentication code"
msgstr ""

#: warehouse/templates/manage/account/totp-provision.html:73
msgid ""
"To finalize the set up process, enter the authentication code provided by"
" your application."
msgstr ""

#: warehouse/templates/manage/account/totp-provision.html:85
msgid "Set up application"
msgstr ""

#: warehouse/templates/manage/account/webauthn-provision.html:17
msgid "Set up 2FA with a security device (e.g. USB key)"
msgstr ""

#: warehouse/templates/manage/account/webauthn-provision.html:26
#, python-format
msgid ""
"PyPI supports any device that adheres to the <a href=\"%(href)s\" "
"title=\"%(title)s\" target=\"_blank\" rel=\"noopener\">FIDO standard</a>."
msgstr ""

#: warehouse/templates/manage/account/webauthn-provision.html:28
#, python-format
msgid ""
"Popular <em>USB keys</em> include <a href=\"%(yubico_href)s\" "
"title=\"%(title)s\" target=\"_blank\" rel=\"noopener\">Yubikey</a>, <a "
"href=\"%(titan_href)s\" title=\"%(title)s\" target=\"_blank\" "
"rel=\"noopener\">Google Titan</a> and <a href=\"%(thetis_href)s\" "
"title=\"%(title)s\" target=\"_blank\" rel=\"noopener\">Thetis</a>."
msgstr ""

#: warehouse/templates/manage/account/webauthn-provision.html:43
msgid "Name your device to begin"
msgstr ""

#: warehouse/templates/manage/account/webauthn-provision.html:48
msgid "PyPI supports adding multiple security devices."
msgstr ""

#: warehouse/templates/manage/account/webauthn-provision.html:49
msgid ""
"Please give this device a name. 64 characters or fewer. All Unicode is "
"valid, including spaces."
msgstr ""

#: warehouse/templates/manage/account/webauthn-provision.html:65
msgid "Set up security device"
msgstr ""

#: warehouse/templates/manage/account/webauthn-provision.html:74
#, python-format
msgid ""
"<strong>Not working?</strong> Check you're using a device that follows "
"the <a href=\"%(fido_href)s\" title=\"%(title)s\" target=\"_blank\" "
"rel=\"noopener\">FIDO specification</a> and a <a "
"href=\"%(mozilla_href)s\" title=\"%(title)s\" target=\"_blank\" "
"rel=\"noopener\">compatible browser</a>."
msgstr ""

#: warehouse/templates/manage/account/webauthn-provision.html:78
msgid ""
"Note that some older USB keys do not adhere to the FIDO standard and will"
" not work with PyPI."
msgstr ""

#: warehouse/templates/manage/organization/activate_subscription.html:17
#: warehouse/templates/manage/organization/activate_subscription.html:21
#: warehouse/templates/manage/organization/activate_subscription.html:35
msgid "Activate Subscription"
msgstr ""

#: warehouse/templates/manage/organization/activate_subscription.html:27
msgid ""
"Company accounts require an active subscription. Please enter up-to-date "
"billing information to enable the account."
msgstr ""

#: warehouse/templates/manage/organization/manage_organization_base.html:20
#, python-format
msgid "Manage '%(organization_name)s'"
msgstr ""

#: warehouse/templates/manage/organization/manage_organization_base.html:57
msgid "Back to organizations"
msgstr ""

#: warehouse/templates/manage/organization/projects.html:17
msgid "Organization projects"
msgstr ""

#: warehouse/templates/manage/organization/projects.html:21
#, python-format
msgid "Manage '%(organization_name)s' projects"
msgstr ""

#: warehouse/templates/manage/organization/projects.html:142
msgid "There are no projects in your organization, yet."
msgstr ""

#: warehouse/templates/manage/organization/projects.html:144
#, python-format
msgid ""
"Get started by adding a project that you own using the form below. To "
"learn how to create a new project, visit the <a href=\"%(href)s\" "
"target=\"_blank\" rel=\"noopener\">Python Packaging User Guide</a>"
msgstr ""

#: warehouse/templates/manage/organization/projects.html:156
msgid "Add project to organization"
msgstr ""

#: warehouse/templates/manage/organization/projects.html:162
msgid "️New or existing project?"
msgstr ""

#: warehouse/templates/manage/organization/projects.html:172
msgid ""
"Transfer an existing project that you own, or create and add a new "
"project to the organization."
msgstr ""

#: warehouse/templates/manage/organization/projects.html:178
msgid "️Name of existing project"
msgstr ""

#: warehouse/templates/manage/organization/projects.html:182
msgid "You do not own any projects that you can add to this organization."
msgstr ""

#: warehouse/templates/manage/organization/projects.html:187
msgid ""
"Owners or managers of this organization can transfer a project that they "
"own to this organization if the project has not been added to another "
"organization. A project that has been added to another organization can "
"be transferred from the project settings page."
msgstr ""

#: warehouse/templates/manage/organization/projects.html:192
msgid "Transfer existing project"
msgstr ""

#: warehouse/templates/manage/organization/projects.html:196
msgid "️Name of new project"
msgstr ""

#: warehouse/templates/manage/organization/projects.html:204
msgid ""
"Owners of this organization can create an empty project and add it to the"
" organization."
msgstr ""

#: warehouse/templates/manage/organization/projects.html:209
msgid "Create and add new project"
msgstr ""

#: warehouse/templates/manage/organization/roles.html:18
#, python-format
msgid "Manage people in '%(organization_name)s'"
msgstr ""

#: warehouse/templates/manage/organization/roles.html:22
#: warehouse/templates/manage/project/roles.html:22
#: warehouse/templates/manage/team/roles.html:22
msgid "2FA enabled"
msgstr ""

#: warehouse/templates/manage/organization/roles.html:23
#: warehouse/templates/manage/organization/roles.html:28
#: warehouse/templates/manage/organization/roles.html:64
#: warehouse/templates/manage/project/roles.html:23
#: warehouse/templates/manage/project/roles.html:28
#: warehouse/templates/manage/project/roles.html:60
#: warehouse/templates/manage/team/roles.html:23
#: warehouse/templates/manage/team/roles.html:28
msgid "2FA"
msgstr ""

#: warehouse/templates/manage/organization/roles.html:27
#: warehouse/templates/manage/project/roles.html:27
#: warehouse/templates/manage/team/roles.html:27
msgid "2FA disabled"
msgstr ""

#: warehouse/templates/manage/organization/roles.html:39
#, python-format
msgid ""
"Use this page to control which PyPI users can help you to manage "
"'%(organization_name)s'."
msgstr ""

#: warehouse/templates/manage/organization/roles.html:41
msgid "Organization Roles"
msgstr ""

#: warehouse/templates/manage/organization/roles.html:42
#, python-format
msgid ""
"There are %(number_of_roles)s possible roles for people in this "
"organization:"
msgstr ""

#: warehouse/templates/manage/organization/roles.html:44
#: warehouse/templates/manage/organization/roles.html:89
#: warehouse/templates/manage/project/roles.html:291
msgid "Member"
msgstr ""

#: warehouse/templates/manage/organization/roles.html:45
msgid ""
"Can be owner or maintainer for specific projects. Cannot create new "
"projects. Cannot create or manage teams. Cannot invite or manage "
"organization members. Cannot delete projects or the organization itself."
msgstr ""

#: warehouse/templates/manage/organization/roles.html:47
msgid ""
"Can be owner or maintainer for specific projects. Can create new "
"projects. Can create and manage teams. Cannot invite or manage "
"organization members. Cannot delete projects or the organization itself."
msgstr ""

#: warehouse/templates/manage/organization/roles.html:49
msgid ""
"Can be owner or maintainer for specific projects. Can create new "
"projects. Can create and manage teams. Can invite and manage organization"
" members. Can delete projects and the organization itself."
msgstr ""

#: warehouse/templates/manage/organization/roles.html:52
msgid "Can manage billing for the organization."
msgstr ""

#: warehouse/templates/manage/organization/roles.html:58
#: warehouse/templates/manage/team/roles.html:47
#, python-format
msgid "Users who can manage %(organization_name)s"
msgstr ""

#: warehouse/templates/manage/organization/roles.html:62
#: warehouse/templates/manage/organization/roles.html:177
#: warehouse/templates/manage/project/roles.html:332
#: warehouse/templates/manage/team/roles.html:51
#: warehouse/templates/manage/team/roles.html:104
msgid "User"
msgstr ""

#: warehouse/templates/manage/organization/roles.html:112
#: warehouse/templates/manage/project/roles.html:132
#: warehouse/templates/manage/project/roles.html:187
msgid "Save role"
msgstr ""

#: warehouse/templates/manage/organization/roles.html:121
msgid "Cannot remove other people from the organization"
msgstr ""

#: warehouse/templates/manage/organization/roles.html:123
#: warehouse/templates/manage/project/roles.html:196
msgid "Cannot remove yourself as Sole Owner"
msgstr ""

#: warehouse/templates/manage/organization/roles.html:126
#: warehouse/templates/manage/organization/roles.html:127
#, python-format
msgid "Remove %(user)s from this organization"
msgstr ""

#: warehouse/templates/manage/organization/roles.html:153
#: warehouse/templates/manage/project/roles.html:224
msgid "Invite pending"
msgstr ""

#: warehouse/templates/manage/organization/roles.html:155
#: warehouse/templates/manage/project/roles.html:226
msgid "Invite expired"
msgstr ""

#: warehouse/templates/manage/organization/roles.html:161
#: warehouse/templates/manage/organization/roles.html:162
#: warehouse/templates/manage/project/roles.html:232
#: warehouse/templates/manage/project/roles.html:233
#, python-format
msgid "Revoke invitation for %(user)s"
msgstr ""

#: warehouse/templates/manage/organization/roles.html:163
#: warehouse/templates/manage/project/roles.html:234
msgid "Revoke invite"
msgstr ""

#: warehouse/templates/manage/organization/roles.html:172
msgid "Invite member"
msgstr ""

#: warehouse/templates/manage/organization/roles.html:200
#: warehouse/templates/manage/project/roles.html:355
msgid "Invite"
msgstr ""

#: warehouse/templates/manage/organization/settings.html:17
#: warehouse/templates/manage/organization/settings.html:24
msgid "Organization settings"
msgstr ""

#: warehouse/templates/manage/organization/settings.html:21
#, python-format
msgid "Manage '%(organization_name)s' settings"
msgstr ""

#: warehouse/templates/manage/organization/settings.html:33
#, python-format
msgid "Change the organization account name <a href=\"%(href)s\">below</a>."
msgstr ""

#: warehouse/templates/manage/organization/settings.html:37
#: warehouse/templates/manage/team/settings.html:57
msgid "Date created"
msgstr ""

#: warehouse/templates/manage/organization/settings.html:152
msgid "Update organization"
msgstr ""

#: warehouse/templates/manage/organization/settings.html:161
msgid "Billing details"
msgstr ""

#: warehouse/templates/manage/organization/settings.html:163
msgid "Billing status"
msgstr ""

#: warehouse/templates/manage/organization/settings.html:167
msgid "Billing email"
msgstr ""

#: warehouse/templates/manage/organization/settings.html:172
msgid "Manage billing"
msgstr ""

#: warehouse/templates/manage/organization/settings.html:182
#: warehouse/templates/manage/organization/settings.html:203
msgid "Change organization account name"
msgstr ""

#: warehouse/templates/manage/organization/settings.html:187
msgid ""
"You will not be able to revert to your current account name after you "
"rename your organization."
msgstr ""

#: warehouse/templates/manage/organization/settings.html:203
msgid "Change organization account name for"
msgstr ""

#: warehouse/templates/manage/organization/settings.html:203
msgid "Current organization account name"
msgstr ""

#: warehouse/templates/manage/organization/settings.html:210
#: warehouse/templates/manage/organization/settings.html:244
msgid "Delete organization"
msgstr ""

#: warehouse/templates/manage/organization/settings.html:213
msgid "Cannot delete organization"
msgstr ""

#: warehouse/templates/manage/organization/settings.html:215
#, python-format
msgid ""
"\n"
"          Your organization currently owns %(count)s project.\n"
"        "
msgid_plural ""
"\n"
"          Your organization currently owns %(count)s projects.\n"
"        "
msgstr[0] ""
msgstr[1] ""

#: warehouse/templates/manage/organization/settings.html:220
msgid ""
"\n"
"          You must transfer ownership or delete this project before you "
"can delete your organization.\n"
"        "
msgid_plural ""
"\n"
"          You must transfer ownership or delete these projects before you"
" can delete your organization.\n"
"        "
msgstr[0] ""
msgstr[1] ""

#: warehouse/templates/manage/organization/settings.html:242
msgid "You will not be able to recover your organization after you delete it."
msgstr ""

#: warehouse/templates/manage/organization/teams.html:17
msgid "Organization teams"
msgstr ""

#: warehouse/templates/manage/organization/teams.html:21
#, python-format
msgid "Manage '%(organization_name)s' teams"
msgstr ""

#: warehouse/templates/manage/organization/teams.html:42
#, python-format
msgid ""
"\n"
"            %(member_count)s member\n"
"            "
msgid_plural ""
"\n"
"            %(member_count)s members\n"
"            "
msgstr[0] ""
msgstr[1] ""

#: warehouse/templates/manage/organization/teams.html:55
msgid "Manage this team"
msgstr ""

#: warehouse/templates/manage/organization/teams.html:62
msgid "View this team"
msgstr ""

#: warehouse/templates/manage/organization/teams.html:71
msgid ""
"There are no teams in your organization, yet. Organization owners and "
"managers can create new teams for the organization."
msgstr ""

#: warehouse/templates/manage/organization/teams.html:82
msgid "Create new team"
msgstr ""

#: warehouse/templates/manage/organization/teams.html:88
msgid "️Team name"
msgstr ""

#: warehouse/templates/manage/organization/teams.html:96
msgid ""
"Owners and managers of this organization can create a team for the "
"organization and manage team members, team projects, and team settings."
msgstr ""

#: warehouse/templates/manage/project/documentation.html:18
#, python-format
msgid "Manage '%(project_name)s' documentation"
msgstr ""

#: warehouse/templates/manage/project/documentation.html:25
msgid "Destroy documentation"
msgstr ""

#: warehouse/templates/manage/project/documentation.html:28
#, python-format
msgid ""
"If you would like to DESTROY any existing documentation hosted at <a "
"href=\"%(url)s\">%(url)s</a> there is <strong>no</strong> undo, as "
"uploading new documentation is no longer supported."
msgstr ""

#: warehouse/templates/manage/project/documentation.html:35
msgid "Destroy Documentation for project"
msgstr ""

#: warehouse/templates/manage/project/documentation.html:35
#: warehouse/templates/manage/project/release.html:123
#: warehouse/templates/pages/stats.html:42
msgid "Project name"
msgstr ""

#: warehouse/templates/manage/project/documentation.html:39
msgid "Project documentation"
msgstr ""

#: warehouse/templates/manage/project/documentation.html:41
msgid "Uploading new documentation is no longer supported"
msgstr ""

#: warehouse/templates/manage/project/history.html:20
#, python-format
msgid "'%(project_name)s' project history"
msgstr ""

#: warehouse/templates/manage/project/history.html:25
msgid ""
"Each time you (or your collaborators) perform a security action related "
"to this project, the action is recorded and displayed here."
msgstr ""

#: warehouse/templates/manage/project/history.html:29
msgid "Project created"
msgstr ""

#: warehouse/templates/manage/project/history.html:31
msgid "Created by:"
msgstr ""

#: warehouse/templates/manage/project/history.html:34
#, python-format
msgid "<a href=\"%(href)s\">Release version %(version)s</a> created"
msgstr ""

#: warehouse/templates/manage/project/history.html:36
#: warehouse/templates/manage/project/history.html:52
msgid "Added by:"
msgstr ""

#: warehouse/templates/manage/project/history.html:39
#, python-format
msgid "Release version %(version)s removed"
msgstr ""

#: warehouse/templates/manage/project/history.html:41
#: warehouse/templates/manage/project/history.html:47
#: warehouse/templates/manage/project/history.html:57
msgid "Removed by:"
msgstr ""

#: warehouse/templates/manage/project/history.html:44
#, python-format
msgid "File removed from release version %(version)s"
msgstr ""

#: warehouse/templates/manage/project/history.html:45
#: warehouse/templates/manage/project/release.html:118
msgid "Filename:"
msgstr ""

#: warehouse/templates/manage/project/history.html:50
#, python-format
msgid "<a href=\"%(href)s\">%(username)s</a> added as project %(role_name)s"
msgstr ""

#: warehouse/templates/manage/project/history.html:55
#, python-format
msgid "<a href=\"%(href)s\">%(username)s</a> removed as project %(role_name)s"
msgstr ""

#: warehouse/templates/manage/project/history.html:60
#, python-format
msgid "<a href=\"%(href)s\">%(username)s</a> changed to project %(role_name)s"
msgstr ""

#: warehouse/templates/manage/project/history.html:62
msgid "Changed by:"
msgstr ""

#: warehouse/templates/manage/project/history.html:67
#: warehouse/templates/manage/project/history.html:74
msgid "Permissions: Can upload to this project"
msgstr ""

#: warehouse/templates/manage/project/history.html:68
#: warehouse/templates/manage/project/history.html:75
msgid "Controlled by:"
msgstr ""

#: warehouse/templates/manage/project/history.html:79
#, python-format
msgid "Release version %(version)s yanked"
msgstr ""

#: warehouse/templates/manage/project/history.html:81
msgid "Yanked by:"
msgstr ""

#: warehouse/templates/manage/project/history.html:88
msgid "2FA requirement enabled"
msgstr ""

#: warehouse/templates/manage/project/history.html:90
msgid "Enabled by:"
msgstr ""

#: warehouse/templates/manage/project/history.html:93
msgid "2FA requirement disabled"
msgstr ""

#: warehouse/templates/manage/project/history.html:95
msgid "Disabled by:"
msgstr ""

#: warehouse/templates/manage/project/history.html:104
#, python-format
msgid "Security history for %(project_name)s"
msgstr ""

#: warehouse/templates/manage/project/manage_project_base.html:20
#, python-format
msgid "Manage '%(project_name)s'"
msgstr ""

#: warehouse/templates/manage/project/manage_project_base.html:65
msgid "Back to projects"
msgstr ""

#: warehouse/templates/manage/project/publishing.html:20
#: warehouse/templates/manage/project/publishing.html:51
msgid "OpenID Connect publisher management"
msgstr ""

#: warehouse/templates/manage/project/publishing.html:54
msgid ""
"OpenID Connect provides a flexible, credential-free mechanism for "
"delegating publishing authority for a PyPI package to a third party "
"service, like GitHub Actions."
msgstr ""

#: warehouse/templates/manage/project/publishing.html:62
msgid ""
"PyPI projects can use trusted OpenID Connect publishers to automate their"
" release processes, without having to explicitly provision or manage API "
"tokens."
msgstr ""

#: warehouse/templates/manage/project/publishing.html:68
msgid "Add a new provider"
msgstr ""

#: warehouse/templates/manage/project/publishing.html:72
#, python-format
msgid ""
"Read more about GitHub's OpenID Connect provider <a "
"href=\"%(href)s\">here</a>."
msgstr ""

#: warehouse/templates/manage/project/publishing.html:88
msgid "owner"
msgstr ""

#: warehouse/templates/manage/project/publishing.html:95
msgid "Repository name"
msgstr ""

#: warehouse/templates/manage/project/publishing.html:100
msgid "repository"
msgstr ""

#: warehouse/templates/manage/project/publishing.html:107
msgid "Workflow name"
msgstr ""

#: warehouse/templates/manage/project/publishing.html:112
msgid "workflow.yml"
msgstr ""

#: warehouse/templates/manage/project/publishing.html:118
#: warehouse/templates/manage/project/roles.html:316
#: warehouse/templates/manage/team/roles.html:123
msgid "Add"
msgstr ""

#: warehouse/templates/manage/project/publishing.html:122
msgid "Manage current providers"
msgstr ""

#: warehouse/templates/manage/project/publishing.html:126
#, python-format
msgid "OpenID Connect publishers associated with %(project_name)s"
msgstr ""

#: warehouse/templates/manage/project/publishing.html:130
msgid "Publisher"
msgstr ""

#: warehouse/templates/manage/project/publishing.html:131
msgid "Specification"
msgstr ""

#: warehouse/templates/manage/project/publishing.html:142
msgid "No publishers are currently configured."
msgstr ""

#: warehouse/templates/manage/project/release.html:18
#, python-format
msgid "Manage '%(project_name)s' – release version %(version)s"
msgstr ""

#: warehouse/templates/manage/project/release.html:28
#: warehouse/templates/manage/project/release.html:46
#, python-format
msgid "Version %(version)s"
msgstr ""

#: warehouse/templates/manage/project/release.html:41
#: warehouse/templates/manage/project/releases.html:166
msgid "Yanked releases"
msgstr ""

#: warehouse/templates/manage/project/release.html:47
msgid "view release"
msgstr ""

#: warehouse/templates/manage/project/release.html:53
#, python-format
msgid "Files for release %(version)s of %(project_name)s"
msgstr ""

#: warehouse/templates/manage/project/release.html:56
#: warehouse/templates/manage/project/release.html:67
msgid "Filename, size"
msgstr ""

#: warehouse/templates/manage/project/release.html:57
#: warehouse/templates/manage/project/release.html:72
msgid "Type"
msgstr ""

#: warehouse/templates/manage/project/release.html:58
#: warehouse/templates/manage/project/release.html:76
msgid "Python version"
msgstr ""

#: warehouse/templates/manage/project/release.html:59
#: warehouse/templates/manage/project/release.html:80
msgid "Upload date"
msgstr ""

#: warehouse/templates/manage/project/release.html:85
msgid "View file options"
msgstr ""

#: warehouse/templates/manage/project/release.html:91
msgid "File options"
msgstr ""

#: warehouse/templates/manage/project/release.html:95
msgid "Download"
msgstr ""

#: warehouse/templates/manage/project/release.html:101
msgid "View Hashes"
msgstr ""

#: warehouse/templates/manage/project/release.html:106
msgid "Delete file from"
msgstr ""

#: warehouse/templates/manage/project/release.html:108
msgid "Delete file"
msgstr ""

#: warehouse/templates/manage/project/release.html:112
#: warehouse/templates/manage/project/releases.html:109
msgid "Delete"
msgstr ""

#: warehouse/templates/manage/project/release.html:133
msgid "Uploading new files"
msgstr ""

#: warehouse/templates/manage/project/release.html:135
msgid "No files found"
msgstr ""

#: warehouse/templates/manage/project/release.html:137
#: warehouse/templates/manage/project/releases.html:178
#: warehouse/templates/manage/project/settings.html:111
msgid "Dismiss"
msgstr ""

#: warehouse/templates/manage/project/release.html:138
#, python-format
msgid ""
"Learn how to upload files on the <a href=\"%(href)s\" title=\"%(title)s\""
" target=\"_blank\" rel=\"noopener\">Python Packaging User Guide</a>"
msgstr ""

#: warehouse/templates/manage/project/release.html:141
msgid "Release settings"
msgstr ""

#: warehouse/templates/manage/project/release.html:145
#: warehouse/templates/manage/project/release.html:175
#: warehouse/templates/manage/project/releases.html:123
msgid "Yank release"
msgstr ""

#: warehouse/templates/manage/project/release.html:148
#, python-format
msgid ""
"\n"
"          Yanking will mark this release (and %(count)s file within it) "
"to be ignored when installing in most common scenarios.\n"
"        "
msgid_plural ""
"\n"
"          Yanking will mark this release (and %(count)s files within it) "
"to be ignored when installing in most common scenarios.\n"
"        "
msgstr[0] ""
msgstr[1] ""

#: warehouse/templates/manage/project/release.html:154
msgid ""
"\n"
"          Yanking will mark this release to be ignored when installing in"
" most common scenarios.\n"
"        "
msgstr ""

#: warehouse/templates/manage/project/release.html:158
#, python-format
msgid ""
"\n"
"        This release will still be installable for users pinning to this "
"exact version, e.g. when using "
"<code>%(project_name)s==%(version)s</code>.\n"
"      "
msgstr ""

#: warehouse/templates/manage/project/release.html:161
#, python-format
msgid ""
"\n"
"        For more information, see <a href=\"%(href)s\">PEP 592</a>.\n"
"      "
msgstr ""

#: warehouse/templates/manage/project/release.html:168
#, python-format
msgid ""
"\n"
"            You may provide a reason for yanking this release, which will"
" be displayed by pip to users who install "
"<code>%(project_name)s==%(version)s</code>.\n"
"          "
msgstr ""

#: warehouse/templates/manage/project/release.html:172
#: warehouse/templates/manage/project/releases.html:130
msgid "Reason (optional)"
msgstr ""

#: warehouse/templates/manage/project/release.html:175
#: warehouse/templates/manage/project/release.html:196
#: warehouse/templates/manage/project/releases.html:23
#: warehouse/templates/manage/project/releases.html:120
#: warehouse/templates/manage/project/releases.html:133
#: warehouse/templates/manage/project/releases.html:142
msgid "Version"
msgstr ""

#: warehouse/templates/manage/project/release.html:180
#: warehouse/templates/manage/project/release.html:196
#: warehouse/templates/manage/project/releases.html:136
msgid "Delete release"
msgstr ""

#: warehouse/templates/manage/project/release.html:184
#, python-format
msgid ""
"\n"
"        Deleting will irreversibly delete this release along with "
"%(count)s file.\n"
"      "
msgid_plural ""
"\n"
"        Deleting will irreversibly delete this release along with "
"%(count)s files.\n"
"      "
msgstr[0] ""
msgstr[1] ""

#: warehouse/templates/manage/project/release.html:190
msgid "Deleting will irreversibly delete this release."
msgstr ""

#: warehouse/templates/manage/project/release.html:192
#: warehouse/templates/manage/project/releases.html:138
msgid ""
"You will not be able to re-upload a new distribution of the same type "
"with the same version number."
msgstr ""

#: warehouse/templates/manage/project/release.html:193
#: warehouse/templates/manage/project/releases.html:139
msgid ""
"Deletion will break any downstream projects relying on a pinned version "
"of this package. It is intended as a last resort to address legal issues "
"or remove harmful releases."
msgstr ""

#: warehouse/templates/manage/project/release.html:194
#, python-format
msgid ""
"Consider <a href=\"%(yank_href)s\" title=\"%(title)s\" target=\"_blank\" "
"rel=\"noopener\">yanking</a> this release, making a new release or a <a "
"href=\"%(post_href)s\" title=\"%(title)s\" target=\"_blank\" "
"rel=\"noopener\">post release</a> instead."
msgstr ""

#: warehouse/templates/manage/project/releases.html:20
#, python-format
msgid "Releases for %(project_name)s"
msgstr ""

#: warehouse/templates/manage/project/releases.html:24
msgid "Release date"
msgstr ""

#: warehouse/templates/manage/project/releases.html:25
msgid "Files"
msgstr ""

#: warehouse/templates/manage/project/releases.html:27
msgid "Yanked reason"
msgstr ""

#: warehouse/templates/manage/project/releases.html:36
msgid "Manage version"
msgstr ""

#: warehouse/templates/manage/project/releases.html:44
#, python-format
msgid ""
"\n"
"          %(count)s file\n"
"        "
msgid_plural ""
"\n"
"          %(count)s files\n"
"        "
msgstr[0] ""
msgstr[1] ""

#: warehouse/templates/manage/project/releases.html:57
msgid "No files"
msgstr ""

#: warehouse/templates/manage/project/releases.html:67
msgid "View release options"
msgstr ""

#: warehouse/templates/manage/project/releases.html:73
#, python-format
msgid "Options for %(version)s"
msgstr ""

#: warehouse/templates/manage/project/releases.html:76
msgid "Un-yank Release"
msgstr ""

#: warehouse/templates/manage/project/releases.html:81
msgid "Un-yank"
msgstr ""

#: warehouse/templates/manage/project/releases.html:101
msgid "Yank"
msgstr ""

#: warehouse/templates/manage/project/releases.html:119
msgid "Un-yank release"
msgstr ""

#: warehouse/templates/manage/project/releases.html:126
#, python-format
msgid ""
"\n"
"              You may provide a reason for yanking this release, which "
"will be displayed by pip to users who install "
"<code>%(project_name)s==%(version)s</code>.\n"
"            "
msgstr ""

#: warehouse/templates/manage/project/releases.html:140
#, python-format
msgid ""
"Consider <a href=\"%(yank_href)s\" title=\"%(title)s\" target=\"_blank\" "
"rel=\"noopener\">yanking</a> this release, making a new release or a <a "
"href=\"%(href)s\" title=\"%(title)s\" target=\"_blank\" "
"rel=\"noopener\">post release</a> instead."
msgstr ""

#: warehouse/templates/manage/project/releases.html:151
#, python-format
msgid "Manage '%(project_name)s' releases"
msgstr ""

#: warehouse/templates/manage/project/releases.html:174
msgid "Creating a new release"
msgstr ""

#: warehouse/templates/manage/project/releases.html:176
msgid "No releases found"
msgstr ""

#: warehouse/templates/manage/project/releases.html:179
#, python-format
msgid ""
"Learn how to create a new release on the <a href=\"%(href)s\" "
"title=\"%(title)s\" target=\"_blank\" rel=\"noopener\">Python Packaging "
"User Guide</a>"
msgstr ""

#: warehouse/templates/manage/project/roles.html:18
#, python-format
msgid "Manage '%(project_name)s' collaborators"
msgstr ""

#: warehouse/templates/manage/project/roles.html:43
#, python-format
msgid ""
"Use this page to control which PyPI users can help you to manage "
"%(project_name)s."
msgstr ""

#: warehouse/templates/manage/project/roles.html:45
msgid "Project Roles"
msgstr ""

#: warehouse/templates/manage/project/roles.html:46
#: warehouse/templates/pages/help.html:569
msgid "There are two possible roles for collaborators:"
msgstr ""

#: warehouse/templates/manage/project/roles.html:48
#: warehouse/templates/manage/project/roles.html:117
#: warehouse/templates/manage/project/roles.html:126
#: warehouse/templates/manage/project/roles.html:172
#: warehouse/templates/manage/project/roles.html:181
msgid "Maintainer"
msgstr ""

#: warehouse/templates/manage/project/roles.html:49
msgid ""
"Has permissions to upload releases for the project. Can upload releases. "
"Cannot invite collaborators. Cannot delete files, releases, or the "
"project."
msgstr ""

#: warehouse/templates/manage/project/roles.html:51
msgid ""
"Has permissions to administer the project. Can upload releases. Can "
"invite other collaborators. Can delete files, releases, or the entire "
"project."
msgstr ""

#: warehouse/templates/manage/project/roles.html:55
#, python-format
msgid "Collaborators who can manage %(project_name)s"
msgstr ""

#: warehouse/templates/manage/project/roles.html:58
msgid "Collaborator"
msgstr ""

#: warehouse/templates/manage/project/roles.html:75
#, python-format
msgid "%(count)s organization owner"
msgid_plural "%(count)s organization owners"
msgstr[0] ""
msgstr[1] ""

#: warehouse/templates/manage/project/roles.html:89
msgid "Cannot remove organization owners"
msgstr ""

#: warehouse/templates/manage/project/roles.html:103
#, python-format
msgid "%(count)s team member"
msgid_plural "%(count)s team members"
msgstr[0] ""
msgstr[1] ""

#: warehouse/templates/manage/project/roles.html:141
msgid "Cannot remove your own team as Owner"
msgstr ""

#: warehouse/templates/manage/project/roles.html:144
#: warehouse/templates/manage/project/roles.html:145
#: warehouse/templates/manage/project/roles.html:199
#: warehouse/templates/manage/project/roles.html:200
#, python-format
msgid "Remove %(collaborator)s from this project"
msgstr ""

#: warehouse/templates/manage/project/roles.html:243
msgid "Add internal collaborator"
msgstr ""

#: warehouse/templates/manage/project/roles.html:250
msgid "️Team or member?"
msgstr ""

#: warehouse/templates/manage/project/roles.html:260
msgid "Add a team or an individual member as a collaborator."
msgstr ""

#: warehouse/templates/manage/project/roles.html:268
msgid "️Name of team"
msgstr ""

#: warehouse/templates/manage/project/roles.html:272
msgid "There are no teams in the organization."
msgstr ""

#: warehouse/templates/manage/project/roles.html:323
msgid "Invite external collaborator"
msgstr ""

#: warehouse/templates/manage/project/roles.html:325
msgid "Invite collaborator"
msgstr ""

#: warehouse/templates/manage/project/settings.html:18
#, python-format
msgid "Manage '%(project_name)s' settings"
msgstr ""

#: warehouse/templates/manage/project/settings.html:21
msgid "Project settings"
msgstr ""

#: warehouse/templates/manage/project/settings.html:23
msgid "Project size:"
msgstr ""

#: warehouse/templates/manage/project/settings.html:31
#: warehouse/templates/manage/project/settings.html:39
#, python-format
msgid ""
"\n"
"    <a href=\"%(help_url)s\"> (request an increase) </a>"
msgstr ""

#: warehouse/templates/manage/project/settings.html:48
#, python-format
msgid "Create a token for %(project_name)s"
msgstr ""

#: warehouse/templates/manage/project/settings.html:53
#, python-format
msgid ""
"<a href=\"%(href)s\">Verify your primary email address</a> to add an API "
"token for %(project_name)s."
msgstr ""

#: warehouse/templates/manage/project/settings.html:60
msgid "<abbr title=\"two factor authentication\">2FA</abbr> requirement"
msgstr ""

#: warehouse/templates/manage/project/settings.html:61
msgid ""
"Requiring 2FA for this project will require all collaborators to have 2FA"
" enabled for their individual account. Any collaborator who does not have"
" 2FA enabled will not be able to manage the project until they enable "
"2FA."
msgstr ""

#: warehouse/templates/manage/project/settings.html:69
msgid ""
"This project is part of PyPI's two-factor authentication mandate for "
"critical projects. As a result, this setting cannot be disabled for this "
"project."
msgstr ""

#: warehouse/templates/manage/project/settings.html:76
msgid ""
"This project will be part of PyPI's two-factor authentication mandate for"
" critical projects. As a result, this setting cannot be disabled for this"
" project."
msgstr ""

#: warehouse/templates/manage/project/settings.html:84
msgid "You must enable 2FA for your account before you can modify this setting."
msgstr ""

#: warehouse/templates/manage/project/settings.html:94
#, python-format
msgid "Disable 2FA requirement for %(project_name)s"
msgstr ""

#: warehouse/templates/manage/project/settings.html:96
#, python-format
msgid "Enable 2FA requirement for %(project_name)s"
msgstr ""

#: warehouse/templates/manage/project/settings.html:102
msgid "Project description and sidebar"
msgstr ""

#: warehouse/templates/manage/project/settings.html:104
#, python-format
msgid ""
"To set the '%(project_name)s' description, author, links, classifiers, "
"and other details for your next release, use the <a "
"href=\"%(setup_args_href)s\" rel=\"noopener\" "
"target=\"_blank\"><code>setup()</code> arguments in your "
"<code>setup.py</code> file</a>. Updating these fields will not change the"
" metadata for past releases. Additionally, you <strong>must</strong> use "
"<a href=\"%(twine_docs_href)s\" rel=\"noopener\" "
"target=\"_blank\">Twine</a> to upload your files in order to get full "
"support for these fields. See <a href=\"%(distribution_href)s\" "
"rel=\"noopener\" target=\"_blank\">the Python Packaging User Guide</a> "
"for more help."
msgstr ""

#: warehouse/templates/manage/project/settings.html:124
msgid "Remove project from organization"
msgstr ""

#: warehouse/templates/manage/project/settings.html:127
msgid "Removing this project from the organization will:"
msgstr ""

#: warehouse/templates/manage/project/settings.html:131
#: warehouse/templates/manage/project/settings.html:181
#, python-format
msgid "Remove this project from the '%(organization_name)s' organization."
msgstr ""

#: warehouse/templates/manage/project/settings.html:134
#: warehouse/templates/manage/project/settings.html:184
#, python-format
msgid ""
"Revoke project permissions for teams in the '%(organization_name)s' "
"organization."
msgstr ""

#: warehouse/templates/manage/project/settings.html:138
#: warehouse/templates/manage/project/settings.html:144
#: warehouse/templates/manage/project/settings.html:199
msgid ""
"Individual owners and maintainers of the project will retain their "
"project permissions."
msgstr ""

#: warehouse/templates/manage/project/settings.html:143
#, python-format
msgid ""
"This will remove the project from the '%(organization_name)s' "
"organization."
msgstr ""

#: warehouse/templates/manage/project/settings.html:147
msgid "Remove project"
msgstr ""

#: warehouse/templates/manage/project/settings.html:147
#: warehouse/templates/manage/project/settings.html:211
#: warehouse/templates/manage/project/settings.html:269
msgid "Project Name"
msgstr ""

#: warehouse/templates/manage/project/settings.html:151
msgid "Cannot remove project from organization"
msgstr ""

#: warehouse/templates/manage/project/settings.html:153
msgid ""
"Your organization is currently the <strong>sole owner</strong> of the "
"project. You must add an individual owner to the project before you can "
"remove the project from your organization."
msgstr ""

#: warehouse/templates/manage/project/settings.html:169
msgid "Transfer project to another organization"
msgstr ""

#: warehouse/templates/manage/project/settings.html:171
msgid "Transfer project to an organization"
msgstr ""

#: warehouse/templates/manage/project/settings.html:176
msgid "Transferring this project will:"
msgstr ""

#: warehouse/templates/manage/project/settings.html:189
msgid "Add the project to another organization that you own."
msgstr ""

#: warehouse/templates/manage/project/settings.html:191
msgid "Add the project to an organization that you own."
msgstr ""

#: warehouse/templates/manage/project/settings.html:195
msgid "Grant full project permissions to owners of the organization."
msgstr ""

#: warehouse/templates/manage/project/settings.html:211
msgid "Transfer project"
msgstr ""

#: warehouse/templates/manage/project/settings.html:217
msgid "Cannot transfer project to another organization"
msgstr ""

#: warehouse/templates/manage/project/settings.html:219
msgid "Cannot transfer project to an organization"
msgstr ""

#: warehouse/templates/manage/project/settings.html:224
msgid ""
"Organization owners can transfer the project to organizations that they "
"own or manage."
msgstr ""

#: warehouse/templates/manage/project/settings.html:225
msgid "You are not an owner or manager of any other organizations."
msgstr ""

#: warehouse/templates/manage/project/settings.html:227
msgid ""
"Project owners can transfer the project to organizations that they own or"
" manage."
msgstr ""

#: warehouse/templates/manage/project/settings.html:228
msgid "You are not an owner or manager of any organizations."
msgstr ""

#: warehouse/templates/manage/project/settings.html:238
#: warehouse/templates/manage/project/settings.html:269
msgid "Delete project"
msgstr ""

#: warehouse/templates/manage/project/settings.html:241
msgid "Deleting this project will:"
msgstr ""

#: warehouse/templates/manage/project/settings.html:246
#, python-format
msgid ""
"Irreversibly delete the project along with <a href=\"%(href)s\">%(count)s"
" release</a>"
msgid_plural ""
"Irreversibly delete the project along with <a href=\"%(href)s\">%(count)s"
" releases</a>"
msgstr[0] ""
msgstr[1] ""

#: warehouse/templates/manage/project/settings.html:252
msgid "Irreversibly delete the project"
msgstr ""

#: warehouse/templates/manage/project/settings.html:256
msgid "Make the project name available to <strong>any other PyPI</strong> user"
msgstr ""

#: warehouse/templates/manage/project/settings.html:258
msgid ""
"This user will be able to make new releases under this project name, so "
"long as the distribution filenames do not match filenames from a "
"previously released distribution (all PyPI distribution filenames are "
"unique, as they are generated by combining the project name + version "
"number + distribution type)"
msgstr ""

#: warehouse/templates/manage/team/manage_team_base.html:20
#, python-format
msgid "Manage '%(team_name)s'"
msgstr ""

#: warehouse/templates/manage/team/manage_team_base.html:63
msgid "Back to teams"
msgstr ""

#: warehouse/templates/manage/team/manage_team_base.html:73
#, python-format
msgid ""
"\n"
"              %(member_count)s member\n"
"              "
msgid_plural ""
"\n"
"              %(member_count)s members\n"
"              "
msgstr[0] ""
msgstr[1] ""

#: warehouse/templates/manage/team/projects.html:17
msgid "Team projects"
msgstr ""

#: warehouse/templates/manage/team/projects.html:21
#, python-format
msgid "Manage '%(team_name)s' projects"
msgstr ""

#: warehouse/templates/manage/team/projects.html:142
msgid ""
"This team does not have admin or upload permissions for any projects, "
"yet. Get started by configuring collaborators for a project in your "
"organization."
msgstr ""

#: warehouse/templates/manage/team/roles.html:18
#, python-format
msgid "Manage members of '%(team_name)s'"
msgstr ""

#: warehouse/templates/manage/team/roles.html:43
msgid "Use this page to manage which organization users are members of this team."
msgstr ""

#: warehouse/templates/manage/team/roles.html:75
msgid "Cannot remove other people from the team"
msgstr ""

#: warehouse/templates/manage/team/roles.html:78
#: warehouse/templates/manage/team/roles.html:79
#, python-format
msgid "Remove %(user)s from this team"
msgstr ""

#: warehouse/templates/manage/team/roles.html:90
msgid "There are no members in this team, yet."
msgstr ""

#: warehouse/templates/manage/team/roles.html:92
msgid "Get started by adding a team member below."
msgstr ""

#: warehouse/templates/manage/team/roles.html:99
msgid "Add member"
msgstr ""

#: warehouse/templates/manage/team/roles.html:119
#, python-format
msgid ""
"Add an organization owner, manager, or member to the team. <a "
"href=\"%(href)s\">Manage organization members</a> to view all users in "
"the organization or to invite a user to the organization."
msgstr ""

#: warehouse/templates/manage/team/settings.html:17
#: warehouse/templates/manage/team/settings.html:24
msgid "Team settings"
msgstr ""

#: warehouse/templates/manage/team/settings.html:21
#, python-format
msgid "Manage '%(team_name)s' settings"
msgstr ""

#: warehouse/templates/manage/team/settings.html:33
msgid "Team name"
msgstr ""

#: warehouse/templates/manage/team/settings.html:39
msgid "Name of your team"
msgstr ""

#: warehouse/templates/manage/team/settings.html:64
msgid "Update team"
msgstr ""

#: warehouse/templates/manage/team/settings.html:73
#: warehouse/templates/manage/team/settings.html:80
msgid "Delete team"
msgstr ""

#: warehouse/templates/manage/team/settings.html:78
msgid "You will not be able to recover your team after you delete it."
msgstr ""

#: warehouse/templates/manage/team/settings.html:80
msgid "Team Name"
msgstr ""

#: warehouse/templates/packaging/detail.html:106
msgid "view hashes"
msgstr ""

#: warehouse/templates/packaging/detail.html:126
#, python-format
msgid "RSS: latest releases for %(project_name)s"
msgstr ""

#: warehouse/templates/packaging/detail.html:152
msgid "Copy PIP instructions"
msgstr ""

#: warehouse/templates/packaging/detail.html:162
msgid "This release has been yanked"
msgstr ""

#: warehouse/templates/packaging/detail.html:168
#, python-format
msgid "Stable version available (%(version)s)"
msgstr ""

#: warehouse/templates/packaging/detail.html:172
#, python-format
msgid "Newer version available (%(version)s)"
msgstr ""

#: warehouse/templates/packaging/detail.html:176
msgid "Latest version"
msgstr ""

#: warehouse/templates/packaging/detail.html:181
#, python-format
msgid "Released: %(release_date)s"
msgstr ""

#: warehouse/templates/packaging/detail.html:193
msgid "No project description provided"
msgstr ""

#: warehouse/templates/packaging/detail.html:206
msgid "Navigation"
msgstr ""

#: warehouse/templates/packaging/detail.html:207
#: warehouse/templates/packaging/detail.html:238
#, python-format
msgid "Navigation for %(project)s"
msgstr ""

#: warehouse/templates/packaging/detail.html:210
#: warehouse/templates/packaging/detail.html:241
msgid "Project description. Focus will be moved to the description."
msgstr ""

#: warehouse/templates/packaging/detail.html:212
#: warehouse/templates/packaging/detail.html:243
#: warehouse/templates/packaging/detail.html:271
msgid "Project description"
msgstr ""

#: warehouse/templates/packaging/detail.html:216
#: warehouse/templates/packaging/detail.html:253
msgid "Release history. Focus will be moved to the history panel."
msgstr ""

#: warehouse/templates/packaging/detail.html:218
#: warehouse/templates/packaging/detail.html:255
#: warehouse/templates/packaging/detail.html:293
msgid "Release history"
msgstr ""

#: warehouse/templates/packaging/detail.html:223
#: warehouse/templates/packaging/detail.html:260
msgid "Download files. Focus will be moved to the project files."
msgstr ""

#: warehouse/templates/packaging/detail.html:225
#: warehouse/templates/packaging/detail.html:262
#: warehouse/templates/packaging/detail.html:349
msgid "Download files"
msgstr ""

#: warehouse/templates/packaging/detail.html:247
msgid "Project details. Focus will be moved to the project details."
msgstr ""

#: warehouse/templates/packaging/detail.html:249
#: warehouse/templates/packaging/detail.html:285
msgid "Project details"
msgstr ""

#: warehouse/templates/packaging/detail.html:278
msgid "The author of this package has not provided a project description"
msgstr ""

#: warehouse/templates/packaging/detail.html:295
msgid "Release notifications"
msgstr ""

#: warehouse/templates/packaging/detail.html:296
msgid "RSS feed"
msgstr ""

#: warehouse/templates/packaging/detail.html:308
msgid "This version"
msgstr ""

#: warehouse/templates/packaging/detail.html:328
msgid "pre-release"
msgstr ""

#: warehouse/templates/packaging/detail.html:333
msgid "yanked"
msgstr ""

#: warehouse/templates/packaging/detail.html:350
#, python-format
msgid ""
"Download the file for your platform. If you're not sure which to choose, "
"learn more about <a href=\"%(href)s\" title=\"%(title)s\" "
"target=\"_blank\" rel=\"noopener\">installing packages</a>."
msgstr ""

#: warehouse/templates/packaging/detail.html:354
msgid ""
"\n"
"                Source Distribution\n"
"              "
msgid_plural ""
"\n"
"                Source Distributions\n"
"              "
msgstr[0] ""
msgstr[1] ""

#: warehouse/templates/packaging/detail.html:366
msgid ""
"\n"
"                Built Distribution\n"
"              "
msgid_plural ""
"\n"
"                Built Distributions\n"
"              "
msgstr[0] ""
msgstr[1] ""

#: warehouse/templates/pages/classifiers.html:22
msgid ""
"Each project's maintainers provide PyPI with a list of \"Trove "
"classifiers\" to categorize each release, describing who it's for, what "
"systems it can run on, and how mature it is."
msgstr ""

#: warehouse/templates/pages/classifiers.html:23
msgid ""
"These standardized classifiers can then be used by community members to "
"find projects based on their desired criteria."
msgstr ""

#: warehouse/templates/pages/classifiers.html:25
#, python-format
msgid ""
"Instructions for how to add Trove classifiers to a project can be found "
"on the <a href=\"%(ppug_href)s\" title=\"%(title)s\" target=\"_blank\" "
"rel=\"noopener\">Python Packaging User Guide</a>. To read the original "
"classifier specification, refer to <a href=\"%(pep301_href)s\" "
"title=\"%(title)s\" target=\"_blank\" rel=\"noopener\"><abbr "
"title=\"Python enhancement proposal\">PEP</abbr> 301</a>."
msgstr ""

#: warehouse/templates/pages/classifiers.html:30
msgid ""
"To prevent a package from being uploaded to PyPI, use the special "
"\"Private :: Do Not Upload\" classifier. PyPI will always reject packages"
" with classifiers beginning with \"Private ::\"."
msgstr ""

#: warehouse/templates/pages/classifiers.html:32
msgid "List of classifiers"
msgstr ""

#: warehouse/templates/pages/help.html:19
#: warehouse/templates/pages/help.html:30
msgid "Note:"
msgstr ""

#: warehouse/templates/pages/help.html:20
#, python-format
msgid ""
"All users submitting feedback, reporting issues or contributing to "
"Warehouse are expected to follow the <a href=\"%(href)s\" "
"title=\"%(title)s\" target=\"_blank\" rel=\"noopener\">PSF Code of "
"Conduct</a>."
msgstr ""

#: warehouse/templates/pages/help.html:31
#, python-format
msgid ""
"If you lose your %(method)s and can no longer log in, you may "
"<strong>permanently lose access to your account</strong>. You should "
"generate and securely store <a href=\"#recoverycodes\">recovery codes</a>"
" to regain access in that event.."
msgstr ""

#: warehouse/templates/pages/help.html:37
msgid ""
"We recommend that all PyPI users set up <em>at least two</em> supported "
"two factor authentication methods and provision <a "
"href=\"#recoverycodes\">recovery codes</a>."
msgstr ""

#: warehouse/templates/pages/help.html:43
msgid ""
"If you've lost access to all two factor methods for your account and do "
"not have <a href=\"#recoverycodes\">recovery codes</a>, you can request "
"help <a href=\"#account-recovery\">with account recovery</a>."
msgstr ""

#: warehouse/templates/pages/help.html:52
msgid "What's a package, project, or release?"
msgstr ""

#: warehouse/templates/pages/help.html:53
msgid "How do I install a file (package) from PyPI?"
msgstr ""

#: warehouse/templates/pages/help.html:54
msgid "How do I package and publish my code for PyPI?"
msgstr ""

#: warehouse/templates/pages/help.html:55
msgid "What's a trove classifier?"
msgstr ""

#: warehouse/templates/pages/help.html:56
msgid "What's a \"yanked\" release?"
msgstr ""

#: warehouse/templates/pages/help.html:58
msgid "Why do I need a verified email address?"
msgstr ""

#: warehouse/templates/pages/help.html:59
msgid "Why is PyPI telling me my password is compromised?"
msgstr ""

#: warehouse/templates/pages/help.html:60
msgid "What should I do if I notice suspicious activity on my account?"
msgstr ""

#: warehouse/templates/pages/help.html:61
msgid "Why is PyPI telling me my API token is compromised?"
msgstr ""

#: warehouse/templates/pages/help.html:62
msgid "What is two factor authentication and how does it work on PyPI?"
msgstr ""

#: warehouse/templates/pages/help.html:63
msgid ""
"How does two factor authentication with an authentication application "
"(<abbr title=\"time-based one-time password\">TOTP</abbr>) work? How do I"
" set it up on PyPI?"
msgstr ""

#: warehouse/templates/pages/help.html:64
msgid ""
"How does two factor authentication with a security device (e.g. USB key) "
"work? How do I set it up on PyPI?"
msgstr ""

#: warehouse/templates/pages/help.html:65
msgid "What devices (other than a USB key) can I use as a security device?"
msgstr ""

#: warehouse/templates/pages/help.html:66
msgid ""
"How does two factor authentication with a recovery code work? How do I "
"set it up on PyPI?"
msgstr ""

#: warehouse/templates/pages/help.html:67
msgid "How can I use API tokens to authenticate with PyPI?"
msgstr ""

#: warehouse/templates/pages/help.html:68
msgid "Why do certain actions require me to confirm my password?"
msgstr ""

#: warehouse/templates/pages/help.html:69
msgid "How do I change my PyPI username?"
msgstr ""

#: warehouse/templates/pages/help.html:71
msgid "How can I run a mirror of PyPI?"
msgstr ""

#: warehouse/templates/pages/help.html:72
msgid "Does PyPI have APIs I can use?"
msgstr ""

#: warehouse/templates/pages/help.html:73
msgid "How do I get notified when a new version of a project is released?"
msgstr ""

#: warehouse/templates/pages/help.html:74
msgid ""
"Where can I see statistics about PyPI, downloads, and project/package "
"usage?"
msgstr ""

#: warehouse/templates/pages/help.html:76
msgid "I forgot my PyPI password. Can you help me?"
msgstr ""

#: warehouse/templates/pages/help.html:77
msgid "I've lost access to my PyPI account. Can you help me?"
msgstr ""

#: warehouse/templates/pages/help.html:78
msgid ""
"Why am I getting a \"Invalid or non-existent authentication "
"information.\" error when uploading files?"
msgstr ""

#: warehouse/templates/pages/help.html:79
msgid ""
"Why am I getting \"No matching distribution found\" or \"Could not fetch "
"URL\" errors during <code>pip install</code>?"
msgstr ""

#: warehouse/templates/pages/help.html:80
msgid "I am having trouble using the PyPI website. Can you help me?"
msgstr ""

#: warehouse/templates/pages/help.html:81
msgid "Why can't I manually upload files to PyPI, through the browser interface?"
msgstr ""

#: warehouse/templates/pages/help.html:82
msgid "How can I publish my private packages to PyPI?"
msgstr ""

#: warehouse/templates/pages/help.html:83
msgid "Why did my package or user registration get blocked?"
msgstr ""

#: warehouse/templates/pages/help.html:84
msgid "How do I get a file size limit exemption or increase for my project?"
msgstr ""

#: warehouse/templates/pages/help.html:85
msgid ""
"How do I get a total project size limit exemption or increase for my "
"project?"
msgstr ""

#: warehouse/templates/pages/help.html:86
msgid ""
"Where does PyPI get its data on project vulnerabilities from, and how can"
" I correct it?"
msgstr ""

#: warehouse/templates/pages/help.html:87
msgid "Why am I getting \"the description failed to render\" error?"
msgstr ""

#: warehouse/templates/pages/help.html:89
msgid ""
"Why am I getting a \"Filename or contents already exists\" or \"Filename "
"has been previously used\" error?"
msgstr ""

#: warehouse/templates/pages/help.html:90
msgid "Why isn't my desired project name available?"
msgstr ""

#: warehouse/templates/pages/help.html:91
msgid "How do I claim an abandoned or previously registered project name?"
msgstr ""

#: warehouse/templates/pages/help.html:92
msgid "What collaborator roles are available for a project on PyPI?"
msgstr ""

#: warehouse/templates/pages/help.html:93
msgid "How do I become an owner/maintainer of a project on PyPI?"
msgstr ""

#: warehouse/templates/pages/help.html:94
msgid "How can I upload a project description in a different format?"
msgstr ""

#: warehouse/templates/pages/help.html:95
msgid "How do I request a new trove classifier?"
msgstr ""

#: warehouse/templates/pages/help.html:96
msgid "Where can I report a bug or provide feedback about PyPI?"
msgstr ""

#: warehouse/templates/pages/help.html:98
msgid "Who maintains PyPI?"
msgstr ""

#: warehouse/templates/pages/help.html:99
msgid "What powers PyPI?"
msgstr ""

#: warehouse/templates/pages/help.html:100
msgid "Can I depend on PyPI being available?"
msgstr ""

#: warehouse/templates/pages/help.html:101
msgid "How can I contribute to PyPI?"
msgstr ""

#: warehouse/templates/pages/help.html:102
msgid "How do I keep up with upcoming changes to PyPI?"
msgstr ""

#: warehouse/templates/pages/help.html:103
msgid "How can I get a list of PyPI's IP addresses?"
msgstr ""

#: warehouse/templates/pages/help.html:104
msgid ""
"What does the \"beta feature\" badge mean? What are Warehouse's current "
"beta features?"
msgstr ""

#: warehouse/templates/pages/help.html:105
msgid "How do I pronounce \"PyPI\"?"
msgstr ""

#: warehouse/templates/pages/help.html:112
msgid "Common questions"
msgstr ""

#: warehouse/templates/pages/help.html:115
#: warehouse/templates/pages/help.html:200
msgid "Basics"
msgstr ""

#: warehouse/templates/pages/help.html:126
msgid "My Account"
msgstr ""

#: warehouse/templates/pages/help.html:144
#: warehouse/templates/pages/help.html:524
msgid "Integrating"
msgstr ""

#: warehouse/templates/pages/help.html:154
#: warehouse/templates/pages/help.html:551
msgid "Administration of projects on PyPI"
msgstr ""

#: warehouse/templates/pages/help.html:169
#: warehouse/templates/pages/help.html:635
msgid "Troubleshooting"
msgstr ""

#: warehouse/templates/pages/help.html:186
#: warehouse/templates/pages/help.html:782
msgid "About"
msgstr ""

#: warehouse/templates/pages/help.html:203
#, python-format
msgid ""
"\n"
"          <p>We use a number of terms to describe software available on "
"PyPI, like \"project\", \"release\", \"file\", and \"package\". Sometimes"
" those terms are confusing because they're used to describe different "
"things in other contexts. Here's how we use them on PyPI:</p>\n"
"          <p>A \"project\" on PyPI is the name of a collection of "
"releases and files, and information about them. Projects on PyPI are made"
" and shared by other members of the Python community so that you can use "
"them.</p>\n"
"          <p>A \"release\" on PyPI is a specific version of a project. "
"For example, the <a href=\"%(requests_href)s\">requests</a> project has "
"many releases, like \"requests 2.10\" and \"requests 1.2.1\". A release "
"consists of one or more \"files\".</p>\n"
"          <p>A \"file\", also known as a \"package\", on PyPI is "
"something that you can download and install. Because of different "
"hardware, operating systems, and file formats, a release may have several"
" files (packages), like an archive containing source code or a binary <a "
"href=\"%(wheel_href)s\">wheel</a>.</p>\n"
"        "
msgstr ""

#: warehouse/templates/pages/help.html:212
#, python-format
msgid ""
"To learn how to install a file from PyPI, visit the <a "
"href=\"%(installation_href)s\" title=\"%(title)s\" target=\"_blank\" "
"rel=\"noopener\">installation tutorial</a> on the <a "
"href=\"%(user_guide_href)s\" title=\"%(title)s\" target=\"_blank\" "
"rel=\"noopener\">Python Packaging User Guide</a>."
msgstr ""

#: warehouse/templates/pages/help.html:219
#, python-format
msgid ""
"For full instructions on configuring, packaging and distributing your "
"Python project, refer to the <a href=\"%(packaging_tutorial_href)s\" "
"title=\"%(title)s\" target=\"_blank\" rel=\"noopener\">packaging "
"tutorial</a> on the <a href=\"%(user_guide_href)s\" title=\"%(title)s\" "
"target=\"_blank\" rel=\"noopener\">Python Packaging User Guide</a>."
msgstr ""

#: warehouse/templates/pages/help.html:226
#, python-format
msgid ""
"Classifiers are used to categorize projects on PyPI. See <a "
"href=\"%(href)s\">the classifiers page</a> for more information, as well "
"as a list of valid classifiers."
msgstr ""

#: warehouse/templates/pages/help.html:233
#, python-format
msgid ""
"A yanked release is a release that is always ignored by an installer, "
"unless it is the only release that matches a version specifier (using "
"either <code>==</code> or <code>===</code>). See <a href=\"%(href)s\" "
"title=\"%(title)s\" target=\"_blank\" rel=\"noopener\"><abbr "
"title=\"Python enhancement proposal\">PEP</abbr> 592</a> for more "
"information."
msgstr ""

#: warehouse/templates/pages/help.html:240
msgid "My account"
msgstr ""

#: warehouse/templates/pages/help.html:243
msgid ""
"Currently, PyPI requires a verified email address to perform the "
"following operations:"
msgstr ""

#: warehouse/templates/pages/help.html:245
msgid "Register a new project."
msgstr ""

#: warehouse/templates/pages/help.html:246
msgid "Upload a new version or file."
msgstr ""

#: warehouse/templates/pages/help.html:248
msgid ""
"The list of activities that require a verified email address is likely to"
" grow over time."
msgstr ""

#: warehouse/templates/pages/help.html:249
#, python-format
msgid ""
"This policy will allow us to enforce a key policy of <a href=\"%(href)s\""
" title=\"%(title)s\" target=\"_blank\" rel=\"noopener\"><abbr "
"title=\"Python enhancement proposal\">PEP</abbr> 541</a> regarding "
"maintainer reachability. It also reduces the viability of spam attacks to"
" create many accounts in an automated fashion."
msgstr ""

#: warehouse/templates/pages/help.html:250
#, python-format
msgid ""
"You can manage your account's email addresses in your <a "
"href=\"%(href)s\">account settings</a>. This also allows for sending a "
"new confirmation email for users who signed up in the past, before we "
"began enforcing this policy."
msgstr ""

#: warehouse/templates/pages/help.html:253
#, python-format
msgid ""
"<p> PyPI itself has not suffered a breach. This is a protective measure "
"to reduce the risk of <a href=\"%(credential_stuffing_href)s\" "
"title=\"%(title)s\" target=\"_blank\" rel=\"noopener\">credential "
"stuffing</a> attacks against PyPI and its users. </p> <p> Each time a "
"user supplies a password — while registering, authenticating, or updating"
" their password — PyPI securely checks whether that password has appeared"
" in public data breaches. </p> <p> During each of these processes, PyPI "
"generates a SHA-1 hash of the supplied password and uses the first five "
"(5) characters of the hash to check the <a "
"href=\"%(haveibeenpwned_href)s\" title=\"%(title)s\" target=\"_blank\" "
"rel=\"noopener\">Have I Been Pwned API</a> and determine if the password "
"has been previously compromised. The plaintext password is never stored "
"by PyPI or submitted to the Have I Been Pwned API. </p> <p> PyPI will not"
" allow such passwords to be used when setting a password at registration "
"or updating your password. </p> <p> If you receive an error message "
"saying that \"This password appears in a breach or has been compromised "
"and cannot be used\", you should change it all other places that you use "
"it as soon as possible. </p> <p> If you have received this error while "
"attempting to log in or upload to PyPI, then your password has been reset"
" and you cannot log in to PyPI until you <a "
"href=\"%(reset_pwd_href)s\">reset your password</a>. </p>"
msgstr ""

#: warehouse/templates/pages/help.html:288
#, python-format
msgid ""
"<p> All PyPI user events are stored under security history in account "
"settings. If there are any events that seem suspicious, take the "
"following steps: <ul> <li><a href=\"%(reset_pwd_href)s\">Reset your "
"password</a></li> <li>Contact the PyPI admins about the event at <a "
"href=\"mailto:%(admin_email)s\">%(admin_email)s</a></li> </ul> </p>"
msgstr ""

#: warehouse/templates/pages/help.html:300
msgid ""
"<p> A PyPI API token linked to your account was posted on a public "
"website. It was automatically revoked, but before regenerating a new one,"
" please check the email you received and attempt to determine the cause. "
"The <a href=\"#suspicious-activity\">suspicious activity</a> section "
"applies too. </p>"
msgstr ""

#: warehouse/templates/pages/help.html:310
#, python-format
msgid ""
"<p> Two factor authentication (2FA) makes your account more secure by "
"requiring two things in order to log in: <em>something you know</em> and "
"<em>something you own</em>. </p> <p> In PyPI's case, \"something you "
"know\" is your username and password, while \"something you own\" can be "
"<a href=\"#totp\">an application to generate a temporary code</a>, or a "
"<a href=\"#utfkey\">security device</a> (most commonly a USB key). </p> "
"<p> It is strongly recommended that you set up two factor authentication "
"on your PyPI account. </p> <p> Users who have chosen to set up two factor"
" authentication will be asked to provide their second method of identity "
"verification during the log in process. This only affects logging in via "
"a web browser, and not (yet) package uploads. </p> <p>You can follow the "
"improvements to <abbr title=\"two factor authentication\">2FA</abbr> on "
"<a href=\"%(href)s\" title=\"%(title)s\" target=\"_blank\" "
"rel=\"noopener\">discuss.python.org</a>.</p>"
msgstr ""

#: warehouse/templates/pages/help.html:337
#, python-format
msgid ""
"PyPI users can set up two-factor authentication using any authentication "
"application that supports the <a href=\"%(href)s\" title=\"%(title)s\" "
"target=\"_blank\" rel=\"noopener\"><abbr title=\"time-based one-time "
"password\">TOTP</abbr> standard</a>."
msgstr ""

#: warehouse/templates/pages/help.html:338
msgid ""
"<abbr title=\"time-based one-time password\">TOTP</abbr> authentication "
"applications generate a regularly changing authentication code to use "
"when logging into your account."
msgstr ""

#: warehouse/templates/pages/help.html:339
msgid ""
"Because <abbr title=\"time-based one-time password\">TOTP</abbr> is an "
"open standard, there are many applications that are compatible with your "
"PyPI account. Popular applications include:"
msgstr ""

#: warehouse/templates/pages/help.html:342
#, python-format
msgid ""
"Google Authenticator for <a href=\"%(android_href)s\" title=\"%(title)s\""
" target=\"_blank\" rel=\"noopener\">Android</a> or <a "
"href=\"%(ios_href)s\" title=\"%(title)s\" target=\"_blank\" "
"rel=\"noopener\">iOS</a>"
msgstr ""

#: warehouse/templates/pages/help.html:345
#: warehouse/templates/pages/help.html:347
#: warehouse/templates/pages/help.html:352
#: warehouse/templates/pages/help.html:354
msgid "(proprietary)"
msgstr ""

#: warehouse/templates/pages/help.html:349
#, python-format
msgid ""
"Duo Mobile for <a href=\"%(android_href)s\" title=\"%(title)s\" "
"target=\"_blank\" rel=\"noopener\">Android</a> or <a "
"href=\"%(ios_href)s\" title=\"%(title)s\" target=\"_blank\" "
"rel=\"noopener\">iOS</a>"
msgstr ""

#: warehouse/templates/pages/help.html:355
#: warehouse/templates/pages/help.html:356
msgid "(open source)"
msgstr ""

#: warehouse/templates/pages/help.html:360
#, python-format
msgid ""
"Some password managers (e.g. <a href=\"%(href)s\" title=\"%(title)s\" "
"target=\"_blank\" rel=\"noopener\">1Password</a>) can also generate "
"authentication codes. For security reasons, PyPI only allows you to set "
"up one application per account."
msgstr ""

#: warehouse/templates/pages/help.html:368
msgid ""
"To set up <abbr title=\"two factor authentication\">2FA</abbr> with an "
"authentication application:"
msgstr ""

#: warehouse/templates/pages/help.html:370
msgid ""
"Open an authentication (<abbr title=\"time-based one-time "
"password\">TOTP</abbr>) application"
msgstr ""

#: warehouse/templates/pages/help.html:371
msgid ""
"Log in to your PyPI account, go to your account settings, and choose "
"\"Add <abbr title=\"two factor authentication\">2FA</abbr> with "
"authentication application\""
msgstr ""

#: warehouse/templates/pages/help.html:372
msgid ""
"PyPI will generate a secret key, specific to your account. This is "
"displayed as a QR code, and as a text code."
msgstr ""

#: warehouse/templates/pages/help.html:373
msgid ""
"Scan the QR code with your authentication application, or type it in "
"manually. The method of input will depend on the application you have "
"chosen."
msgstr ""

#: warehouse/templates/pages/help.html:374
msgid ""
"Your application will generate an authentication code - use this to "
"verify your set up on PyPI"
msgstr ""

#: warehouse/templates/pages/help.html:377
msgid ""
"The PyPI server and your application now share your PyPI secret key, "
"allowing your application to generate valid authentication codes for your"
" PyPI account."
msgstr ""

#: warehouse/templates/pages/help.html:379
#: warehouse/templates/pages/help.html:421
msgid "Next time you log in to PyPI you'll need to:"
msgstr ""

#: warehouse/templates/pages/help.html:381
#: warehouse/templates/pages/help.html:473
msgid "Provide your username and password, as normal"
msgstr ""

#: warehouse/templates/pages/help.html:382
msgid "Open your authentication application to generate an authentication code"
msgstr ""

#: warehouse/templates/pages/help.html:383
msgid "Use this code to finish logging into PyPI"
msgstr ""

#: warehouse/templates/pages/help.html:389
msgid ""
"A security device is a USB key or <a href=\"#utfdevices\">other "
"device</a> that generates a one-time password and sends that password to "
"the browser. This password is then used by PyPI to authenticate you as a "
"user."
msgstr ""

#: warehouse/templates/pages/help.html:391
msgid "To set up two factor authentication with a <em>USB key</em>, you'll need:"
msgstr ""

#: warehouse/templates/pages/help.html:393
#, python-format
msgid ""
"To use a <a href=\"%(href)s\" title=\"%(title)s\" target=\"_blank\" "
"rel=\"noopener\">browser that supports <abbr title=\"web "
"authentication\">WebAuthn</abbr> and PublicKeyCredential</a>, as this is "
"the standard implemented by PyPI."
msgstr ""

#: warehouse/templates/pages/help.html:394
msgid "To be running JavaScript on your browser"
msgstr ""

#: warehouse/templates/pages/help.html:395
#, python-format
msgid ""
"To use a USB key that adheres to the <a href=\"%(href)s\" "
"title=\"%(title)s\" target=\"_blank\" rel=\"noopener\">FIDO U2F "
"specification</a>:"
msgstr ""

#: warehouse/templates/pages/help.html:398
#, python-format
msgid ""
"Popular keys include <a href=\"%(yubikey_href)s\" title=\"%(title)s\" "
"target=\"_blank\" rel=\"noopener\">Yubikey</a>, <a "
"href=\"%(titan_href)s\" title=\"%(title)s\" target=\"_blank\" "
"rel=\"noopener\">Google Titan</a> and <a href=\"%(thetis_href)s\" "
"title=\"%(title)s\" target=\"_blank\" rel=\"noopener\">Thetis</a>."
msgstr ""

#: warehouse/templates/pages/help.html:405
msgid ""
"Note that some older Yubico USB keys <strong>do not follow the FIDO "
"specification</strong>, and will therefore not work with PyPI"
msgstr ""

#: warehouse/templates/pages/help.html:410
msgid "Follow these steps:"
msgstr ""

#: warehouse/templates/pages/help.html:412
msgid ""
"\n"
"          <li>Log in to your PyPI account, go to your account settings, "
"and choose \"Add <abbr title=\"two factor authentication\">2FA</abbr> "
"with security device (e.g. USB key)\"</li>\n"
"          <li>Give your key a name. This is necessary because it's "
"possible to add more than one security device to your account.</li>\n"
"          <li>Click on the \"Set up security device\" button</li>\n"
"          <li>Insert and touch your USB key, as instructed by your "
"browser</li>\n"
"          "
msgstr ""

#: warehouse/templates/pages/help.html:419
msgid ""
"Once complete, your USB key will be registered to your PyPI account and "
"can be used during the log in process."
msgstr ""

#: warehouse/templates/pages/help.html:423
msgid ""
"\n"
"          <li>Provide your username and password, as normal</li>\n"
"          <li>Insert and touch your USB key to finish logging into "
"PyPI</li>\n"
"          "
msgstr ""

#: warehouse/templates/pages/help.html:434
#, python-format
msgid ""
"There is a growing ecosystem of <a href=\"%(href)s\" title=\"%(title)s\" "
"target=\"_blank\" rel=\"noopener\">devices that are FIDO compliant</a>, "
"and can therefore be used with PyPI."
msgstr ""

#: warehouse/templates/pages/help.html:439
#, python-format
msgid ""
"Emerging solutions include biometric (facial and fingerprint) scanners "
"and FIDO compatible credit cards. There is also growing support for <a "
"href=\"%(href)s\" title=\"%(title)s\" target=\"_blank\" "
"rel=\"noopener\">mobile phones to act as security devices</a>."
msgstr ""

#: warehouse/templates/pages/help.html:445
#, python-format
msgid ""
"As PyPI's two factor implementation follows the <a href=\"%(href)s\" "
"title=\"%(title)s\" target=\"_blank\" rel=\"noopener\"><abbr title=\"web "
"authentication\">WebAuthn</abbr> standard</a>, PyPI users will be able to"
" take advantage of any future developments in this field."
msgstr ""

#: warehouse/templates/pages/help.html:454
msgid ""
"If you lose access to your <a href=\"#totp\">authentication "
"application</a> or <a href=\"#utfkey\">security device</a>, you can use "
"these codes to sign into PyPI."
msgstr ""

#: warehouse/templates/pages/help.html:457
msgid ""
"Recovery codes are <strong>one time use</strong>. They are not a "
"substitute for a <a href=\"#totp\">authentication application</a> or <a "
"href=\"#utfkey\">security device</a> and should only be used for "
"recovery. After using a recovery code to sign in, it becomes inactive."
msgstr ""

#: warehouse/templates/pages/help.html:463
msgid "To provision recovery codes:"
msgstr ""

#: warehouse/templates/pages/help.html:465
msgid ""
"Log in to your PyPI account, go to your account settings, and choose "
"\"Generate recovery codes\""
msgstr ""

#: warehouse/templates/pages/help.html:466
msgid ""
"Securely store the displayed recovery codes! Consider printing them out "
"and storing them in a safe location or saving them in a password manager."
msgstr ""

#: warehouse/templates/pages/help.html:469
msgid ""
"If you lose access to your stored recovery codes or use all of them, you "
"can get new ones by selecting \"Regenerate recovery codes\" in your "
"account settings."
msgstr ""

#: warehouse/templates/pages/help.html:471
msgid "To sign in with a recovery code:"
msgstr ""

#: warehouse/templates/pages/help.html:474
msgid ""
"When prompted for two factor authentication, select \"Login using "
"recovery codes\""
msgstr ""

#: warehouse/templates/pages/help.html:475
msgid ""
"As each code can be used only once, you might want to mark the code as "
"used"
msgstr ""

#: warehouse/templates/pages/help.html:476
msgid ""
"If you have few recovery codes remaining, you may also want to generate a"
" new set using the \"Regenerate recovery codes\" button in your account "
"settings."
msgstr ""

#: warehouse/templates/pages/help.html:481
msgid ""
"\n"
"          <p>API tokens provide an alternative way (instead of username "
"and password) to authenticate when <strong>uploading packages</strong> to"
" PyPI.</p>\n"
"          <p>You can create a token for an entire PyPI account, in which "
"case, the token will work for all projects associated with that account. "
"Alternatively, you can limit a token's scope to a specific project.</p>\n"
"          <p><strong>We strongly recommend you authenticate with an API "
"token where possible.</strong></p>\n"
"\n"
"        "
msgstr ""

#: warehouse/templates/pages/help.html:488
msgid "To make an API token:"
msgstr ""

#: warehouse/templates/pages/help.html:491
msgid "Verify your email address"
msgstr ""

#: warehouse/templates/pages/help.html:491
#, python-format
msgid "(check your <a href=\"%(href)s\">account settings</a>)"
msgstr ""

#: warehouse/templates/pages/help.html:492
#, python-format
msgid ""
"In your <a href=\"%(href)s\">account settings</a>, go to the API tokens "
"section and select \"Add API token\""
msgstr ""

#: warehouse/templates/pages/help.html:495
msgid "To use an API token:"
msgstr ""

#: warehouse/templates/pages/help.html:498
msgid "Set your username to <code>__token__</code>"
msgstr ""

#: warehouse/templates/pages/help.html:499
msgid ""
"Set your password to the token value, including the <code>pypi-</code> "
"prefix"
msgstr ""

#: warehouse/templates/pages/help.html:503
#, python-format
msgid ""
"Where you edit or add these values will depend on your individual use "
"case. For example, some users may need to edit <a "
"href=\"%(pypirc_href)s\" title=\"%(title)s\" target=\"_blank\" "
"rel=\"noopener\">their <code>.pypirc</code> file</a>, while others may "
"need to update their CI configuration file (e.g. <a "
"href=\"%(travis_href)s\" title=\"%(title)s\" target=\"_blank\" "
"rel=\"noopener\"><code>.travis.yml</code> if you are using Travis</a>)."
msgstr ""

#: warehouse/templates/pages/help.html:507
msgid ""
"Advanced users may wish to inspect their token by decoding it with "
"base64, and checking the output against the unique identifier displayed "
"on PyPI."
msgstr ""

#: warehouse/templates/pages/help.html:511
msgid ""
"\n"
"          <p>PyPI asks you to confirm your password before you want to "
"perform a <i>sensitive action</i>. Sensitive actions include things like "
"adding or removing maintainers, deleting distributions, generating API "
"tokens, and setting up two-factor authentication.</p>\n"
"          <p>You'll only have to re-confirm your password if it's been "
"more than an hour since you last confirmed it.</p>\n"
"          <p><strong>We strongly recommend you only perform such actions "
"on your personal, password-protected computer.</strong></p>\n"
"        "
msgstr ""

#: warehouse/templates/pages/help.html:518
msgid "PyPI does not currently support changing a username."
msgstr ""

#: warehouse/templates/pages/help.html:519
msgid ""
"Instead, you can create a new account with the desired username, add the "
"new account as a maintainer of all the projects your old account owns, "
"and then delete the old account, which will have the same effect."
msgstr ""

#: warehouse/templates/pages/help.html:527
msgid "Yes, including RSS feeds of new packages and new releases."
msgstr ""

#: warehouse/templates/pages/help.html:527
msgid "See the API reference."
msgstr ""

#: warehouse/templates/pages/help.html:530
#, python-format
msgid ""
"If you need to run your own mirror of PyPI, the <a "
"href=\"%(href)s\">bandersnatch project</a> is the recommended solution. "
"Note that the storage requirements for a PyPI mirror would exceed 1 "
"terabyte—and growing!"
msgstr ""

#: warehouse/templates/pages/help.html:533
#, python-format
msgid ""
"You can subscribe to the <a href=\"%(rss_href)s\" title=\"%(title)s\" "
"target=\"_blank\" rel=\"noopener\">project releases RSS feed</a>. "
"Additionally, there are several third-party services that offer "
"comprehensive monitoring and notifications for project releases and "
"vulnerabilities listed as <a href=\"%(href)s\" title=\"%(title)s\" "
"target=\"_blank\" rel=\"noopener\">GitHub apps</a>."
msgstr ""

#: warehouse/templates/pages/help.html:536
#, python-format
msgid ""
"You can analyze PyPI project/package metadata and <a href=\"%(href)s\" "
"title=\"%(title)s\" target=\"_blank\" rel=\"noopener\">download usage "
"statistics</a> via our public dataset on Google BigQuery."
msgstr ""

#: warehouse/templates/pages/help.html:538
#, python-format
msgid ""
"<a href=\"%(libs_io_href)s\" title=\"%(title)s\" target=\"_blank\" "
"rel=\"noopener\">Libraries.io provides statistics for PyPI projects</a> "
"(<a href=\"%(libs_io_example_href)s\" title=\"%(title)s\" "
"target=\"_blank\" rel=\"noopener\">example</a>, <a "
"href=\"%(libs_io_api_href)s\" title=\"%(title)s\" target=\"_blank\" "
"rel=\"noopener\">API</a>) including GitHub stars and forks, dependency "
"tracking (<a href=\"%(in_progress_href)s\" title=\"%(title)s\" "
"target=\"_blank\" rel=\"noopener\">in progress</a>), and <a "
"href=\"%(other_factors_href)s\" title=\"%(title)s\" target=\"_blank\" "
"rel=\"noopener\">other relevant factors</a>."
msgstr ""

#: warehouse/templates/pages/help.html:547
#, python-format
msgid ""
"For recent statistics on uptime and performance, see <a href=\"%(href)s\""
" title=\"%(title)s\" target=\"_blank\" rel=\"noopener\">our status "
"page</a>."
msgstr ""

#: warehouse/templates/pages/help.html:554
#, python-format
msgid ""
"PyPI does not support publishing private packages. If you need to publish"
" your private package to a package index, the recommended solution is to "
"run your own deployment of the <a href=\"%(href)s\">devpi project</a>."
msgstr ""

#: warehouse/templates/pages/help.html:557
msgid ""
"Your publishing tool may return an error that your new project can't be "
"created with your desired name, despite no evidence of a project or "
"release of the same name on PyPI. Currently, there are four primary "
"reasons this may occur:"
msgstr ""

#: warehouse/templates/pages/help.html:559
#, python-format
msgid ""
"The project name conflicts with a <a href=\"%(href)s\" "
"title=\"%(title)s\" target=\"_blank\" rel=\"noopener\">Python Standard "
"Library</a> module from any major version from 2.5 to present."
msgstr ""

#: warehouse/templates/pages/help.html:560
msgid ""
"The project name is too similar to an existing project and may be "
"confusable."
msgstr ""

#: warehouse/templates/pages/help.html:561
#, python-format
msgid ""
"The project name has been explicitly prohibited by the PyPI "
"administrators. For example, <code>%(incorrect_code)s</code> is a common "
"typo for <code>%(correct_code)s</code>, and should not surprise the user "
"with a malicious package."
msgstr ""

#: warehouse/templates/pages/help.html:562
msgid ""
"The project name has been registered by another user, but no releases "
"have been created."
msgstr ""

#: warehouse/templates/pages/help.html:562
#, python-format
msgid "See <a href=\"%(href)s\">%(anchor_text)s</a>"
msgstr ""

#: warehouse/templates/pages/help.html:566
#, python-format
msgid ""
"Follow the <a href=\"%(href)s\" title=\"%(title)s\" target=\"_blank\" "
"rel=\"noopener\">\"How to request a name transfer\"</a> section of <abbr "
"title=\"Python enhancement proposal\">PEP</abbr> 541."
msgstr ""

#: warehouse/templates/pages/help.html:570
msgid ""
"Can upload releases for a package. Cannot add collaborators. Cannot "
"delete files, releases, or the project."
msgstr ""

#: warehouse/templates/pages/help.html:571
msgid "Owner:"
msgstr ""

#: warehouse/templates/pages/help.html:571
msgid ""
"Can upload releases. Can add other collaborators. Can delete files, "
"releases, or the entire project."
msgstr ""

#: warehouse/templates/pages/help.html:574
msgid ""
"Only the current owners of a project have the ability to add new owners "
"or maintainers. If you need to request ownership, you should contact the "
"current owner(s) of the project directly. Many project owners provide "
"their contact details in the 'Author' field of the 'Meta' details on the "
"project page."
msgstr ""

#: warehouse/templates/pages/help.html:575
#, python-format
msgid "If the owner is unresponsive, see <a href=\"%(href)s\">%(anchor_text)s</a>"
msgstr ""

#: warehouse/templates/pages/help.html:578
#, python-format
msgid ""
"By default, an upload's description will render with <a href=\"%(href)s\""
" title=\"%(title)s\" target=\"_blank\" "
"rel=\"noopener\">reStructuredText</a>. If the description is in an "
"alternate format like Markdown, a package may set the "
"<code>long_description_content_type</code> in <code>setup.py</code> to "
"the alternate format."
msgstr ""

#: warehouse/templates/pages/help.html:579
#, python-format
msgid ""
"Refer to the <a href=\"%(href)s\" title=\"%(title)s\" target=\"_blank\" "
"rel=\"noopener\">Python Packaging User Guide</a> for details on the "
"available formats."
msgstr ""

#: warehouse/templates/pages/help.html:584
#, python-format
msgid ""
"If you can't upload your project's release to PyPI because you're hitting"
" the upload file size limit, we can sometimes increase your limit. Make "
"sure you've uploaded at least one release for the project that's "
"<em>under</em> the limit (a <a href=\"%(dev_release_href)s\" "
"title=\"%(title)s\" target=\"_blank\" rel=\"noopener\">developmental "
"release version number</a> is fine). Then, <a "
"href=\"%(file_issue_href)s\" title=\"%(title)s\" target=\"_blank\" "
"rel=\"noopener\">file an issue</a> and tell us:"
msgstr ""

#: warehouse/templates/pages/help.html:593
#: warehouse/templates/pages/help.html:614
msgid "A link to your project on PyPI (or Test PyPI)"
msgstr ""

#: warehouse/templates/pages/help.html:594
msgid "The size of your release, in megabytes"
msgstr ""

#: warehouse/templates/pages/help.html:595
msgid "Which index/indexes you need the increase for (PyPI, Test PyPI, or both)"
msgstr ""

#: warehouse/templates/pages/help.html:596
#: warehouse/templates/pages/help.html:616
msgid ""
"A brief description of your project, including the reason for the "
"additional size."
msgstr ""

#: warehouse/templates/pages/help.html:602
msgid ""
"If you can't upload your project's release to PyPI because you're hitting"
" the project size limit, first remove any unnecessary releases or "
"individual files to lower your overall project size."
msgstr ""

#: warehouse/templates/pages/help.html:609
#, python-format
msgid ""
"If that is not possible, we can sometimes increase your limit. <a "
"href=\"%(file_issue_href)s\" title=\"%(title)s\" target=\"_blank\" "
"rel=\"noopener\">File an issue</a> and tell us:"
msgstr ""

#: warehouse/templates/pages/help.html:615
msgid "The total size of your project, in gigabytes"
msgstr ""

#: warehouse/templates/pages/help.html:622
#, python-format
msgid ""
"PyPI receives reports on vulnerabilities in the packages hosted on it "
"from the <a href=\"%(osv_href)s\" title=\"%(title)s\" target=\"_blank\" "
"rel=\"noopener\">Open Source Vulnerabilities project</a>, which in turn "
"ingests vulnerabilities from the <a href=\"%(vulns_href)s\" "
"title=\"%(title)s\" target=\"_blank\" rel=\"noopener\">Python Packaging "
"Advisory Database</a>."
msgstr ""

#: warehouse/templates/pages/help.html:627
#, python-format
msgid ""
"If you believe vulnerability data for your project is invalid or "
"incorrect, <a href=\"%(file_issue_href)s\" title=\"%(title)s\" "
"target=\"_blank\" rel=\"noopener\">file an issue</a> with details."
msgstr ""

#: warehouse/templates/pages/help.html:639
#, python-format
msgid ""
"PyPI will reject uploads if the package description fails to render. You "
"may <a href=\"%(href)s\" title=\"%(title)s\">use twine's check "
"command</a> to locally check a description for validity."
msgstr ""

#: warehouse/templates/pages/help.html:645
msgid ""
"If you've forgotten your PyPI password but you remember your email "
"address or username, follow these steps to reset your password:"
msgstr ""

#: warehouse/templates/pages/help.html:647
#, python-format
msgid "Go to <a href=\"%(href)s\">reset your password</a>."
msgstr ""

#: warehouse/templates/pages/help.html:648
msgid "Enter the email address or username you used for PyPI and submit the form."
msgstr ""

#: warehouse/templates/pages/help.html:649
msgid "You'll receive an email with a password reset link."
msgstr ""

#: warehouse/templates/pages/help.html:654
msgid "If you've lost access to your PyPI account due to:"
msgstr ""

#: warehouse/templates/pages/help.html:656
msgid "Lost access to the email address associated with your account"
msgstr ""

#: warehouse/templates/pages/help.html:657
msgid ""
"Lost two factor authentication <a href=\"#totp\">application</a>, <a "
"href=\"#utfkey\">device</a>, and <a href=\"#recoverycodes\">recovery "
"codes</a>"
msgstr ""

#: warehouse/templates/pages/help.html:660
#, python-format
msgid ""
"You can proceed to <a href=\"%(href)s\" title=\"%(title)s\" "
"target=\"_blank\" rel=\"noopener\">file an issue on our tracker</a> to "
"request assistance with account recovery."
msgstr ""

#: warehouse/templates/pages/help.html:667
msgid "If you are using a username and password for uploads:"
msgstr ""

#: warehouse/templates/pages/help.html:669
msgid "Ensure that your username and password are correct."
msgstr ""

#: warehouse/templates/pages/help.html:670
msgid ""
"Ensure that your username and password do not contain any trailing "
"characters such as newlines."
msgstr ""

#: warehouse/templates/pages/help.html:672
msgid "If you are using an <a href=\"#apitoken\">API Token</a> for uploads:"
msgstr ""

#: warehouse/templates/pages/help.html:674
msgid "Ensure that your API Token is valid and has not been revoked."
msgstr ""

#: warehouse/templates/pages/help.html:675
msgid ""
"Ensure that your API Token is <a href=\"#apitoken\">properly "
"formatted</a> and does not contain any trailing characters such as "
"newlines."
msgstr ""

#: warehouse/templates/pages/help.html:676
msgid "Ensure that the username you are using is <code>__token__</code>."
msgstr ""

#: warehouse/templates/pages/help.html:678
msgid ""
"In both cases, remember that PyPI and TestPyPI each require you to create"
" an account, so your credentials may be different."
msgstr ""

#: warehouse/templates/pages/help.html:680
msgid ""
"\n"
"            If you're using Windows and trying to paste your password or "
"token in the Command Prompt or PowerShell, note that Ctrl-V and "
"Shift+Insert won't work.\n"
"            Instead, you can use \"Edit > Paste\" from the window menu, "
"or enable \"Use Ctrl+Shift+C/V as Copy/Paste\" in \"Properties\".\n"
"          "
msgstr ""

#: warehouse/templates/pages/help.html:684
#, python-format
msgid ""
"This is a <a href=\"%(href)s\" title=\"%(title)s\" target=\"_blank\" "
"rel=\"noopener\">known issue</a> with Python's <code>getpass</code> "
"module."
msgstr ""

#: warehouse/templates/pages/help.html:691
#, python-format
msgid ""
"Transport Layer Security, or TLS, is part of how we make sure connections"
" between your computer and PyPI are private and secure. It's a "
"cryptographic protocol that's had several versions over time. PyPI <a "
"href=\"%(announcement_href)s\" title=\"%(title)s\" target=\"_blank\" "
"rel=\"noopener\">turned off support for TLS versions 1.0 and 1.1</a> in "
"April 2018. <a href=\"%(reason_href)s\" title=\"%(title)s\" "
"target=\"_blank\" rel=\"noopener\">Learn why on the PSF blog</a>."
msgstr ""

#: warehouse/templates/pages/help.html:698
#, python-format
msgid ""
"If you are having trouble with <code>%(command)s</code> and get a "
"<code>No matching distribution found</code> or <code>Could not fetch "
"URL</code> error, try adding <code>-v</code> to the command to get more "
"information:"
msgstr ""

#: warehouse/templates/pages/help.html:700
msgid ""
"If you see an error like <code>There was a problem confirming the ssl "
"certificate</code> or <code>tlsv1 alert protocol version</code> or "
"<code>TLSV1_ALERT_PROTOCOL_VERSION</code>, you need to be connecting to "
"PyPI with a newer TLS support library."
msgstr ""

#: warehouse/templates/pages/help.html:701
msgid ""
"The specific steps you need to take will depend on your operating system "
"version, where your installation of Python originated (python.org, your "
"OS vendor, or an intermediate distributor), and the installed versions of"
" Python, <code>setuptools</code>, and <code>pip</code>."
msgstr ""

#: warehouse/templates/pages/help.html:703
#, python-format
msgid ""
"For help, go to <a href=\"%(irc_href)s\" title=\"%(title)s\" "
"target=\"_blank\" rel=\"noopener\">the <code>#pypa</code> IRC channel on "
"Libera</a>, file an issue at <a href=\"%(issue_tracker_href)s\" "
"title=\"%(title)s\" target=\"_blank\" rel=\"noopener\">pypa/packaging-"
"problems/issues</a>, or <a href=\"%(discourse_href)s\" "
"title=\"%(title)s\" target=\"_blank\" rel=\"noopener\">discuss on the "
"Discourse</a>, including your OS and installation details and the output "
"of <code>%(command)s</code>."
msgstr ""

#: warehouse/templates/pages/help.html:714
#, python-format
msgid ""
"We take <a href=\"%(href)s\" title=\"%(title)s\" target=\"_blank\" "
"rel=\"noopener\">accessibility</a> very seriously and want to make the "
"website easy to use for everyone."
msgstr ""

#: warehouse/templates/pages/help.html:719
#, python-format
msgid ""
"If you are experiencing an accessibility problem, <a href=\"%(href)s\" "
"title=\"%(title)s\" target=\"_blank\" rel=\"noopener\">report it to us on"
" GitHub</a>, so we can try to fix the problem, for you and others."
msgstr ""

#: warehouse/templates/pages/help.html:727
#, python-format
msgid ""
"In a previous version of PyPI, it used to be possible for maintainers to "
"upload releases to PyPI using a form in the web browser. This feature was"
" deprecated with the new version of PyPI – we instead recommend that you "
"<a href=\"%(href)s\" title=\"%(title)s\" target=\"_blank\" "
"rel=\"noopener\">use twine to upload your project to PyPI</a>."
msgstr ""

#: warehouse/templates/pages/help.html:736
msgid ""
"Spammers return to PyPI with some regularity hoping to place their Search"
" Engine Optimized phishing, scam, and click-farming content on the site. "
"Since PyPI allows for indexing of the Long Description and other data "
"related to projects and has a generally solid search reputation, it is a "
"prime target."
msgstr ""

#: warehouse/templates/pages/help.html:738
#, python-format
msgid ""
"When the PyPI administrators are overwhelmed by spam <strong>or</strong> "
"determine that there is some other threat to PyPI, new user registration "
"and/or new project registration may be disabled. Check <a "
"href=\"%(href)s\" title=\"%(title)s\" target=\"_blank\" "
"rel=\"noopener\">our status page</a> for more details, as we'll likely "
"have updated it with reasoning for the intervention."
msgstr ""

#: warehouse/templates/pages/help.html:747
msgid "PyPI will return these errors for one of these reasons:"
msgstr ""

#: warehouse/templates/pages/help.html:749
msgid "Filename has been used and file exists"
msgstr ""

#: warehouse/templates/pages/help.html:750
msgid "Filename has been used but file no longer exists"
msgstr ""

#: warehouse/templates/pages/help.html:751
msgid "A file with the exact same content exists"
msgstr ""

#: warehouse/templates/pages/help.html:753
msgid ""
"PyPI does not allow for a filename to be reused, even once a project has "
"been deleted and recreated."
msgstr ""

#: warehouse/templates/pages/help.html:755
#, python-format
msgid ""
"To avoid this situation, <a href=\"%(test_pypi_href)s\" "
"title=\"%(title)s\" target=\"_blank\" rel=\"noopener\">use Test PyPI to "
"perform and check your upload first</a>, before uploading to <a "
"href=\"%(pypi_href)s\">pypi.org</a>."
msgstr ""

#: warehouse/templates/pages/help.html:762
#, python-format
msgid ""
"If you would like to request a new trove classifier file a pull request "
"on the <a href=\"%(href)s\" title=\"%(title)s\" target=\"_blank\" "
"rel=\"noopener\"><code>pypa/trove-classifiers</code> project</a>. Be sure"
" to include a brief justification of why it is important."
msgstr ""

#: warehouse/templates/pages/help.html:770
#, python-format
msgid ""
"If you're experiencing an issue with PyPI itself, we welcome "
"<strong>constructive</strong> feedback and bug reports via our <a "
"href=\"%(href)s\" title=\"%(title)s\" target=\"_blank\" "
"rel=\"noopener\">issue tracker</a>. Please note that this tracker is only"
" for issues with the software that runs PyPI. Before writing a new issue,"
" first check that a similar issue does not already exist."
msgstr ""

#: warehouse/templates/pages/help.html:777
msgid ""
"If you are having an issue is with a specific package installed from "
"PyPI, you should reach out to the maintainers of that project directly "
"instead."
msgstr ""

#: warehouse/templates/pages/help.html:786
#, python-format
msgid ""
"PyPI is powered by the Warehouse project; <a href=\"%(href)s\" "
"title=\"%(title)s\" target=\"_blank\" rel=\"noopener\">Warehouse</a> is "
"an open source project developed under the umbrella of the Python "
"Packaging Authority (PyPA) and supported by the Python Packaging Working "
"Group (PackagingWG)."
msgstr ""

#: warehouse/templates/pages/help.html:791
#, python-format
msgid ""
"The <a href=\"%(href)s\" title=\"%(title)s\" target=\"_blank\" "
"rel=\"noopener\">PyPA</a> is an independent group of developers whose "
"goal is to improve and maintain many of the core projects related to "
"Python packaging."
msgstr ""

#: warehouse/templates/pages/help.html:796
#, python-format
msgid ""
"The <a href=\"%(packaging_wg_href)s\" title=\"%(title)s\" "
"target=\"_blank\" rel=\"noopener\">PackagingWG</a> is a working group of "
"the Python Software Foundation (PSF) whose goal is to raise and disburse "
"funds to support the ongoing improvement of Python packaging. Most "
"recently it <a href=\"%(otf_award_href)s\" title=\"%(title)s\" "
"target=\"_blank\" rel=\"noopener\">secured an award from the Open "
"Technology Fund</a> whose funding is enabling developers to improve "
"Warehouse's security and accessibility."
msgstr ""

#: warehouse/templates/pages/help.html:806
#, python-format
msgid ""
"PyPI is powered by <a href=\"%(warehouse_href)s\" title=\"%(title)s\" "
"target=\"_blank\" rel=\"noopener\">Warehouse</a> and by a variety of "
"tools and services provided by our <a href=\"%(sponsors_href)s\">generous"
" sponsors</a>."
msgstr ""

#: warehouse/templates/pages/help.html:813
msgid ""
"As of April 16, 2018, PyPI.org is at \"production\" status, meaning that "
"it has moved out of beta and replaced the old site (pypi.python.org). It "
"is now robust, tested, and ready for expected browser and API traffic."
msgstr ""

#: warehouse/templates/pages/help.html:815
#, python-format
msgid ""
"PyPI is heavily cached and distributed via <abbr title=\"content delivery"
" network\">CDN</abbr> thanks to our sponsor <a href=\"%(fastly_href)s\" "
"title=\"%(title)s\" target=\"_blank\" rel=\"noopener\">Fastly</a> and "
"thus is generally available globally. However, the site is mostly "
"maintained by volunteers, we do not provide any specific Service Level "
"Agreement, and as could be expected for a giant distributed system, "
"things can and sometimes do go wrong. See <a "
"href=\"%(status_page_href)s\" title=\"%(title)s\" target=\"_blank\" "
"rel=\"noopener\">our status page</a> for current and past outages and "
"incidents. If you have high availability requirements for your package "
"index, consider either a <a href=\"%(mirror_href)s\">mirror</a> or a <a "
"href=\"%(private_index_href)s\">private index</a>."
msgstr ""

#: warehouse/templates/pages/help.html:829
#, python-format
msgid ""
"We have a huge amount of work to do to continue to maintain and improve "
"PyPI (also known as <a href=\"%(href)s\" title=\"%(title)s\" "
"target=\"_blank\" rel=\"noopener\">the Warehouse project</a>)."
msgstr ""

#: warehouse/templates/pages/help.html:834
msgid "Financial:"
msgstr ""

#: warehouse/templates/pages/help.html:834
#, python-format
msgid ""
"We would deeply appreciate <a href=\"%(href)s\">your donations to fund "
"development and maintenance</a>."
msgstr ""

#: warehouse/templates/pages/help.html:835
msgid "Development:"
msgstr ""

#: warehouse/templates/pages/help.html:835
msgid ""
"Warehouse is open source, and we would love to see some new faces working"
" on the project. You <strong>do not</strong> need to be an experienced "
"open-source developer to make a contribution – in fact, we'd love to help"
" you make your first open source pull request!"
msgstr ""

#: warehouse/templates/pages/help.html:837
#, python-format
msgid ""
"If you have skills in Python, ElasticSearch, HTML, SCSS, JavaScript, or "
"SQLAlchemy then skim our <a href=\"%(getting_started_href)s\" "
"title=\"%(title)s\" target=\"_blank\" rel=\"noopener\">\"Getting "
"started\" guide</a>, then take a look at the <a "
"href=\"%(issue_tracker_href)s\" title=\"%(title)s\" target=\"_blank\" "
"rel=\"noopener\">issue tracker</a>. We've created a <a "
"href=\"%(good_first_issue_href)s\" title=\"%(title)s\" target=\"_blank\" "
"rel=\"noopener\">'Good first issue'</a> label – we recommend you start "
"here."
msgstr ""

#: warehouse/templates/pages/help.html:845
#, python-format
msgid ""
"Issues are grouped into <a href=\"%(href)s\" title=\"%(title)s\" "
"target=\"_blank\" rel=\"noopener\">milestones</a>; working on issues in "
"the current milestone is a great way to help push the project forward. If"
" you're interested in working on a particular issue, leave a comment and "
"we can guide you through the contribution process."
msgstr ""

#: warehouse/templates/pages/help.html:852
msgid "Stay updated:"
msgstr ""

#: warehouse/templates/pages/help.html:853
#, python-format
msgid ""
"You can also follow the ongoing development of the project on the <a "
"href=\"%(discourse_forum_href)s\" title=\"%(title)s\" target=\"_blank\" "
"rel=\"noopener\">Python packaging forum on Discourse</a>."
msgstr ""

#: warehouse/templates/pages/help.html:862
#, python-format
msgid ""
"Changes to PyPI are generally announced on both the <a "
"href=\"%(mailing_list_href)s\" title=\"%(title)s\" target=\"_blank\" "
"rel=\"noopener\">pypi-announce mailing list</a> and the <a "
"href=\"%(blog_href)s\" title=\"%(title)s\" target=\"_blank\" "
"rel=\"noopener\">PSF blog</a> under the label \"pypi\". The PSF blog also"
" has <a href=\"%(atom_href)s\" title=\"%(title)s\" target=\"_blank\" "
"rel=\"noopener\">Atom</a> and <a href=\"%(rss_href)s\" "
"title=\"%(title)s\" target=\"_blank\" rel=\"noopener\">RSS</a> feeds for "
"the \"pypi\" label."
msgstr ""

#: warehouse/templates/pages/help.html:872
#, python-format
msgid ""
"All traffic is routed through our global CDN, which lists their public IP"
" addresses here: <a href=\"%(href)s\">%(href)s</a>."
msgstr ""

#: warehouse/templates/pages/help.html:873
#, python-format
msgid ""
"More information about this list can be found here: <a "
"href=\"%(href)s\">%(href)s</a>."
msgstr ""

#: warehouse/templates/pages/help.html:877
msgid ""
"When Warehouse's maintainers are deploying new features, at first we mark"
" them with a small \"beta feature\" symbol to tell you: this should "
"probably work fine, but it's new and less tested than other site "
"functionality."
msgstr ""

#: warehouse/templates/pages/help.html:878
msgid "Currently, no features are in beta."
msgstr ""

#: warehouse/templates/pages/help.html:882
#, python-format
msgid ""
"\"PyPI\" should be pronounced like \"pie pea eye\", specifically with the"
" \"PI\" pronounced as individual letters, rather as a single sound. This "
"minimizes confusion with the <a href=\"%(href)s\" "
"title=\"%(title)s\">PyPy</a> project, which is a popular alternative "
"implementation of the Python language."
msgstr ""

#: warehouse/templates/pages/help.html:894
msgid "Resources"
msgstr ""

#: warehouse/templates/pages/help.html:895
msgid "Looking for something else? Perhaps these links will help:"
msgstr ""

#: warehouse/templates/pages/help.html:897
msgid "Python Packaging User Guide"
msgstr ""

#: warehouse/templates/pages/help.html:898
msgid "Python documentation"
msgstr ""

#: warehouse/templates/pages/help.html:899
msgid "(main Python website)"
msgstr ""

#: warehouse/templates/pages/help.html:900
msgid "Python community page"
msgstr ""

#: warehouse/templates/pages/help.html:900
msgid "(lists IRC channels, mailing lists, etc.)"
msgstr ""

#: warehouse/templates/pages/help.html:903
msgid "Contact"
msgstr ""

#: warehouse/templates/pages/help.html:905
#, python-format
msgid ""
"The <a href=\"%(pypa_href)s\" title=\"%(title)s\" target=\"_blank\" "
"rel=\"noopener\">Python Packaging Authority (PyPA)</a> is a working group"
" who work together to improve Python packaging. If you'd like to get in "
"touch with a core packaging developer, use <a href=\"%(irc_href)s\" "
"title=\"%(title)s\" target=\"_blank\" rel=\"noopener\">#pypa on IRC "
"(Libera)</a>, or <a href=\"%(discourse_href)s\" title=\"%(title)s\" "
"target=\"_blank\" rel=\"noopener\">browse the online board</a>."
msgstr ""

#: warehouse/templates/pages/security.html:15
msgid "Security"
msgstr ""

#: warehouse/templates/pages/security.html:20
msgid "Reporting a security issue"
msgstr ""

#: warehouse/templates/pages/security.html:22
msgid ""
"We take security very seriously and ask that you follow our security "
"policy carefully."
msgstr ""

#: warehouse/templates/pages/security.html:24
msgid "Important!"
msgstr ""

#: warehouse/templates/pages/security.html:24
msgid ""
"If you believe you've identified a security issue with PyPI, <strong>DO "
"NOT</strong> report the issue in any public forum, including (but not "
"limited to):"
msgstr ""

#: warehouse/templates/pages/security.html:27
msgid "Our GitHub issue tracker"
msgstr ""

#: warehouse/templates/pages/security.html:28
msgid "Official or unofficial chat channels"
msgstr ""

#: warehouse/templates/pages/security.html:29
msgid "Official or unofficial mailing lists"
msgstr ""

#: warehouse/templates/pages/security.html:35
msgid "If you've identified a security issue with a project hosted on PyPI"
msgstr ""

#: warehouse/templates/pages/security.html:36
#, python-format
msgid ""
"Email <a href=\"%(href)s\">security@pypi.org</a>, providing the following"
" details:"
msgstr ""

#: warehouse/templates/pages/security.html:38
msgid "A URL to the project in question"
msgstr ""

#: warehouse/templates/pages/security.html:39
msgid "An explanation of what makes the project a security issue"
msgstr ""

#: warehouse/templates/pages/security.html:40
#, python-format
msgid ""
"If applicable: a link to the problematic lines in the project's "
"distributions via <a href=\"%(href)s\">inspector.pypi.io</a>"
msgstr ""

#: warehouse/templates/pages/security.html:42
msgid ""
"Valid malware reports may include examples of typo-squatting, dependency "
"confusion, data exfiltration, obfustication, command/control, etc."
msgstr ""

#: warehouse/templates/pages/security.html:44
msgid ""
"If you've identified a security issue with PyPI itself (not a project "
"hosted on PyPI)"
msgstr ""

#: warehouse/templates/pages/security.html:45
#, python-format
msgid ""
"Email <a href=\"%(href)s\">security@pypi.org</a>, providing as much "
"relevant information as possible, including reproducing steps."
msgstr ""

#: warehouse/templates/pages/security.html:47
msgid "What happens next?"
msgstr ""

#: warehouse/templates/pages/security.html:48
msgid ""
"Once you've submitted an issue via email, you should receive an "
"acknowledgment within 48 hours."
msgstr ""

#: warehouse/templates/pages/security.html:49
msgid ""
"Depending on the action to be taken, you may receive further follow-up "
"emails."
msgstr ""

#: warehouse/templates/pages/security.html:52
msgid "This security policy was last updated on June 2022."
msgstr ""

#: warehouse/templates/pages/sitemap.html:21
msgid "PyPI site map"
msgstr ""

#: warehouse/templates/pages/sitemap.html:25
msgid "PyPI home"
msgstr ""

#: warehouse/templates/pages/sitemap.html:26
msgid "Search and filter projects"
msgstr ""

#: warehouse/templates/pages/sitemap.html:30
msgid "Authentication"
msgstr ""

#: warehouse/templates/pages/sitemap.html:32
msgid "Login"
msgstr ""

#: warehouse/templates/pages/sitemap.html:42
msgid "Security policy"
msgstr ""

#: warehouse/templates/pages/sponsors.html:23
msgid "Support PyPI and related projects"
msgstr ""

#: warehouse/templates/pages/sponsors.html:24
msgid "Sponsor the Python Software Foundation"
msgstr ""

#: warehouse/templates/pages/sponsors.html:27
msgid ""
"The Python Software Foundation raises and distributes funds to improve "
"Python's packaging ecosystem."
msgstr ""

#: warehouse/templates/pages/sponsors.html:29
msgid "Recent projects funded include:"
msgstr ""

#: warehouse/templates/pages/sponsors.html:32
msgid ""
"The successful relaunch of the Python Package Index, powered by the new "
"'Warehouse' codebase"
msgstr ""

#: warehouse/templates/pages/sponsors.html:33
#, python-format
msgid ""
"With <a href=\"%(project_href)s\" title=\"%(title)s\" target=\"_blank\" "
"rel=\"noopener\">$170,000 in funding</a> from the <a "
"href=\"%(funder_href)s\" title=\"%(title)s\" target=\"_blank\" "
"rel=\"noopener\">Mozilla Open Source Support Program</a> in 2018"
msgstr ""

#: warehouse/templates/pages/sponsors.html:36
msgid ""
"Improving PyPI's security and accessibility, and adding support for "
"multiple locales"
msgstr ""

#: warehouse/templates/pages/sponsors.html:37
#, python-format
msgid ""
"With $80,000 in funding from the <a href=\"%(funder_href)s\" "
"title=\"%(title)s\" target=\"_blank\" rel=\"noopener\">Open Technology "
"Fund</a> in 2019"
msgstr ""

#: warehouse/templates/pages/sponsors.html:40
msgid "Additional security-focused features for PyPI"
msgstr ""

#: warehouse/templates/pages/sponsors.html:41
#, python-format
msgid ""
"With <a href=\"%(project_href)s\" title=\"%(title)s\" target=\"_blank\" "
"rel=\"noopener\">$100,000 in funding</a> from <a href=\"%(funder_href)s\""
" title=\"%(title)s\" target=\"_blank\" rel=\"noopener\">Facebook "
"Research</a> in 2019 and 2020"
msgstr ""

#: warehouse/templates/pages/sponsors.html:44
msgid "Overhauling pip's user experience and dependency resolver"
msgstr ""

#: warehouse/templates/pages/sponsors.html:45
#, python-format
msgid ""
"With <a href=\"%(project_href)s\" title=\"%(title)s\" target=\"_blank\" "
"rel=\"noopener\">$407,000 in funding</a> from the <a "
"href=\"%(funder0_href)s\" title=\"%(title)s\" target=\"_blank\" "
"rel=\"noopener\">Chan Zuckerberg Initiative</a> and the <a "
"href=\"%(funder1_href)s\" title=\"%(title)s\" target=\"_blank\" "
"rel=\"noopener\">Mozilla Open Source Support Program</a> in 2020"
msgstr ""

#: warehouse/templates/pages/sponsors.html:49
msgid ""
"With your support, the PSF can continue to fund packaging improvements, "
"benefiting millions of Python users around the world."
msgstr ""

#: warehouse/templates/pages/sponsors.html:57
msgid "PSF Sponsorship"
msgstr ""

#: warehouse/templates/pages/sponsors.html:60
msgid ""
"All of these initiatives help maintain and support the tools that the "
"Python community uses daily. This work can only be done with the generous"
" financial support that you or your organization provides."
msgstr ""

#: warehouse/templates/pages/sponsors.html:61
msgid "Your contributions matter and they make an impact. Every donation counts!"
msgstr ""

#: warehouse/templates/pages/sponsors.html:65
msgid "Become a sponsor"
msgstr ""

#: warehouse/templates/pages/sponsors.html:67
msgid ""
"The PSF is recognized by the IRS as a 501(c)(3) non-profit charitable "
"organization, and donations are tax-deductible for organizations that pay"
" taxes in the United States."
msgstr ""

#: warehouse/templates/pages/sponsors.html:78
msgid "Get your logo on PyPI.org"
msgstr ""

#: warehouse/templates/pages/sponsors.html:79
msgid ""
"Looking for brand visibility? In the last year*, 21.1 million people from"
" 237 countries visited PyPI.org."
msgstr ""

#: warehouse/templates/pages/sponsors.html:80
msgid "* Data as of March 2020"
msgstr ""

#: warehouse/templates/pages/sponsors.html:83
msgid "Strengthen the Python ecosystem"
msgstr ""

#: warehouse/templates/pages/sponsors.html:84
msgid ""
"Funds raised by the Python Software Foundation go directly towards "
"improving the tools your company uses every day."
msgstr ""

#: warehouse/templates/pages/sponsors.html:87
msgid "Boost your reputation"
msgstr ""

#: warehouse/templates/pages/sponsors.html:88
msgid ""
"Enhance your company's reputation by investing in Python and the open "
"source community."
msgstr ""

#: warehouse/templates/pages/stats.html:21
msgid "PyPI statistics"
msgstr ""

#: warehouse/templates/pages/stats.html:23
msgid ""
"We all love stats, so here are some useful statistics about PyPI. The "
"statistics page is cached for 24 hours, so don't expect the numbers to be"
" realtime."
msgstr ""

#: warehouse/templates/pages/stats.html:30
msgid "Top projects by total package size"
msgstr ""

#: warehouse/templates/pages/stats.html:32
msgid ""
"Here is a list of the top 100 projects based on the sum of their "
"packages' sizes (in bytes)."
msgstr ""

#: warehouse/templates/pages/stats.html:39
msgid "Statistics by project"
msgstr ""

#: warehouse/templates/pages/stats.html:43
msgid "Sum of release files (bytes)"
msgstr ""

#: warehouse/templates/pages/stats.html:48
msgid "All of PyPI"
msgstr ""

#: warehouse/templates/search/results.html:18
#: warehouse/templates/search/results.html:114
#: warehouse/templates/search/results.html:212
msgid "Search results"
msgstr ""

#: warehouse/templates/search/results.html:40
#, python-format
msgid "Did you mean '<a class=\"link\" href=\"%(link)s\">%(text)s</a>'?"
msgstr ""

#: warehouse/templates/search/results.html:82
msgid "Close panel"
msgstr ""

#: warehouse/templates/search/results.html:86
#, python-format
msgid "Filter by <a href=\"%(href)s\">classifier</a>"
msgstr ""

#: warehouse/templates/search/results.html:117
msgid "Enter a search query, or select a filter from the list of classifiers."
msgstr ""

#: warehouse/templates/search/results.html:118
msgid "Enter a search query, or add a filter by clicking on the button."
msgstr ""

#: warehouse/templates/search/results.html:119
msgid "You can combine searches and classifier filters. Examples:"
msgstr ""

#: warehouse/templates/search/results.html:123
msgid "Python 3 compatible projects"
msgstr ""

#: warehouse/templates/search/results.html:128
msgid "Sphinx extensions that have a stable/production status"
msgstr ""

#: warehouse/templates/search/results.html:133
msgid "Projects related to \"graphics\" with OSI-approved licenses"
msgstr ""

#: warehouse/templates/search/results.html:150
#, python-format
msgid ""
"\n"
"              <strong>%(count_display)s</strong> project\n"
"              "
msgid_plural ""
"\n"
"              <strong>%(count_display)s</strong> projects\n"
"              "
msgstr[0] ""
msgstr[1] ""

#: warehouse/templates/search/results.html:157
#, python-format
msgid "for \"%(term)s\""
msgstr ""

#: warehouse/templates/search/results.html:161
msgid ""
"\n"
"                  with the selected classifier\n"
"                "
msgid_plural ""
"\n"
"                  with the selected classifiers\n"
"                "
msgstr[0] ""
msgstr[1] ""

#: warehouse/templates/search/results.html:177
msgid "Order by"
msgstr ""

#: warehouse/templates/search/results.html:179
msgid "Relevance"
msgstr ""

#: warehouse/templates/search/results.html:180
msgid "Date last updated"
msgstr ""

#: warehouse/templates/search/results.html:181
msgid "Trending"
msgstr ""

#: warehouse/templates/search/results.html:194
msgid "Filter"
msgstr ""

#: warehouse/templates/search/results.html:205
msgid "Add filter"
msgstr ""

#: warehouse/templates/search/results.html:221
#, python-format
msgid "There were no results for '%(term)s'"
msgstr ""

#: warehouse/templates/search/results.html:223
#, python-format
msgid ""
"\n"
"                  There were no results for '%(filters)s' filter\n"
"                "
msgid_plural ""
"\n"
"                  There were no results for '%(filters)s' filters\n"
"                "
msgstr[0] ""
msgstr[1] ""
<|MERGE_RESOLUTION|>--- conflicted
+++ resolved
@@ -139,13 +139,8 @@
 msgid "Invalid token: request a new password reset link"
 msgstr ""
 
-<<<<<<< HEAD
 #: warehouse/accounts/views.py:658 warehouse/accounts/views.py:757
-#: warehouse/accounts/views.py:856 warehouse/accounts/views.py:1023
-=======
-#: warehouse/accounts/views.py:657 warehouse/accounts/views.py:756
-#: warehouse/accounts/views.py:855 warehouse/accounts/views.py:1024
->>>>>>> 3bd01a17
+#: warehouse/accounts/views.py:856 warehouse/accounts/views.py:1025
 msgid "Invalid token: no token supplied"
 msgstr ""
 
@@ -223,75 +218,39 @@
 msgid "Organization invitation no longer exists."
 msgstr ""
 
-<<<<<<< HEAD
-#: warehouse/accounts/views.py:922
+#: warehouse/accounts/views.py:924
 msgid "Invitation for '${organization_name}' is declined."
 msgstr ""
 
-#: warehouse/accounts/views.py:985
+#: warehouse/accounts/views.py:987
 msgid "You are now ${role} of the '${organization_name}' organization."
 msgstr ""
 
-#: warehouse/accounts/views.py:1019
+#: warehouse/accounts/views.py:1021
 msgid "Expired token: request a new project role invitation"
 msgstr ""
 
-#: warehouse/accounts/views.py:1021
+#: warehouse/accounts/views.py:1023
 msgid "Invalid token: request a new project role invitation"
 msgstr ""
 
-#: warehouse/accounts/views.py:1027
+#: warehouse/accounts/views.py:1029
 msgid "Invalid token: not a collaboration invitation token"
 msgstr ""
 
-#: warehouse/accounts/views.py:1031
+#: warehouse/accounts/views.py:1033
 msgid "Role invitation is not valid."
 msgstr ""
 
-#: warehouse/accounts/views.py:1046
+#: warehouse/accounts/views.py:1048
 msgid "Role invitation no longer exists."
 msgstr ""
 
-#: warehouse/accounts/views.py:1077
+#: warehouse/accounts/views.py:1079
 msgid "Invitation for '${project_name}' is declined."
 msgstr ""
 
-#: warehouse/accounts/views.py:1144
-=======
-#: warehouse/accounts/views.py:923
-msgid "Invitation for '${organization_name}' is declined."
-msgstr ""
-
-#: warehouse/accounts/views.py:986
-msgid "You are now ${role} of the '${organization_name}' organization."
-msgstr ""
-
-#: warehouse/accounts/views.py:1020
-msgid "Expired token: request a new project role invitation"
-msgstr ""
-
-#: warehouse/accounts/views.py:1022
-msgid "Invalid token: request a new project role invitation"
-msgstr ""
-
-#: warehouse/accounts/views.py:1028
-msgid "Invalid token: not a collaboration invitation token"
-msgstr ""
-
-#: warehouse/accounts/views.py:1032
-msgid "Role invitation is not valid."
-msgstr ""
-
-#: warehouse/accounts/views.py:1047
-msgid "Role invitation no longer exists."
-msgstr ""
-
-#: warehouse/accounts/views.py:1059
-msgid "Invitation for '${project_name}' is declined."
-msgstr ""
-
-#: warehouse/accounts/views.py:1126
->>>>>>> 3bd01a17
+#: warehouse/accounts/views.py:1146
 msgid "You are now ${role} of the '${project_name}' project."
 msgstr ""
 
@@ -379,113 +338,61 @@
 msgid "Generating new recovery codes will invalidate your existing codes."
 msgstr ""
 
-<<<<<<< HEAD
-#: warehouse/manage/views.py:1966
+#: warehouse/manage/views.py:1983
 msgid "User '${username}' already has ${role_name} role for organization"
 msgstr ""
 
-#: warehouse/manage/views.py:1977
-=======
-#: warehouse/manage/views.py:1982
-msgid "User '${username}' already has ${role_name} role for organization"
-msgstr ""
-
-#: warehouse/manage/views.py:1993
->>>>>>> 3bd01a17
+#: warehouse/manage/views.py:1994
 msgid ""
 "User '${username}' does not have a verified primary email address and "
 "cannot be added as a ${role_name} for organization"
 msgstr ""
 
-<<<<<<< HEAD
-#: warehouse/manage/views.py:1991 warehouse/manage/views.py:4224
+#: warehouse/manage/views.py:2008 warehouse/manage/views.py:4257
 msgid "User '${username}' already has an active invite. Please try again later."
 msgstr ""
 
-#: warehouse/manage/views.py:2057 warehouse/manage/views.py:4291
+#: warehouse/manage/views.py:2074 warehouse/manage/views.py:4324
 msgid "Invitation sent to '${username}'"
 msgstr ""
 
-#: warehouse/manage/views.py:2097
+#: warehouse/manage/views.py:2120
 msgid "Could not find organization invitation."
 msgstr ""
 
-#: warehouse/manage/views.py:2111 warehouse/manage/views.py:4335
+#: warehouse/manage/views.py:2134 warehouse/manage/views.py:4368
 msgid "Invitation already expired."
 msgstr ""
 
-#: warehouse/manage/views.py:2153 warehouse/manage/views.py:4368
+#: warehouse/manage/views.py:2176 warehouse/manage/views.py:4401
 msgid "Invitation revoked from '${username}'."
 msgstr ""
 
-#: warehouse/manage/views.py:2969
-=======
-#: warehouse/manage/views.py:2007 warehouse/manage/views.py:4219
-msgid "User '${username}' already has an active invite. Please try again later."
-msgstr ""
-
-#: warehouse/manage/views.py:2064 warehouse/manage/views.py:4286
-msgid "Invitation sent to '${username}'"
-msgstr ""
-
-#: warehouse/manage/views.py:2110
-msgid "Could not find organization invitation."
-msgstr ""
-
-#: warehouse/manage/views.py:2124 warehouse/manage/views.py:4330
-msgid "Invitation already expired."
-msgstr ""
-
-#: warehouse/manage/views.py:2157 warehouse/manage/views.py:4354
-msgid "Invitation revoked from '${username}'."
-msgstr ""
-
-#: warehouse/manage/views.py:2964
->>>>>>> 3bd01a17
+#: warehouse/manage/views.py:3002
 msgid ""
 "There have been too many attempted OpenID Connect registrations. Try "
 "again later."
 msgstr ""
 
-<<<<<<< HEAD
-#: warehouse/manage/views.py:4001
+#: warehouse/manage/views.py:4034
 msgid "Team '${team_name}' already has ${role_name} role for project"
 msgstr ""
 
-#: warehouse/manage/views.py:4109
+#: warehouse/manage/views.py:4142
 msgid "User '${username}' already has ${role_name} role for project"
 msgstr ""
 
-#: warehouse/manage/views.py:4178
+#: warehouse/manage/views.py:4211
 msgid "${username} is now ${role} of the '${project_name}' project."
 msgstr ""
 
-#: warehouse/manage/views.py:4211
-=======
-#: warehouse/manage/views.py:3996
-msgid "Team '${team_name}' already has ${role_name} role for project"
-msgstr ""
-
-#: warehouse/manage/views.py:4104
-msgid "User '${username}' already has ${role_name} role for project"
-msgstr ""
-
-#: warehouse/manage/views.py:4173
-msgid "${username} is now ${role} of the '${project_name}' project."
-msgstr ""
-
-#: warehouse/manage/views.py:4206
->>>>>>> 3bd01a17
+#: warehouse/manage/views.py:4244
 msgid ""
 "User '${username}' does not have a verified primary email address and "
 "cannot be added as a ${role_name} for project"
 msgstr ""
 
-<<<<<<< HEAD
-#: warehouse/manage/views.py:4324
-=======
-#: warehouse/manage/views.py:4319
->>>>>>> 3bd01a17
+#: warehouse/manage/views.py:4357
 msgid "Could not find role invitation."
 msgstr ""
 
