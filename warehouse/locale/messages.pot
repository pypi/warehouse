--- conflicted
+++ resolved
@@ -348,19 +348,11 @@
 "cannot be added as a ${role_name} for organization"
 msgstr ""
 
-<<<<<<< HEAD
-#: warehouse/manage/views.py:1995 warehouse/manage/views.py:4193
+#: warehouse/manage/views.py:1990 warehouse/manage/views.py:4188
 msgid "User '${username}' already has an active invite. Please try again later."
 msgstr ""
 
-#: warehouse/manage/views.py:2052 warehouse/manage/views.py:4260
-=======
-#: warehouse/manage/views.py:1990 warehouse/manage/views.py:4186
-msgid "User '${username}' already has an active invite. Please try again later."
-msgstr ""
-
-#: warehouse/manage/views.py:2047 warehouse/manage/views.py:4253
->>>>>>> 89d523b6
+#: warehouse/manage/views.py:2047 warehouse/manage/views.py:4255
 msgid "Invitation sent to '${username}'"
 msgstr ""
 
@@ -368,19 +360,11 @@
 msgid "Could not find organization invitation."
 msgstr ""
 
-<<<<<<< HEAD
-#: warehouse/manage/views.py:2106 warehouse/manage/views.py:4304
+#: warehouse/manage/views.py:2101 warehouse/manage/views.py:4299
 msgid "Invitation already expired."
 msgstr ""
 
-#: warehouse/manage/views.py:2139 warehouse/manage/views.py:4328
-=======
-#: warehouse/manage/views.py:2101 warehouse/manage/views.py:4297
-msgid "Invitation already expired."
-msgstr ""
-
-#: warehouse/manage/views.py:2134 warehouse/manage/views.py:4321
->>>>>>> 89d523b6
+#: warehouse/manage/views.py:2134 warehouse/manage/views.py:4323
 msgid "Invitation revoked from '${username}'."
 msgstr ""
 
@@ -390,45 +374,25 @@
 "again later."
 msgstr ""
 
-<<<<<<< HEAD
-#: warehouse/manage/views.py:3970
+#: warehouse/manage/views.py:3965
 msgid "Team '${team_name}' already has ${role_name} role for project"
 msgstr ""
 
-#: warehouse/manage/views.py:4078
+#: warehouse/manage/views.py:4073
 msgid "User '${username}' already has ${role_name} role for project"
 msgstr ""
 
-#: warehouse/manage/views.py:4147
+#: warehouse/manage/views.py:4142
 msgid "${username} is now ${role} of the '${project_name}' project."
 msgstr ""
 
-#: warehouse/manage/views.py:4180
-=======
-#: warehouse/manage/views.py:3963
-msgid "Team '${team_name}' already has ${role_name} role for project"
-msgstr ""
-
-#: warehouse/manage/views.py:4071
-msgid "User '${username}' already has ${role_name} role for project"
-msgstr ""
-
-#: warehouse/manage/views.py:4140
-msgid "${username} is now ${role} of the '${project_name}' project."
-msgstr ""
-
-#: warehouse/manage/views.py:4173
->>>>>>> 89d523b6
+#: warehouse/manage/views.py:4175
 msgid ""
 "User '${username}' does not have a verified primary email address and "
 "cannot be added as a ${role_name} for project"
 msgstr ""
 
-<<<<<<< HEAD
-#: warehouse/manage/views.py:4293
-=======
-#: warehouse/manage/views.py:4286
->>>>>>> 89d523b6
+#: warehouse/manage/views.py:4288
 msgid "Could not find role invitation."
 msgstr ""
 
