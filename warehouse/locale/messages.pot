#: warehouse/views.py:125
msgid ""
"Two-factor authentication must be enabled on your account to perform this"
" action."
msgstr ""

#: warehouse/views.py:288
msgid "Locale updated"
msgstr ""

#: warehouse/accounts/forms.py:54
msgid "No user found with that username"
msgstr ""

#: warehouse/accounts/forms.py:65
msgid "TOTP code must be ${totp_length} digits."
msgstr ""

#: warehouse/accounts/forms.py:92
msgid "Choose a username with 50 characters or less."
msgstr ""

#: warehouse/accounts/forms.py:98
msgid ""
"The username is invalid. Usernames must be composed of letters, numbers, "
"dots, hyphens and underscores. And must also start and finish with a "
"letter or number. Choose a different username."
msgstr ""

#: warehouse/accounts/forms.py:115
msgid ""
"This username is already being used by another account. Choose a "
"different username."
msgstr ""

#: warehouse/accounts/forms.py:129 warehouse/accounts/forms.py:175
#: warehouse/accounts/forms.py:188
msgid "Password too long."
msgstr ""

#: warehouse/accounts/forms.py:157
msgid "The password is invalid. Try again."
msgstr ""

#: warehouse/accounts/forms.py:161 warehouse/accounts/views.py:88
msgid "There have been too many unsuccessful login attempts. Try again later."
msgstr ""

#: warehouse/accounts/forms.py:191
msgid "Your passwords don't match. Try again."
msgstr ""

#: warehouse/accounts/forms.py:222 warehouse/accounts/forms.py:233
msgid "The email address isn't valid. Try again."
msgstr ""

#: warehouse/accounts/forms.py:241
msgid "You can't use an email address from this domain. Use a different email."
msgstr ""

#: warehouse/accounts/forms.py:252
msgid ""
"This email address is already being used by this account. Use a different"
" email."
msgstr ""

#: warehouse/accounts/forms.py:259
msgid ""
"This email address is already being used by another account. Use a "
"different email."
msgstr ""

#: warehouse/accounts/forms.py:281 warehouse/manage/forms.py:140
msgid "The name is too long. Choose a name with 100 characters or less."
msgstr ""

#: warehouse/accounts/forms.py:350
msgid "Invalid TOTP code."
msgstr ""

#: warehouse/accounts/forms.py:367
msgid "Invalid WebAuthn assertion: Bad payload"
msgstr ""

#: warehouse/accounts/forms.py:425
msgid "Invalid recovery code."
msgstr ""

#: warehouse/accounts/forms.py:433
msgid "Recovery code has been previously used."
msgstr ""

#: warehouse/accounts/forms.py:452
msgid "No user found with that username or email"
msgstr ""

#: warehouse/accounts/views.py:105
msgid ""
"Too many emails have been added to this account without verifying them. "
"Check your inbox and follow the verification links. (IP: ${ip})"
msgstr ""

#: warehouse/accounts/views.py:117
msgid ""
"Too many password resets have been requested for this account without "
"completing them. Check your inbox and follow the verification links. (IP:"
" ${ip})"
msgstr ""

#: warehouse/accounts/views.py:257 warehouse/accounts/views.py:321
#: warehouse/accounts/views.py:323 warehouse/accounts/views.py:350
#: warehouse/accounts/views.py:352 warehouse/accounts/views.py:418
msgid "Invalid or expired two factor login."
msgstr ""

#: warehouse/accounts/views.py:315
msgid "Already authenticated"
msgstr ""

#: warehouse/accounts/views.py:394
msgid "Successful WebAuthn assertion"
msgstr ""

<<<<<<< HEAD
#: warehouse/accounts/views.py:448 warehouse/manage/views.py:955
=======
#: warehouse/accounts/views.py:448 warehouse/manage/views.py:956
>>>>>>> 8eeae126
msgid "Recovery code accepted. The supplied code cannot be used again."
msgstr ""

#: warehouse/accounts/views.py:534
msgid ""
"New user registration temporarily disabled. See https://pypi.org/help"
"#admin-intervention for details."
msgstr ""

#: warehouse/accounts/views.py:654
msgid "Expired token: request a new password reset link"
msgstr ""

#: warehouse/accounts/views.py:656
msgid "Invalid token: request a new password reset link"
msgstr ""

#: warehouse/accounts/views.py:658 warehouse/accounts/views.py:757
<<<<<<< HEAD
#: warehouse/accounts/views.py:856 warehouse/accounts/views.py:1023
=======
#: warehouse/accounts/views.py:856 warehouse/accounts/views.py:1025
>>>>>>> 8eeae126
msgid "Invalid token: no token supplied"
msgstr ""

#: warehouse/accounts/views.py:662
msgid "Invalid token: not a password reset token"
msgstr ""

#: warehouse/accounts/views.py:667
msgid "Invalid token: user not found"
msgstr ""

#: warehouse/accounts/views.py:678
msgid "Invalid token: user has logged in since this token was requested"
msgstr ""

#: warehouse/accounts/views.py:696
msgid ""
"Invalid token: password has already been changed since this token was "
"requested"
msgstr ""

#: warehouse/accounts/views.py:725
msgid "You have reset your password"
msgstr ""

#: warehouse/accounts/views.py:753
msgid "Expired token: request a new email verification link"
msgstr ""

#: warehouse/accounts/views.py:755
msgid "Invalid token: request a new email verification link"
msgstr ""

#: warehouse/accounts/views.py:761
msgid "Invalid token: not an email verification token"
msgstr ""

#: warehouse/accounts/views.py:770
msgid "Email not found"
msgstr ""

#: warehouse/accounts/views.py:773
msgid "Email already verified"
msgstr ""

#: warehouse/accounts/views.py:790
msgid "You can now set this email as your primary address"
msgstr ""

#: warehouse/accounts/views.py:794
msgid "This is your primary address"
msgstr ""

#: warehouse/accounts/views.py:799
msgid "Email address ${email_address} verified. ${confirm_message}."
msgstr ""

#: warehouse/accounts/views.py:852
msgid "Expired token: request a new organization invitation"
msgstr ""

#: warehouse/accounts/views.py:854
msgid "Invalid token: request a new organization invitation"
msgstr ""

#: warehouse/accounts/views.py:860
msgid "Invalid token: not an organization invitation token"
msgstr ""

#: warehouse/accounts/views.py:864
msgid "Organization invitation is not valid."
msgstr ""

#: warehouse/accounts/views.py:873
msgid "Organization invitation no longer exists."
msgstr ""

<<<<<<< HEAD
#: warehouse/accounts/views.py:922
msgid "Invitation for '${organization_name}' is declined."
msgstr ""

#: warehouse/accounts/views.py:985
msgid "You are now ${role} of the '${organization_name}' organization."
msgstr ""

#: warehouse/accounts/views.py:1019
msgid "Expired token: request a new project role invitation"
msgstr ""

#: warehouse/accounts/views.py:1021
msgid "Invalid token: request a new project role invitation"
msgstr ""

#: warehouse/accounts/views.py:1027
msgid "Invalid token: not a collaboration invitation token"
msgstr ""

#: warehouse/accounts/views.py:1031
msgid "Role invitation is not valid."
msgstr ""

#: warehouse/accounts/views.py:1046
msgid "Role invitation no longer exists."
msgstr ""

#: warehouse/accounts/views.py:1077
msgid "Invitation for '${project_name}' is declined."
msgstr ""

#: warehouse/accounts/views.py:1144
=======
#: warehouse/accounts/views.py:924
msgid "Invitation for '${organization_name}' is declined."
msgstr ""

#: warehouse/accounts/views.py:987
msgid "You are now ${role} of the '${organization_name}' organization."
msgstr ""

#: warehouse/accounts/views.py:1021
msgid "Expired token: request a new project role invitation"
msgstr ""

#: warehouse/accounts/views.py:1023
msgid "Invalid token: request a new project role invitation"
msgstr ""

#: warehouse/accounts/views.py:1029
msgid "Invalid token: not a collaboration invitation token"
msgstr ""

#: warehouse/accounts/views.py:1033
msgid "Role invitation is not valid."
msgstr ""

#: warehouse/accounts/views.py:1048
msgid "Role invitation no longer exists."
msgstr ""

#: warehouse/accounts/views.py:1079
msgid "Invitation for '${project_name}' is declined."
msgstr ""

#: warehouse/accounts/views.py:1146
>>>>>>> 8eeae126
msgid "You are now ${role} of the '${project_name}' project."
msgstr ""

#: warehouse/admin/templates/admin/banners/preview.html:15
msgid "Banner Preview"
msgstr ""

#: warehouse/manage/forms.py:403
msgid "Choose an organization account name with 50 characters or less."
msgstr ""

#: warehouse/manage/forms.py:411
msgid ""
"The organization account name is invalid. Organization account names must"
" be composed of letters, numbers, dots, hyphens and underscores. And must"
" also start and finish with a letter or number. Choose a different "
"organization account name."
msgstr ""

#: warehouse/manage/forms.py:432
msgid ""
"This organization account name has already been used. Choose a different "
"organization account name."
msgstr ""

#: warehouse/manage/forms.py:473
msgid "Select project"
msgstr ""

#: warehouse/manage/forms.py:478
msgid "Specify project name"
msgstr ""

#: warehouse/manage/forms.py:481
msgid ""
"Start and end with a letter or numeral containing only ASCII numeric and "
"'.', '_' and '-'."
msgstr ""

#: warehouse/manage/forms.py:488
msgid "This project name has already been used. Choose a different project name."
msgstr ""

#: warehouse/manage/forms.py:559
msgid ""
"The organization name is too long. Choose a organization name with 100 "
"characters or less."
msgstr ""

#: warehouse/manage/forms.py:571
msgid ""
"The organization URL is too long. Choose a organization URL with 400 "
"characters or less."
msgstr ""

#: warehouse/manage/forms.py:585
msgid ""
"The organization description is too long. Choose a organization "
"description with 400 characters or less."
msgstr ""

#: warehouse/manage/forms.py:629
msgid "Choose a team name with 50 characters or less."
msgstr ""

#: warehouse/manage/forms.py:635
msgid ""
"The team name is invalid. Team names cannot start or end with a space, "
"period, underscore, hyphen, or slash. Choose a different team name."
msgstr ""

#: warehouse/manage/forms.py:663
msgid "This team name has already been used. Choose a different team name."
msgstr ""

<<<<<<< HEAD
#: warehouse/manage/views.py:368
msgid "Email ${email_address} added - check your email for a verification link"
msgstr ""

#: warehouse/manage/views.py:903
msgid "Recovery codes already generated"
msgstr ""

#: warehouse/manage/views.py:904
msgid "Generating new recovery codes will invalidate your existing codes."
msgstr ""

#: warehouse/manage/views.py:1970
msgid "User '${username}' already has ${role_name} role for organization"
msgstr ""

#: warehouse/manage/views.py:1981
=======
#: warehouse/manage/views.py:369
msgid "Email ${email_address} added - check your email for a verification link"
msgstr ""

#: warehouse/manage/views.py:904
msgid "Recovery codes already generated"
msgstr ""

#: warehouse/manage/views.py:905
msgid "Generating new recovery codes will invalidate your existing codes."
msgstr ""

#: warehouse/manage/views.py:2005
msgid "User '${username}' already has ${role_name} role for organization"
msgstr ""

#: warehouse/manage/views.py:2016
>>>>>>> 8eeae126
msgid ""
"User '${username}' does not have a verified primary email address and "
"cannot be added as a ${role_name} for organization"
msgstr ""

<<<<<<< HEAD
#: warehouse/manage/views.py:1995 warehouse/manage/views.py:4309
msgid "User '${username}' already has an active invite. Please try again later."
msgstr ""

#: warehouse/manage/views.py:2061 warehouse/manage/views.py:4376
msgid "Invitation sent to '${username}'"
msgstr ""

#: warehouse/manage/views.py:2101
msgid "Could not find organization invitation."
msgstr ""

#: warehouse/manage/views.py:2115 warehouse/manage/views.py:4420
msgid "Invitation already expired."
msgstr ""

#: warehouse/manage/views.py:2157 warehouse/manage/views.py:4453
msgid "Invitation revoked from '${username}'."
msgstr ""

#: warehouse/manage/views.py:3054
=======
#: warehouse/manage/views.py:2030 warehouse/manage/views.py:4279
msgid "User '${username}' already has an active invite. Please try again later."
msgstr ""

#: warehouse/manage/views.py:2096 warehouse/manage/views.py:4346
msgid "Invitation sent to '${username}'"
msgstr ""

#: warehouse/manage/views.py:2142
msgid "Could not find organization invitation."
msgstr ""

#: warehouse/manage/views.py:2156 warehouse/manage/views.py:4390
msgid "Invitation already expired."
msgstr ""

#: warehouse/manage/views.py:2198 warehouse/manage/views.py:4423
msgid "Invitation revoked from '${username}'."
msgstr ""

#: warehouse/manage/views.py:3024
>>>>>>> 8eeae126
msgid ""
"There have been too many attempted OpenID Connect registrations. Try "
"again later."
msgstr ""

<<<<<<< HEAD
#: warehouse/manage/views.py:4086
msgid "Team '${team_name}' already has ${role_name} role for project"
msgstr ""

#: warehouse/manage/views.py:4194
msgid "User '${username}' already has ${role_name} role for project"
msgstr ""

#: warehouse/manage/views.py:4263
msgid "${username} is now ${role} of the '${project_name}' project."
msgstr ""

#: warehouse/manage/views.py:4296
=======
#: warehouse/manage/views.py:4056
msgid "Team '${team_name}' already has ${role_name} role for project"
msgstr ""

#: warehouse/manage/views.py:4164
msgid "User '${username}' already has ${role_name} role for project"
msgstr ""

#: warehouse/manage/views.py:4233
msgid "${username} is now ${role} of the '${project_name}' project."
msgstr ""

#: warehouse/manage/views.py:4266
>>>>>>> 8eeae126
msgid ""
"User '${username}' does not have a verified primary email address and "
"cannot be added as a ${role_name} for project"
msgstr ""

<<<<<<< HEAD
#: warehouse/manage/views.py:4409
=======
#: warehouse/manage/views.py:4379
>>>>>>> 8eeae126
msgid "Could not find role invitation."
msgstr ""

#: warehouse/oidc/forms.py:32
msgid "Specify GitHub repository owner (username or organization)"
msgstr ""

#: warehouse/oidc/forms.py:39
msgid "Specify repository name"
msgstr ""

#: warehouse/oidc/forms.py:41
msgid "Invalid repository name"
msgstr ""

#: warehouse/oidc/forms.py:48
msgid "Specify workflow filename"
msgstr ""

#: warehouse/oidc/forms.py:77
msgid "Unknown GitHub user or organization."
msgstr ""

#: warehouse/oidc/forms.py:87
msgid "GitHub has rate-limited this action. Try again in a few minutes."
msgstr ""

#: warehouse/oidc/forms.py:97
msgid "Unexpected error from GitHub. Try again."
msgstr ""

#: warehouse/oidc/forms.py:104
msgid "Unexpected timeout from GitHub. Try again in a few minutes."
msgstr ""

#: warehouse/oidc/forms.py:116
msgid "Invalid GitHub user or organization name."
msgstr ""

#: warehouse/oidc/forms.py:132
msgid "Workflow name must end with .yml or .yaml"
msgstr ""

#: warehouse/oidc/forms.py:137
msgid "Workflow filename must be a filename only, without directories"
msgstr ""

#: warehouse/oidc/forms.py:146
msgid "Provider must be specified by ID"
msgstr ""

#: warehouse/subscriptions/models.py:42
msgid "Active"
msgstr ""

#: warehouse/subscriptions/models.py:43
msgid "Past Due"
msgstr ""

#: warehouse/subscriptions/models.py:44
msgid "Unpaid"
msgstr ""

#: warehouse/subscriptions/models.py:45
msgid "Canceled"
msgstr ""

#: warehouse/subscriptions/models.py:46
msgid "Incomplete"
msgstr ""

#: warehouse/subscriptions/models.py:47
msgid "Incomplete Expired"
msgstr ""

#: warehouse/subscriptions/models.py:48
msgid "Trialing"
msgstr ""

#: warehouse/templates/403.html:16
msgid "Access Denied / Forbidden (403)"
msgstr ""

#: warehouse/templates/403.html:18
msgid "You don't have permission to view this page"
msgstr ""

#: warehouse/templates/404.html:16
msgid "Page Not Found (404)"
msgstr ""

#: warehouse/templates/404.html:18
msgid "We looked everywhere but couldn't find this page"
msgstr ""

#: warehouse/templates/404.html:29
msgid "And now for something <br><span>completely different</span>"
msgstr ""

#: warehouse/templates/404.html:32
msgid "Monty Python - The Cheese Shop Sketch"
msgstr ""

#: warehouse/templates/404.html:34 warehouse/templates/500.html:28
#: warehouse/templates/500.html:29
#: warehouse/templates/accounts/two-factor.html:55
#: warehouse/templates/base.html:259 warehouse/templates/base.html:260
#: warehouse/templates/base.html:261 warehouse/templates/base.html:271
#: warehouse/templates/base.html:272 warehouse/templates/base.html:273
#: warehouse/templates/base.html:284 warehouse/templates/base.html:285
#: warehouse/templates/base.html:286 warehouse/templates/base.html:295
#: warehouse/templates/base.html:297 warehouse/templates/base.html:308
#: warehouse/templates/base.html:317
#: warehouse/templates/includes/accounts/profile-actions.html:21
#: warehouse/templates/includes/accounts/profile-actions.html:30
#: warehouse/templates/includes/accounts/profile-callout.html:18
#: warehouse/templates/includes/hash-modal.html:23
#: warehouse/templates/includes/packaging/project-data.html:66
#: warehouse/templates/index.html:112 warehouse/templates/index.html:116
#: warehouse/templates/manage/account.html:228
#: warehouse/templates/manage/account.html:234
#: warehouse/templates/manage/account/totp-provision.html:32
#: warehouse/templates/manage/account/webauthn-provision.html:26
#: warehouse/templates/manage/account/webauthn-provision.html:28
#: warehouse/templates/manage/account/webauthn-provision.html:53
#: warehouse/templates/manage/account/webauthn-provision.html:74
#: warehouse/templates/manage/manage_base.html:185
#: warehouse/templates/manage/project/release.html:138
#: warehouse/templates/manage/project/release.html:194
#: warehouse/templates/manage/project/releases.html:140
#: warehouse/templates/manage/project/releases.html:179
#: warehouse/templates/packaging/detail.html:350
#: warehouse/templates/pages/classifiers.html:25
#: warehouse/templates/pages/help.html:20
#: warehouse/templates/pages/help.html:212
#: warehouse/templates/pages/help.html:219
#: warehouse/templates/pages/help.html:233
#: warehouse/templates/pages/help.html:249
#: warehouse/templates/pages/help.html:253
#: warehouse/templates/pages/help.html:310
#: warehouse/templates/pages/help.html:337
#: warehouse/templates/pages/help.html:342
#: warehouse/templates/pages/help.html:347
#: warehouse/templates/pages/help.html:349
#: warehouse/templates/pages/help.html:354
#: warehouse/templates/pages/help.html:355
#: warehouse/templates/pages/help.html:356
#: warehouse/templates/pages/help.html:360
#: warehouse/templates/pages/help.html:393
#: warehouse/templates/pages/help.html:395
#: warehouse/templates/pages/help.html:398
#: warehouse/templates/pages/help.html:434
#: warehouse/templates/pages/help.html:439
#: warehouse/templates/pages/help.html:445
#: warehouse/templates/pages/help.html:503
#: warehouse/templates/pages/help.html:527
#: warehouse/templates/pages/help.html:533
#: warehouse/templates/pages/help.html:536
#: warehouse/templates/pages/help.html:538
#: warehouse/templates/pages/help.html:547
#: warehouse/templates/pages/help.html:559
#: warehouse/templates/pages/help.html:566
#: warehouse/templates/pages/help.html:578
#: warehouse/templates/pages/help.html:579
#: warehouse/templates/pages/help.html:584
#: warehouse/templates/pages/help.html:609
#: warehouse/templates/pages/help.html:622
#: warehouse/templates/pages/help.html:627
#: warehouse/templates/pages/help.html:639
#: warehouse/templates/pages/help.html:660
#: warehouse/templates/pages/help.html:684
#: warehouse/templates/pages/help.html:691
#: warehouse/templates/pages/help.html:703
#: warehouse/templates/pages/help.html:714
#: warehouse/templates/pages/help.html:719
#: warehouse/templates/pages/help.html:727
#: warehouse/templates/pages/help.html:738
#: warehouse/templates/pages/help.html:755
#: warehouse/templates/pages/help.html:762
#: warehouse/templates/pages/help.html:770
#: warehouse/templates/pages/help.html:786
#: warehouse/templates/pages/help.html:791
#: warehouse/templates/pages/help.html:796
#: warehouse/templates/pages/help.html:806
#: warehouse/templates/pages/help.html:815
#: warehouse/templates/pages/help.html:829
#: warehouse/templates/pages/help.html:837
#: warehouse/templates/pages/help.html:845
#: warehouse/templates/pages/help.html:853
#: warehouse/templates/pages/help.html:862
#: warehouse/templates/pages/help.html:882
#: warehouse/templates/pages/help.html:897
#: warehouse/templates/pages/help.html:898
#: warehouse/templates/pages/help.html:899
#: warehouse/templates/pages/help.html:900
#: warehouse/templates/pages/help.html:905
#: warehouse/templates/pages/sponsors.html:33
#: warehouse/templates/pages/sponsors.html:37
#: warehouse/templates/pages/sponsors.html:41
#: warehouse/templates/pages/sponsors.html:45
#: warehouse/templates/pages/sponsors.html:64
#: warehouse/templates/upload.html:26
msgid "External link"
msgstr ""

#: warehouse/templates/404.html:34
msgid "View video transcript"
msgstr ""

#: warehouse/templates/410.html:16
msgid "Page removed (410)"
msgstr ""

#: warehouse/templates/410.html:18
msgid "The page you are looking for has been removed"
msgstr ""

#: warehouse/templates/500.html:16
msgid "Internal server error (500)"
msgstr ""

#: warehouse/templates/500.html:18
msgid "Something went wrong"
msgstr ""

#: warehouse/templates/500.html:22
msgid ""
"<p>We are experiencing technical issues that are affecting our ability to"
" serve you this site.</p> <p>We are aware of the problem and are working "
"to resolve it as soon as possible.</p>"
msgstr ""

#: warehouse/templates/500.html:28
msgid "Check our status page"
msgstr ""

#: warehouse/templates/500.html:29
msgid "View Python Status on Twitter"
msgstr ""

#: warehouse/templates/500.html:32
msgid "Error code 500"
msgstr ""

#: warehouse/templates/500.html:36
msgid "Rely on PyPI to get your job done?"
msgstr ""

#: warehouse/templates/500.html:37
msgid ""
"Consider <a href=\"https://github.com/pypi/warehouse\" target=\"_blank\" "
"rel=\"noopener\"> contributing </a> or <a "
"href=\"https://psfmember.org/civicrm/contribute/transact?reset=1&id=13\" "
"target=\"_blank\" rel=\"noopener\"> donating </a> to help us build a more"
" stable and secure platform."
msgstr ""

#: warehouse/templates/base.html:24
msgid ""
"Choose a strong password that contains letters (uppercase and lowercase),"
" numbers and special characters. Avoid common words or repetition."
msgstr ""

#: warehouse/templates/base.html:27
msgid "Password strength:"
msgstr ""

#: warehouse/templates/base.html:30
msgid "Password field is empty"
msgstr ""

#: warehouse/templates/base.html:39 warehouse/templates/base.html:47
#: warehouse/templates/includes/current-user-indicator.html:17
msgid "Main navigation"
msgstr ""

#: warehouse/templates/base.html:41 warehouse/templates/base.html:55
#: warehouse/templates/base.html:256
#: warehouse/templates/includes/current-user-indicator.html:63
#: warehouse/templates/pages/help.html:107
#: warehouse/templates/pages/sitemap.html:27
msgid "Help"
msgstr ""

#: warehouse/templates/base.html:42 warehouse/templates/base.html:56
#: warehouse/templates/includes/current-user-indicator.html:69
#: warehouse/templates/pages/sitemap.html:41
#: warehouse/templates/pages/sponsors.html:15
msgid "Sponsors"
msgstr ""

#: warehouse/templates/accounts/login.html:18
#: warehouse/templates/accounts/login.html:88 warehouse/templates/base.html:43
#: warehouse/templates/base.html:57
msgid "Log in"
msgstr ""

#: warehouse/templates/base.html:44 warehouse/templates/base.html:58
#: warehouse/templates/pages/sitemap.html:33
msgid "Register"
msgstr ""

#: warehouse/templates/base.html:48
#: warehouse/templates/includes/current-user-indicator.html:18
msgid "View menu"
msgstr ""

#: warehouse/templates/base.html:49
msgid "Menu"
msgstr ""

#: warehouse/templates/base.html:54
#: warehouse/templates/includes/current-user-indicator.html:25
msgid "Main menu"
msgstr ""

#: warehouse/templates/base.html:81 warehouse/templates/index.html:109
msgid ""
"The Python Package Index (PyPI) is a repository of software for the "
"Python programming language."
msgstr ""

#: warehouse/templates/base.html:97
msgid "RSS: 40 latest updates"
msgstr ""

#: warehouse/templates/base.html:98
msgid "RSS: 40 newest packages"
msgstr ""

#: warehouse/templates/base.html:141
msgid "Skip to main content"
msgstr ""

#: warehouse/templates/base.html:144
msgid "Switch to mobile version"
msgstr ""

#: warehouse/templates/base.html:153 warehouse/templates/base.html:162
#: warehouse/templates/base.html:172
#: warehouse/templates/includes/flash-messages.html:30
#: warehouse/templates/includes/session-notifications.html:20
#: warehouse/templates/manage/account.html:716
#: warehouse/templates/manage/manage_base.html:305
#: warehouse/templates/manage/manage_base.html:364
#: warehouse/templates/manage/organization/settings.html:193
#: warehouse/templates/manage/organization/settings.html:248
#: warehouse/templates/manage/project/documentation.html:27
#: warehouse/templates/manage/project/release.html:182
#: warehouse/templates/manage/project/settings.html:126
#: warehouse/templates/manage/project/settings.html:175
#: warehouse/templates/manage/project/settings.html:240
#: warehouse/templates/manage/team/settings.html:77
msgid "Warning"
msgstr ""

#: warehouse/templates/base.html:155
msgid "You are using an unsupported browser, upgrade to a newer version."
msgstr ""

#: warehouse/templates/base.html:164
msgid ""
"You are using TestPyPI – a separate instance of the Python Package Index "
"that allows you to try distribution tools and processes without affecting"
" the real index."
msgstr ""

#: warehouse/templates/base.html:174
msgid ""
"Some features may not work without JavaScript. Please try enabling it if "
"you encounter problems."
msgstr ""

#: warehouse/templates/base.html:212 warehouse/templates/base.html:233
#: warehouse/templates/error-base-with-search.html:20
#: warehouse/templates/index.html:55
msgid "Search PyPI"
msgstr ""

#: warehouse/templates/base.html:213 warehouse/templates/base.html:234
#: warehouse/templates/error-base-with-search.html:21
#: warehouse/templates/index.html:58
msgid "Search projects"
msgstr ""

#: warehouse/templates/base.html:217 warehouse/templates/base.html:238
#: warehouse/templates/error-base-with-search.html:24
#: warehouse/templates/index.html:62
msgid "Search"
msgstr ""

#: warehouse/templates/base.html:257
msgid "Help navigation"
msgstr ""

#: warehouse/templates/base.html:259
msgid "Installing packages"
msgstr ""

#: warehouse/templates/base.html:260
msgid "Uploading packages"
msgstr ""

#: warehouse/templates/base.html:261
msgid "User guide"
msgstr ""

#: warehouse/templates/base.html:262
msgid "FAQs"
msgstr ""

#: warehouse/templates/base.html:268 warehouse/templates/pages/sitemap.html:37
msgid "About PyPI"
msgstr ""

#: warehouse/templates/base.html:269
msgid "About PyPI navigation"
msgstr ""

#: warehouse/templates/base.html:271
msgid "PyPI on Twitter"
msgstr ""

#: warehouse/templates/base.html:272
msgid "Infrastructure dashboard"
msgstr ""

#: warehouse/templates/base.html:273
msgid "Package index name retention"
msgstr ""

#: warehouse/templates/base.html:274
msgid "Our sponsors"
msgstr ""

#: warehouse/templates/base.html:280
msgid "Contributing to PyPI"
msgstr ""

#: warehouse/templates/base.html:281
msgid "How to contribute navigation"
msgstr ""

#: warehouse/templates/base.html:283
msgid "Bugs and feedback"
msgstr ""

#: warehouse/templates/base.html:284
msgid "Contribute on GitHub"
msgstr ""

#: warehouse/templates/base.html:285
msgid "Translate PyPI"
msgstr ""

#: warehouse/templates/base.html:286
msgid "Development credits"
msgstr ""

#: warehouse/templates/base.html:292 warehouse/templates/pages/sitemap.html:23
msgid "Using PyPI"
msgstr ""

#: warehouse/templates/base.html:293
msgid "Using PyPI navigation"
msgstr ""

#: warehouse/templates/base.html:295
msgid "Code of conduct"
msgstr ""

#: warehouse/templates/base.html:296
msgid "Report security issue"
msgstr ""

#: warehouse/templates/base.html:297
msgid "Privacy policy"
msgstr ""

#: warehouse/templates/base.html:298 warehouse/templates/pages/sitemap.html:43
msgid "Terms of use"
msgstr ""

#: warehouse/templates/base.html:308
msgid "Status: "
msgstr ""

#: warehouse/templates/base.html:309
msgid "all systems operational"
msgstr ""

#: warehouse/templates/base.html:313
msgid ""
"Developed and maintained by the Python community, for the Python "
"community."
msgstr ""

#: warehouse/templates/base.html:315
msgid "Donate today!"
msgstr ""

#: warehouse/templates/base.html:318 warehouse/templates/pages/sitemap.html:16
msgid "Site map"
msgstr ""

#: warehouse/templates/base.html:324
msgid "Switch to desktop version"
msgstr ""

#: warehouse/templates/confirm-action.html:17
msgid "Confirm Action"
msgstr ""

#: warehouse/templates/confirm-action.html:26
msgid "Are you sure?"
msgstr ""

#: warehouse/templates/error-base.html:31
msgid "Error code"
msgstr ""

#: warehouse/templates/error-base.html:33
msgid "Back to the homepage"
msgstr ""

#: warehouse/templates/index.html:16
msgid "The Python Package Index"
msgstr ""

#: warehouse/templates/index.html:43
msgid "Test Python package publishing with the Test Python Package Index"
msgstr ""

#: warehouse/templates/index.html:45
msgid "Develop the codebase behind PyPI with the Dev Python Package Index"
msgstr ""

#: warehouse/templates/index.html:47
msgid "Find, install and publish Python packages with the Python Package Index"
msgstr ""

#: warehouse/templates/index.html:66
#, python-format
msgid "Or <a href=\"%(href)s\">browse projects</a>"
msgstr ""

#: warehouse/templates/index.html:73
#, python-format
msgid "%(num_projects_formatted)s project"
msgid_plural "%(num_projects_formatted)s projects"
msgstr[0] ""
msgstr[1] ""

#: warehouse/templates/index.html:80
#, python-format
msgid "%(num_releases_formatted)s release"
msgid_plural "%(num_releases_formatted)s releases"
msgstr[0] ""
msgstr[1] ""

#: warehouse/templates/index.html:87
#, python-format
msgid "%(num_files_formatted)s file"
msgid_plural "%(num_files_formatted)s files"
msgstr[0] ""
msgstr[1] ""

#: warehouse/templates/index.html:94
#, python-format
msgid "%(num_users_formatted)s user"
msgid_plural "%(num_users_formatted)s users"
msgstr[0] ""
msgstr[1] ""

#: warehouse/templates/index.html:111
msgid ""
"PyPI helps you find and install software developed and shared by the "
"Python community."
msgstr ""

#: warehouse/templates/index.html:112
msgid "Learn about installing packages"
msgstr ""

#: warehouse/templates/index.html:115
msgid "Package authors use PyPI to distribute their software."
msgstr ""

#: warehouse/templates/index.html:116
msgid "Learn how to package your Python code for PyPI"
msgstr ""

#: warehouse/templates/index.html:126
msgid "Trending projects"
msgstr ""

#: warehouse/templates/index.html:127
msgid "Trending projects as downloaded by the community"
msgstr ""

#: warehouse/templates/index.html:137
msgid "New releases"
msgstr ""

#: warehouse/templates/index.html:138
msgid "Hot off the press: the newest project releases"
msgstr ""

#: warehouse/templates/accounts/login.html:17
#: warehouse/templates/accounts/recovery-code.html:17
#: warehouse/templates/accounts/register.html:17
#: warehouse/templates/accounts/request-password-reset.html:17
#: warehouse/templates/accounts/reset-password.html:17
#: warehouse/templates/accounts/two-factor.html:17
#: warehouse/templates/manage/account.html:23
#: warehouse/templates/manage/account/token.html:22
#: warehouse/templates/manage/account/totp-provision.html:22
#: warehouse/templates/re-auth.html:17
msgid "Error processing form"
msgstr ""

#: warehouse/templates/accounts/register.html:135
#: warehouse/templates/accounts/register.html:140
#: warehouse/templates/accounts/reset-password.html:60
#: warehouse/templates/accounts/reset-password.html:65
#: warehouse/templates/manage/account.html:405
#: warehouse/templates/re-auth.html:18 warehouse/templates/re-auth.html:68
msgid "Confirm password"
msgstr ""

#: warehouse/templates/re-auth.html:30
msgid "Confirm password to continue"
msgstr ""

#: warehouse/templates/accounts/login.html:69
#: warehouse/templates/accounts/register.html:110
#: warehouse/templates/accounts/reset-password.html:38
#: warehouse/templates/manage/manage_base.html:373
#: warehouse/templates/re-auth.html:49
msgid "Password"
msgstr ""

#: warehouse/templates/accounts/login.html:51
#: warehouse/templates/accounts/login.html:71
#: warehouse/templates/accounts/recovery-code.html:42
#: warehouse/templates/accounts/register.html:47
#: warehouse/templates/accounts/register.html:66
#: warehouse/templates/accounts/register.html:91
#: warehouse/templates/accounts/register.html:112
#: warehouse/templates/accounts/register.html:137
#: warehouse/templates/accounts/request-password-reset.html:41
#: warehouse/templates/accounts/reset-password.html:40
#: warehouse/templates/accounts/reset-password.html:62
#: warehouse/templates/accounts/two-factor.html:89
#: warehouse/templates/manage/account.html:270
#: warehouse/templates/manage/account.html:287
#: warehouse/templates/manage/account.html:344
#: warehouse/templates/manage/account.html:369
#: warehouse/templates/manage/account.html:386
#: warehouse/templates/manage/account.html:402
#: warehouse/templates/manage/account/recovery_codes-burn.html:70
#: warehouse/templates/manage/account/token.html:133
#: warehouse/templates/manage/account/token.html:150
#: warehouse/templates/manage/account/totp-provision.html:69
#: warehouse/templates/manage/account/webauthn-provision.html:44
#: warehouse/templates/manage/organization/projects.html:179
#: warehouse/templates/manage/organization/projects.html:197
#: warehouse/templates/manage/organization/roles.html:179
#: warehouse/templates/manage/organization/roles.html:191
#: warehouse/templates/manage/organization/settings.html:50
#: warehouse/templates/manage/organization/settings.html:80
#: warehouse/templates/manage/organization/settings.html:104
#: warehouse/templates/manage/organization/settings.html:129
#: warehouse/templates/manage/organization/teams.html:89
#: warehouse/templates/manage/organizations.html:159
#: warehouse/templates/manage/organizations.html:182
#: warehouse/templates/manage/organizations.html:204
#: warehouse/templates/manage/organizations.html:222
#: warehouse/templates/manage/organizations.html:241
#: warehouse/templates/manage/project/publishing.html:85
#: warehouse/templates/manage/project/publishing.html:97
#: warehouse/templates/manage/project/publishing.html:109
#: warehouse/templates/manage/project/roles.html:269
#: warehouse/templates/manage/project/roles.html:280
#: warehouse/templates/manage/project/roles.html:292
#: warehouse/templates/manage/project/roles.html:307
#: warehouse/templates/manage/project/roles.html:334
#: warehouse/templates/manage/project/roles.html:346
#: warehouse/templates/manage/team/roles.html:106
#: warehouse/templates/manage/team/settings.html:35
#: warehouse/templates/re-auth.html:51
msgid "(required)"
msgstr ""

#: warehouse/templates/accounts/login.html:75
#: warehouse/templates/re-auth.html:55
msgid "Your password"
msgstr ""

#: warehouse/templates/accounts/login.html:92
#: warehouse/templates/manage/manage_base.html:376
#: warehouse/templates/re-auth.html:72
msgid "Show password"
msgstr ""

#: warehouse/templates/accounts/login.html:96
#: warehouse/templates/re-auth.html:76
msgid "Forgot password?"
msgstr ""

#: warehouse/templates/re-auth.html:80
#, python-format
msgid ""
"\n"
"              <b>Tip:</b> you are about to perform a <a "
"href=\"%(href)s\">sensitive action</a>.\n"
"              If you are not on a personal computer, make sure to log out"
" once you're done with your session.\n"
"              We won't ask you to confirm your password again for the "
"next hour.\n"
"              "
msgstr ""

#: warehouse/templates/upload.html:25
msgid "This URL is an API endpoint for uploading files to PyPI."
msgstr ""

#: warehouse/templates/upload.html:26
#, python-format
msgid ""
"For more information on uploading projects to PyPI, visit the <a "
"href=\"%(href)s\" title=\"%(title)s\" target=\"_blank\" "
"rel=\"noopener\">Python Packaging User Guide</a>."
msgstr ""

#: warehouse/templates/upload.html:28
#, python-format
msgid ""
"Otherwise, we suggest you <a href=\"%(href)s\">go to the PyPI "
"homepage</a>."
msgstr ""

#: warehouse/templates/accounts/invite-confirmation.html:17
msgid "Confirm Invite"
msgstr ""

#: warehouse/templates/accounts/invite-confirmation.html:26
#, python-format
msgid ""
"\n"
"      Would you like to accept this invitation to join '<a "
"href=\"%(project_link)s\">%(project_name)s</a>' as a project "
"%(role_name)s?\n"
"      "
msgstr ""

#: warehouse/templates/accounts/invite-confirmation.html:32
#: warehouse/templates/accounts/organization-invite-confirmation.html:32
#: warehouse/templates/manage/organizations.html:42
#: warehouse/templates/manage/projects.html:52
msgid "Accept"
msgstr ""

#: warehouse/templates/accounts/invite-confirmation.html:33
#: warehouse/templates/accounts/organization-invite-confirmation.html:33
#: warehouse/templates/manage/organizations.html:46
#: warehouse/templates/manage/organizations.html:54
#: warehouse/templates/manage/projects.html:53
msgid "Decline"
msgstr ""

#: warehouse/templates/accounts/login.html:30
#, python-format
msgid "Log in to %(title)s"
msgstr ""

#: warehouse/templates/accounts/login.html:49
#: warehouse/templates/accounts/profile.html:41
#: warehouse/templates/accounts/register.html:89
#: warehouse/templates/email/organization-member-added/body.html:30
#: warehouse/templates/email/organization-member-invited/body.html:30
#: warehouse/templates/email/organization-member-removed/body.html:30
#: warehouse/templates/email/organization-member-role-changed/body.html:30
#: warehouse/templates/manage/account.html:248
#: warehouse/templates/manage/organization/roles.html:128
#: warehouse/templates/manage/organization/roles.html:182
#: warehouse/templates/manage/project/roles.html:146
#: warehouse/templates/manage/project/roles.html:201
#: warehouse/templates/manage/project/roles.html:294
#: warehouse/templates/manage/project/roles.html:337
#: warehouse/templates/manage/team/roles.html:80
#: warehouse/templates/manage/team/roles.html:109
msgid "Username"
msgstr ""

#: warehouse/templates/accounts/login.html:54
msgid "Your username"
msgstr ""

#: warehouse/templates/accounts/logout.html:16
#: warehouse/templates/accounts/logout.html:25
#: warehouse/templates/includes/current-user-indicator.html:77
msgid "Log out"
msgstr ""

#: warehouse/templates/accounts/logout.html:19
#, python-format
msgid "Log out of %(account_name)s"
msgstr ""

#: warehouse/templates/accounts/organization-invite-confirmation.html:17
msgid "Confirm Organization Invite"
msgstr ""

#: warehouse/templates/accounts/organization-invite-confirmation.html:26
#, python-format
msgid ""
"\n"
"      Would you like to accept this invitation to join "
"'%(organization_name)s' as an organization %(role_name)s?\n"
"      "
msgstr ""

#: warehouse/templates/accounts/profile.html:16
#, python-format
msgid "Profile of %(username)s"
msgstr ""

#: warehouse/templates/accounts/profile.html:31
#: warehouse/templates/manage/account.html:223
#: warehouse/templates/manage/organization/roles.html:74
#: warehouse/templates/manage/organization/roles.html:139
#: warehouse/templates/manage/project/roles.html:155
#: warehouse/templates/manage/project/roles.html:210
#: warehouse/templates/manage/team/roles.html:61
msgid "Avatar for {user} from gravatar.com"
msgstr ""

#: warehouse/templates/accounts/profile.html:52
msgid "Date joined"
msgstr ""

#: warehouse/templates/accounts/profile.html:53
#, python-format
msgid "Joined %(start_date)s"
msgstr ""

#: warehouse/templates/accounts/profile.html:67
#, python-format
msgid ""
"\n"
"            %(count)s project\n"
"          "
msgid_plural ""
"\n"
"            %(count)s projects\n"
"          "
msgstr[0] ""
msgstr[1] ""

#: warehouse/templates/accounts/profile.html:73
msgid "No projects"
msgstr ""

#: warehouse/templates/accounts/profile.html:82
#: warehouse/templates/manage/organization/projects.html:73
#: warehouse/templates/manage/projects.html:37
#: warehouse/templates/manage/projects.html:109
#: warehouse/templates/manage/team/projects.html:73
#, python-format
msgid "Last released %(release_date)s"
msgstr ""

#: warehouse/templates/accounts/profile.html:90
#, python-format
msgid "%(user)s has not uploaded any projects to PyPI, yet"
msgstr ""

#: warehouse/templates/accounts/recovery-code.html:18
#: warehouse/templates/manage/manage_base.html:39
msgid "Recovery codes"
msgstr ""

#: warehouse/templates/accounts/recovery-code.html:24
#: warehouse/templates/accounts/two-factor.html:129
msgid "Login using recovery codes"
msgstr ""

#: warehouse/templates/accounts/recovery-code.html:40
#: warehouse/templates/manage/account/recovery_codes-burn.html:68
msgid "Enter recovery code"
msgstr ""

#: warehouse/templates/accounts/recovery-code.html:55
#: warehouse/templates/accounts/two-factor.html:112
#: warehouse/templates/manage/account/recovery_codes-burn.html:83
msgid "Verify"
msgstr ""

#: warehouse/templates/accounts/recovery-code.html:58
msgid ""
"PyPI allows for generating recovery codes to be stored securely offline "
"in the event that your device or application is lost. Enter one of these "
"codes in the form to verify your identity. Once used, the recovery code "
"will no longer be valid."
msgstr ""

#: warehouse/templates/accounts/recovery-code.html:59
#, python-format
msgid "<p>Not working? <a href=\"%(href)s\">Get help</a>.</p>"
msgstr ""

#: warehouse/templates/accounts/register.html:18
msgid "Create an account"
msgstr ""

#: warehouse/templates/accounts/register.html:30
#, python-format
msgid "Create an account on %(title)s"
msgstr ""

#: warehouse/templates/accounts/register.html:45
#: warehouse/templates/manage/account.html:139
#: warehouse/templates/manage/account.html:434
msgid "Name"
msgstr ""

#: warehouse/templates/accounts/register.html:50
msgid "Your name"
msgstr ""

#: warehouse/templates/accounts/register.html:64
#: warehouse/templates/manage/account.html:326
msgid "Email address"
msgstr ""

#: warehouse/templates/accounts/register.html:69
#: warehouse/templates/manage/account.html:347
msgid "Your email address"
msgstr ""

#: warehouse/templates/accounts/register.html:83
msgid "Confirm form"
msgstr ""

#: warehouse/templates/accounts/register.html:94
msgid "Select a username"
msgstr ""

#: warehouse/templates/accounts/register.html:117
#: warehouse/templates/accounts/reset-password.html:44
#: warehouse/templates/manage/account.html:374
msgid "Show passwords"
msgstr ""

#: warehouse/templates/accounts/register.html:120
msgid "Select a password"
msgstr ""

#: warehouse/templates/accounts/register.html:157
msgid ""
"This password appears in a security breach or has been compromised and "
"cannot be used. Please refer to the <a href=\"/help/#compromised-"
"password\">FAQ</a> for more information."
msgstr ""

#: warehouse/templates/accounts/register.html:162
msgid "Create account"
msgstr ""

#: warehouse/templates/accounts/request-password-reset.html:18
#: warehouse/templates/accounts/request-password-reset.html:24
msgid "Password reset"
msgstr ""

#: warehouse/templates/accounts/request-password-reset.html:27
msgid "To reset your password, enter your username or email."
msgstr ""

#: warehouse/templates/accounts/request-password-reset.html:39
msgid "Username or email"
msgstr ""

#: warehouse/templates/accounts/request-password-reset.html:46
msgid "Request password reset"
msgstr ""

#: warehouse/templates/accounts/request-password-reset.html:50
msgid "Reset email sent"
msgstr ""

#: warehouse/templates/accounts/request-password-reset.html:51
msgid "An email has been sent to your registered email address."
msgstr ""

#: warehouse/templates/accounts/request-password-reset.html:52
#, python-format
msgid ""
"The email contains a link to reset your password. This link will expire "
"in %(n_hours)s hours."
msgstr ""

#: warehouse/templates/accounts/reset-password.html:18
#: warehouse/templates/accounts/reset-password.html:24
#: warehouse/templates/pages/sitemap.html:34
msgid "Reset your password"
msgstr ""

#: warehouse/templates/accounts/reset-password.html:47
#: warehouse/templates/manage/account.html:391
msgid "Select a new password"
msgstr ""

#: warehouse/templates/accounts/reset-password.html:81
msgid "Reset password"
msgstr ""

#: warehouse/templates/accounts/two-factor.html:18
#: warehouse/templates/accounts/two-factor.html:30
msgid "Two-factor authentication"
msgstr ""

#: warehouse/templates/accounts/two-factor.html:36
msgid "Authenticate with a security device (e.g. USB key)"
msgstr ""

#: warehouse/templates/accounts/two-factor.html:39
msgid ""
"Connect your security device and click the \"Authenticate with device\" "
"button."
msgstr ""

#: warehouse/templates/accounts/two-factor.html:42
msgid "Enable JavaScript to log in with a security device (e.g. USB key)"
msgstr ""

#: warehouse/templates/accounts/two-factor.html:51
msgid "Authenticate with device"
msgstr ""

#: warehouse/templates/accounts/two-factor.html:55
#, python-format
msgid ""
"<a href=\"%(href)s\" title=\"%(title)s\" target=\"%(target)s\" "
"rel=\"%(rel)s\">Upgrade your browser</a> to log in with a security device"
" (e.g. USB key)"
msgstr ""

#: warehouse/templates/accounts/two-factor.html:60
#, python-format
msgid "Lost your device? Not working? <a href=\"%(href)s\">Get help</a>."
msgstr ""

#: warehouse/templates/accounts/two-factor.html:72
msgid "Authenticate with an app"
msgstr ""

#: warehouse/templates/accounts/two-factor.html:87
msgid "Enter authentication code"
msgstr ""

#: warehouse/templates/accounts/two-factor.html:115
#, python-format
msgid ""
"<p>Generate a code using the authentication application connected to your"
" PyPI account. Enter this code in the form to verify your identity.</p> "
"<p>Lost your application? Not working? <a href=\"%(href)s\">Get "
"help</a>.</p>"
msgstr ""

#: warehouse/templates/accounts/two-factor.html:127
msgid "Lost your security key or application?"
msgstr ""

#: warehouse/templates/accounts/two-factor.html:132
#, python-format
msgid ""
"<p><strong>You have not generated account recovery codes.</strong></p> "
"<p>If you lose access to your two factor methods, you may lose access to "
"your account. <a href=\"%(href)s\">Get help with recovery codes.</a></p>"
msgstr ""

#: warehouse/templates/email/account-deleted/body.html:18
#, python-format
msgid "Your PyPI account <strong>%(username)s</strong> has been deleted."
msgstr ""

#: warehouse/templates/email/account-deleted/body.html:20
#: warehouse/templates/email/password-change/body.html:20
#: warehouse/templates/email/primary-email-change/body.html:20
#: warehouse/templates/email/two-factor-added/body.html:20
#: warehouse/templates/email/two-factor-removed/body.html:20
#, python-format
msgid ""
"If you did not make this change, you can email <a "
"href=\"%(href)s\">%(email_address)s</a> to communicate with the PyPI "
"administrators."
msgstr ""

#: warehouse/templates/email/added-as-collaborator/body.html:19
#, python-format
msgid ""
"You have been added as <strong>%(role)s</strong> to the %(site)s project "
"%(project_name)s by %(initiator_username)s."
msgstr ""

#: warehouse/templates/email/added-as-collaborator/body.html:24
#, python-format
msgid ""
"You are receiving this because you have been added by "
"%(initiator_username)s to a project on %(site)s."
msgstr ""

#: warehouse/templates/email/added-as-organization-member/body.html:20
#, python-format
msgid ""
"You have been added as <strong>%(role)s</strong> of the %(site)s "
"organization %(organization_name)s by <a "
"href=\"%(submitter_profile)s\">%(submitter)s</a>."
msgstr ""

#: warehouse/templates/email/added-as-organization-member/body.html:26
#: warehouse/templates/email/role-changed-as-organization-member/body.html:26
msgid "You are receiving this because you are a member of this organization."
msgstr ""

#: warehouse/templates/email/added-as-team-collaborator/body.html:20
#, python-format
msgid ""
"Your team has been added with <strong>%(role)s</strong> permissions to "
"the %(site)s project %(project)s by %(submitter)s."
msgstr ""

#: warehouse/templates/email/added-as-team-collaborator/body.html:26
#, python-format
msgid ""
"You are receiving this because your team has been added by %(submitter)s "
"to a project on %(site)s."
msgstr ""

#: warehouse/templates/email/added-as-team-member/body.html:18
#, python-format
msgid ""
"You have been added as a member of the \"%(team_name)s\" team in the "
"\"%(organization_name)s\" organization by <a "
"href=\"%(submitter_profile)s\">%(submitter)s</a>."
msgstr ""

#: warehouse/templates/email/added-as-team-member/body.html:24
msgid "You are receiving this because you are a member of this team."
msgstr ""

#: warehouse/templates/email/admin-organization-deleted/body.html:27
#: warehouse/templates/email/organization-deleted/body.html:27
#, python-format
msgid "The %(site)s organization \"%(organization_name)s\" has been deleted."
msgstr ""

#: warehouse/templates/email/admin-organization-deleted/body.html:33
#: warehouse/templates/email/admin-organization-renamed/body.html:33
#, python-format
msgid "You are receiving this because you are a %(site)s administrator."
msgstr ""

#: warehouse/templates/email/admin-organization-renamed/body.html:27
#: warehouse/templates/email/organization-renamed/body.html:27
#, python-format
msgid ""
"The %(site)s organization has been renamed from "
"\"%(previous_organization_name)s\" to \"%(organization_name)s\"."
msgstr ""

#: warehouse/templates/email/basic-auth-with-2fa/body.html:17
#: warehouse/templates/email/password-compromised-hibp/body.html:18
#: warehouse/templates/email/password-compromised/body.html:18
msgid "What?"
msgstr ""

#: warehouse/templates/email/basic-auth-with-2fa/body.html:19
#, python-format
msgid ""
"During your recent upload or upload attempt of %(project_name)s to "
"%(site)s, we noticed you used basic authentication (username &amp; "
"password). However, your account has two-factor authentication (2FA) "
"enabled."
msgstr ""

#: warehouse/templates/email/basic-auth-with-2fa/body.html:22
#, python-format
msgid ""
"In the near future, %(site)s will begin prohibiting uploads using basic "
"authentication for accounts with two-factor authentication enabled. "
"Instead, we will require API tokens to be used."
msgstr ""

#: warehouse/templates/email/basic-auth-with-2fa/body.html:25
#: warehouse/templates/email/password-compromised-hibp/body.html:32
#: warehouse/templates/email/password-compromised/body.html:31
msgid "What should I do?"
msgstr ""

#: warehouse/templates/email/basic-auth-with-2fa/body.html:27
#, python-format
msgid ""
"First, generate an API token for your account or project at "
"%(new_token_url)s. Then, use this token when publishing instead of your "
"username and password. See %(token_help_url)s for help using API tokens "
"to publish."
msgstr ""

#: warehouse/templates/email/canceled-as-invited-organization-member/body.html:19
#, python-format
msgid ""
"An invitation for you to join the \"%(organization_name)s\" organization "
"has been canceled"
msgstr ""

#: warehouse/templates/email/canceled-as-invited-organization-member/body.html:25
#: warehouse/templates/email/declined-as-invited-organization-member/body.html:24
#: warehouse/templates/email/verify-organization-role/body.html:35
msgid "You are receiving this because you were invited to join this organization."
msgstr ""

#: warehouse/templates/email/declined-as-invited-organization-member/body.html:18
#, python-format
msgid ""
"You have declined an invitation to join the \"%(organization_name)s\" "
"organization"
msgstr ""

#: warehouse/templates/email/new-organization-approved/body.html:17
#, python-format
msgid ""
"Your new organization named '%(organization_name)s' has been approved and"
" created."
msgstr ""

#: warehouse/templates/email/new-organization-approved/body.html:19
msgid ""
"You are the owner of the new organization and can log in to manage "
"organization projects, collaborators, teams, or settings."
msgstr ""

#: warehouse/templates/email/new-organization-declined/body.html:17
#, python-format
msgid ""
"Your request to create a new organization named '%(organization_name)s' "
"was not approved."
msgstr ""

#: warehouse/templates/email/new-organization-requested/body.html:17
#: warehouse/templates/manage/organizations.html:146
#, python-format
msgid ""
"Your request for a new PyPI organization named '%(organization_name)s' "
"has been submitted."
msgstr ""

#: warehouse/templates/email/new-organization-requested/body.html:19
#: warehouse/templates/manage/organizations.html:79
#: warehouse/templates/manage/organizations.html:149
msgid "You will receive an email when the organization has been approved"
msgstr ""

#: warehouse/templates/email/oidc-provider-added/body.html:19
#, python-format
msgid ""
"\n"
"  PyPI user <strong>%(username)s</strong> has added a new OpenID Connect\n"
"  publisher to a project (<strong>%(project_name)s</strong>) that you "
"manage.\n"
"  OpenID Connect publishers act as trusted users and can create project "
"releases\n"
"  automatically.\n"
"  "
msgstr ""

#: warehouse/templates/email/oidc-provider-added/body.html:28
#: warehouse/templates/email/oidc-provider-removed/body.html:26
msgid "Publisher information"
msgstr ""

#: warehouse/templates/email/oidc-provider-added/body.html:30
#: warehouse/templates/email/oidc-provider-removed/body.html:28
msgid "Publisher name"
msgstr ""

#: warehouse/templates/email/oidc-provider-added/body.html:31
#: warehouse/templates/email/oidc-provider-removed/body.html:29
msgid "Publisher specification"
msgstr ""

#: warehouse/templates/email/oidc-provider-added/body.html:36
msgid ""
"\n"
"  If you did not make this change and you think it was made maliciously, "
"you can\n"
"  remove it from the project via the \"Publishing\" tab on the project's "
"page.\n"
"  "
msgstr ""

#: warehouse/templates/email/oidc-provider-added/body.html:43
#: warehouse/templates/email/oidc-provider-removed/body.html:41
#, python-format
msgid ""
"\n"
"  If you are unable to revert the change and need to do so, you can email"
"\n"
"  <a href=\"%(href)s\">%(email_address)s</a> to communicate with the PyPI"
"\n"
"  administrators.\n"
"  "
msgstr ""

#: warehouse/templates/email/oidc-provider-removed/body.html:19
#, python-format
msgid ""
"\n"
"  PyPI user <strong>%(username)s</strong> has removed an OpenID Connect\n"
"  publisher from a project (<strong>%(project_name)s</strong>) that you "
"manage.\n"
"  "
msgstr ""

#: warehouse/templates/email/oidc-provider-removed/body.html:34
msgid ""
"\n"
"  If you did not make this change and you think it was made maliciously, "
"you can\n"
"  check the \"Security history\" tab on the project's page.\n"
"  "
msgstr ""

#: warehouse/templates/email/organization-deleted/body.html:31
#: warehouse/templates/email/organization-member-added/body.html:38
#: warehouse/templates/email/organization-member-invited/body.html:38
#: warehouse/templates/email/organization-member-removed/body.html:37
#: warehouse/templates/email/organization-member-role-changed/body.html:38
#: warehouse/templates/email/organization-project-added/body.html:24
#: warehouse/templates/email/organization-project-removed/body.html:24
#: warehouse/templates/email/organization-renamed/body.html:31
#: warehouse/templates/email/organization-updated/body.html:69
#, python-format
msgid ""
"If this was a mistake, you can email <a "
"href=\"mailto:%(email_address)s\">%(email_address)s</a> to communicate "
"with the %(site)s administrators."
msgstr ""

#: warehouse/templates/email/organization-deleted/body.html:37
msgid "You are receiving this because you were an owner of this organization."
msgstr ""

#: warehouse/templates/email/organization-member-added/body.html:27
#, python-format
msgid ""
"<a href=\"%(user_profile)s\">%(username)s</a> has joined the "
"\"%(organization_name)s\" organization"
msgstr ""

#: warehouse/templates/email/organization-member-added/body.html:31
#: warehouse/templates/email/organization-member-invited/body.html:31
#: warehouse/templates/manage/organization/roles.html:63
#: warehouse/templates/manage/organization/roles.html:102
#: warehouse/templates/manage/organization/roles.html:189
#: warehouse/templates/manage/project/roles.html:59
#: warehouse/templates/manage/project/roles.html:124
#: warehouse/templates/manage/project/roles.html:179
#: warehouse/templates/manage/project/roles.html:279
#: warehouse/templates/manage/project/roles.html:306
#: warehouse/templates/manage/project/roles.html:344
msgid "Role"
msgstr ""

#: warehouse/templates/email/organization-member-added/body.html:32
#: warehouse/templates/email/organization-member-invited/body.html:32
#: warehouse/templates/email/organization-member-removed/body.html:31
#: warehouse/templates/email/organization-member-role-changed/body.html:32
msgid "Member of"
msgstr ""

#: warehouse/templates/email/organization-member-added/body.html:33
#: warehouse/templates/email/team-collaborator-added/body.html:32
#: warehouse/templates/email/team-collaborator-role-changed/body.html:32
msgid "Added by"
msgstr ""

#: warehouse/templates/email/organization-member-added/body.html:44
#: warehouse/templates/email/organization-member-invite-canceled/body.html:25
#: warehouse/templates/email/organization-member-invite-declined/body.html:26
#: warehouse/templates/email/organization-member-invited/body.html:44
#: warehouse/templates/email/organization-member-removed/body.html:43
#: warehouse/templates/email/organization-member-role-changed/body.html:44
#: warehouse/templates/email/organization-renamed/body.html:37
#: warehouse/templates/email/organization-updated/body.html:75
msgid "You are receiving this because you are an owner of this organization."
msgstr ""

#: warehouse/templates/email/organization-member-invite-canceled/body.html:19
#, python-format
msgid ""
"An invitation for <a href=\"%(user_profile)s\">%(username)s</a> to join "
"the \"%(organization_name)s\" organization has been canceled"
msgstr ""

#: warehouse/templates/email/organization-member-invite-declined/body.html:19
#, python-format
msgid ""
"<a href=\"%(user_profile)s\">%(username)s</a> has declined an invitation "
"to join the \"%(organization_name)s\" organization"
msgstr ""

#: warehouse/templates/email/organization-member-invited/body.html:27
#, python-format
msgid ""
"<a href=\"%(user_profile)s\">%(username)s</a> has been invited to join "
"the \"%(organization_name)s\" organization"
msgstr ""

#: warehouse/templates/email/organization-member-invited/body.html:33
msgid "Invited by"
msgstr ""

#: warehouse/templates/email/organization-member-removed/body.html:27
#, python-format
msgid ""
"<a href=\"%(user_profile)s\">%(username)s</a> has been removed from the "
"\"%(organization_name)s\" organization"
msgstr ""

#: warehouse/templates/email/organization-member-removed/body.html:32
#: warehouse/templates/email/team-collaborator-removed/body.html:31
msgid "Removed by"
msgstr ""

#: warehouse/templates/email/organization-member-role-changed/body.html:27
#, python-format
msgid ""
"<a href=\"%(user_profile)s\">%(username)s</a>'s role in the "
"\"%(organization_name)s\" organization has been changed to %(role)s"
msgstr ""

#: warehouse/templates/email/organization-member-role-changed/body.html:31
msgid "New role"
msgstr ""

#: warehouse/templates/email/organization-member-role-changed/body.html:33
msgid "Changed by"
msgstr ""

#: warehouse/templates/email/organization-project-added/body.html:20
#, python-format
msgid ""
"The %(site)s project \"%(project_name)s\" has been added to the "
"\"%(organization_name)s\" organization."
msgstr ""

#: warehouse/templates/email/organization-project-added/body.html:30
#: warehouse/templates/email/organization-project-removed/body.html:30
msgid ""
"You are receiving this because you are an owner of the project or the "
"organization."
msgstr ""

#: warehouse/templates/email/organization-project-removed/body.html:20
#, python-format
msgid ""
"The %(site)s project \"%(project_name)s\" has been removed from the "
"\"%(organization_name)s\" organization."
msgstr ""

#: warehouse/templates/email/organization-updated/body.html:31
#, python-format
msgid "The %(site)s organization \"%(organization_name)s\" has been updated."
msgstr ""

#: warehouse/templates/email/organization-updated/body.html:36
msgid "Old display name:"
msgstr ""

#: warehouse/templates/email/organization-updated/body.html:39
msgid "New display name:"
msgstr ""

#: warehouse/templates/email/organization-updated/body.html:44
msgid "Old URL:"
msgstr ""

#: warehouse/templates/email/organization-updated/body.html:47
msgid "New URL:"
msgstr ""

#: warehouse/templates/email/organization-updated/body.html:52
msgid "Old description:"
msgstr ""

#: warehouse/templates/email/organization-updated/body.html:55
msgid "New description:"
msgstr ""

#: warehouse/templates/email/organization-updated/body.html:60
msgid "Old organization type:"
msgstr ""

#: warehouse/templates/email/organization-updated/body.html:63
msgid "New organization type:"
msgstr ""

#: warehouse/templates/email/password-change/body.html:18
#, python-format
msgid ""
"Someone, perhaps you, has changed the password for your PyPI account "
"<strong>%(username)s</strong>."
msgstr ""

#: warehouse/templates/email/password-compromised/body.html:20
msgid ""
"PyPI administrators have determined that your password is compromised. To"
"\n"
"  protect you and other users, we have preemptively reset your password "
"and you\n"
"  will no longer be able to log in or upload to PyPI with your existing\n"
"  password."
msgstr ""

#: warehouse/templates/email/password-compromised/body.html:26
msgid ""
"PyPI itself has not suffered a breach. This is a protective measure to "
"reduce the\n"
"  risk for PyPI and its users."
msgstr ""

#: warehouse/templates/email/password-compromised/body.html:33
#, python-format
msgid ""
"To regain access to your account, <a href=\"%(href)s\">reset your "
"password</a> on PyPI."
msgstr ""

#: warehouse/templates/email/password-compromised/body.html:39
msgid "How can I contact you?"
msgstr ""

#: warehouse/templates/email/password-compromised/body.html:41
#, python-format
msgid ""
"For more information, you can email %(email_address)s to communicate with"
"\n"
"  the PyPI administrators."
msgstr ""

#: warehouse/templates/email/password-compromised-hibp/body.html:20
msgid ""
"During your recent attempt to log in or upload to PyPI, we noticed your "
"password appears\n"
"  in public data breaches. To protect you and other users, we have "
"preemptively reset your\n"
"  password and you will no longer be able to log in or upload to PyPI "
"with your existing\n"
"  password."
msgstr ""

#: warehouse/templates/email/password-compromised-hibp/body.html:26
#, python-format
msgid ""
"PyPI itself has not suffered a breach. This is a protective measure to "
"reduce the\n"
"  risk of <a href=\"%(href)s\">credential stuffing</a>\n"
"  attacks against PyPI and its users."
msgstr ""

#: warehouse/templates/email/password-compromised-hibp/body.html:34
#, python-format
msgid ""
"To regain access to your account, <a href=\"%(reset_pw_url)s\">reset your"
" password</a> on PyPI. We also recommend that you go to <a "
"href=\"%(have_i_been_pwned_url)s\">HaveIBeenPwned</a> and check your "
"other passwords and get yourself familiar with good password practices."
msgstr ""

#: warehouse/templates/email/password-compromised-hibp/body.html:40
msgid "How do you know this?"
msgstr ""

#: warehouse/templates/email/password-compromised-hibp/body.html:42
#, python-format
msgid ""
"We use a free security service from <a "
"href=\"%(have_i_been_pwned_url)s\">HaveIBeenPwned</a>. When registering, "
"authenticating, or updating your password, we generate a SHA1 hash of "
"your password and use the first 5 characters of the hash to decide if the"
" password is compromised. The plaintext password is never stored by PyPI "
"or sent to HaveIBeenPwned."
msgstr ""

#: warehouse/templates/email/password-compromised-hibp/body.html:47
#, python-format
msgid ""
"For more information, see our <a href=\"%(faq_url)s\">FAQ</a>. For help, "
"you can email <a href=\"%(email_href)s\">%(email_address)s</a> to "
"communicate with the PyPI administrators."
msgstr ""

#: warehouse/templates/email/password-reset/body.html:18
#, python-format
msgid ""
"Someone, perhaps you, has made a password reset request for your PyPI "
"account '%(username)s'."
msgstr ""

#: warehouse/templates/email/password-reset/body.html:20
#, python-format
msgid ""
"If you wish to proceed with this request, <a href=\"%(href)s\">click to "
"reset your password</a>."
msgstr ""

#: warehouse/templates/email/password-reset/body.html:22
#: warehouse/templates/email/verify-email/body.html:22
#, python-format
msgid "This link will expire in %(n_hours)s hour."
msgid_plural "This link will expire in %(n_hours)s hours."
msgstr[0] ""
msgstr[1] ""

#: warehouse/templates/email/password-reset/body.html:24
#: warehouse/templates/email/verify-email/body.html:24
msgid "If you did not make this request, you can safely ignore this email."
msgstr ""

#: warehouse/templates/email/primary-email-change/body.html:18
#, python-format
msgid ""
"The primary email for your PyPI account <strong>%(username)s</strong> has"
" been changed from <code>%(old_email)s</code> to "
"<code>%(new_email)s</code>"
msgstr ""

#: warehouse/templates/email/recovery-code-reminder/body.html:19
#, python-format
msgid ""
"\n"
"We noticed you recently logged into your PyPI account "
"<strong>%(username)s</strong>, which has two-factor authentication "
"enabled, but haven't generated\n"
"recovery codes for this account.\n"
msgstr ""

#: warehouse/templates/email/recovery-code-reminder/body.html:27
msgid ""
"\n"
"If you lose your authentication application or security key(s) and do not"
" have\n"
"access to these recovery codes, you may permanently lose access to your "
"PyPI\n"
"account!\n"
msgstr ""

#: warehouse/templates/email/recovery-code-reminder/body.html:35
#, python-format
msgid ""
"\n"
"You can generate recovery codes for your account here:\n"
"<a href=\"%(href)s\">%(href)s</a>\n"
msgstr ""

#: warehouse/templates/email/recovery-code-used/body.html:19
#, python-format
msgid ""
"\n"
"A recovery code for your PyPI account <strong>%(username)s</strong> has "
"been used.\n"
msgstr ""

#: warehouse/templates/email/recovery-code-used/body.html:25
#: warehouse/templates/email/recovery-codes-generated/body.html:25
#, python-format
msgid ""
"\n"
"If you did not make this change, you can email <a "
"href=\"%(href)s\">%(email_address)s</a> to communicate with the PyPI "
"administrators.\n"
msgstr ""

#: warehouse/templates/email/recovery-codes-generated/body.html:19
#, python-format
msgid ""
"\n"
"New recovery codes for your PyPI account <strong>%(username)s</strong> "
"have been generated.\n"
msgstr ""

#: warehouse/templates/email/removed-as-organization-member/body.html:18
#, python-format
msgid "You have been removed from the \"%(organization_name)s\" organization"
msgstr ""

#: warehouse/templates/email/removed-as-organization-member/body.html:23
msgid "You are receiving this because you were a member of this organization."
msgstr ""

#: warehouse/templates/email/removed-as-team-collaborator/body.html:19
#, python-format
msgid ""
"Your team was removed from the %(site)s project %(project)s by "
"%(submitter)s."
msgstr ""

#: warehouse/templates/email/removed-as-team-collaborator/body.html:23
#, python-format
msgid ""
"You are receiving this because your team was removed by %(submitter)s "
"from a project on %(site)s."
msgstr ""

#: warehouse/templates/email/removed-as-team-member/body.html:18
#, python-format
msgid ""
"You have been removed from the \"%(team_name)s\" team in the "
"\"%(organization_name)s\" organization"
msgstr ""

#: warehouse/templates/email/removed-as-team-member/body.html:23
msgid "You are receiving this because you were a member of this team."
msgstr ""

#: warehouse/templates/email/role-changed-as-organization-member/body.html:20
#, python-format
msgid ""
"Your role in the \"%(organization_name)s\" organization has been changed "
"to <strong>%(role)s</strong>"
msgstr ""

#: warehouse/templates/email/role-changed-as-team-collaborator/body.html:20
#, python-format
msgid ""
"Your team's role for the %(project)s project has been changed by "
"%(submitter)s."
msgstr ""

#: warehouse/templates/email/role-changed-as-team-collaborator/body.html:25
msgid ""
"Your team now has permissions to administer the project. You can add "
"other collaborators, upload releases and delete files, releases or the "
"entire project."
msgstr ""

#: warehouse/templates/email/role-changed-as-team-collaborator/body.html:27
msgid ""
"Your team now has permissions to upload releases for the project. You can"
" upload releases but cannot add collaborators, delete files, releases or "
"the project."
msgstr ""

#: warehouse/templates/email/role-changed-as-team-collaborator/body.html:33
#, python-format
msgid ""
"You are receiving this because your team's role was changed by "
"%(submitter)s for the %(project)s project."
msgstr ""

#: warehouse/templates/email/team-collaborator-added/body.html:26
#, python-format
msgid "A new collaborator has been added to a project you own on %(site)s"
msgstr ""

#: warehouse/templates/email/team-collaborator-added/body.html:29
#: warehouse/templates/email/team-collaborator-removed/body.html:29
#: warehouse/templates/email/team-collaborator-role-changed/body.html:29
msgid "Team"
msgstr ""

#: warehouse/templates/email/team-collaborator-added/body.html:30
#: warehouse/templates/email/team-collaborator-role-changed/body.html:30
#: warehouse/templates/manage/account/token.html:143
msgid "Permissions"
msgstr ""

#: warehouse/templates/email/team-collaborator-added/body.html:31
#: warehouse/templates/email/team-collaborator-removed/body.html:30
#: warehouse/templates/email/team-collaborator-role-changed/body.html:31
msgid "Collaborator for"
msgstr ""

#: warehouse/templates/email/team-collaborator-added/body.html:42
#: warehouse/templates/email/team-collaborator-removed/body.html:41
#: warehouse/templates/email/team-collaborator-role-changed/body.html:42
msgid "You are receiving this because you are an owner of this project."
msgstr ""

#: warehouse/templates/email/team-collaborator-removed/body.html:26
#, python-format
msgid "A collaborator was removed from a project you own on %(site)s"
msgstr ""

#: warehouse/templates/email/team-collaborator-role-changed/body.html:26
#, python-format
msgid ""
"A collaborator's permissions were changed for a project you own on "
"%(site)s"
msgstr ""

#: warehouse/templates/email/team-created/body.html:18
#, python-format
msgid ""
"A team named \"%(team_name)s\" has been created in the "
"\"%(organization_name)s\" organization."
msgstr ""

#: warehouse/templates/email/team-created/body.html:24
#: warehouse/templates/email/team-deleted/body.html:24
#: warehouse/templates/email/team-member-added/body.html:24
#: warehouse/templates/email/team-member-removed/body.html:24
msgid ""
"You are receiving this because you are an owner or a manager of the "
"organization."
msgstr ""

#: warehouse/templates/email/team-deleted/body.html:18
#, python-format
msgid ""
"A team named \"%(team_name)s\" has been deleted in the "
"\"%(organization_name)s\" organization."
msgstr ""

#: warehouse/templates/email/team-member-added/body.html:18
#, python-format
msgid ""
"<a href=\"%(user_profile)s\">%(username)s</a> has been added as a member "
"of the \"%(team_name)s\" team in the \"%(organization_name)s\" "
"organization by <a href=\"%(submitter_profile)s\">%(submitter)s</a>."
msgstr ""

#: warehouse/templates/email/team-member-removed/body.html:18
#, python-format
msgid ""
"<a href=\"%(user_profile)s\">%(username)s</a> has been removed as a "
"member of the \"%(team_name)s\" team in the \"%(organization_name)s\" "
"organization by <a href=\"%(submitter_profile)s\">%(submitter)s</a>."
msgstr ""

#: warehouse/templates/email/two-factor-added/body.html:18
#, python-format
msgid ""
"Someone, perhaps you, has added a %(method)s two-factor authentication "
"method to your PyPI account <strong>%(username)s</strong>."
msgstr ""

#: warehouse/templates/email/two-factor-removed/body.html:18
#, python-format
msgid ""
"Someone, perhaps you, has removed a %(method)s two-factor authentication "
"method from your PyPI account <strong>%(username)s</strong>."
msgstr ""

#: warehouse/templates/email/verify-email/body.html:18
#, python-format
msgid ""
"Someone, perhaps you, has added this email address "
"(<code>%(email_address)s</code>) to their PyPI account."
msgstr ""

#: warehouse/templates/email/verify-email/body.html:20
#, python-format
msgid ""
"If you wish to proceed with this request, <a href=\"%(href)s\">click this"
" link to verify your email address</a>."
msgstr ""

#: warehouse/templates/email/verify-organization-role/body.html:18
#, python-format
msgid ""
"<a href=\"%(initiator_user_profile)s\">%(initiator_username)s</a> has "
"invited you to join the \"%(organization_name)s\" organization"
msgstr ""

#: warehouse/templates/email/verify-organization-role/body.html:22
#, python-format
msgid ""
"If you wish to proceed, follow <a href=\"%(href)s\">this link</a> to "
"accept or decline this invitation."
msgstr ""

#: warehouse/templates/email/verify-organization-role/body.html:26
msgid "Otherwise, you can safely ignore this email."
msgstr ""

#: warehouse/templates/email/verify-organization-role/body.html:30
#, python-format
msgid "This link will expire in %(n_hours)s hours."
msgstr ""

#: warehouse/templates/includes/current-user-indicator.html:30
msgid "Admin"
msgstr ""

#: warehouse/templates/includes/current-user-indicator.html:37
#: warehouse/templates/manage/manage_base.html:216
#: warehouse/templates/manage/manage_base.html:244
#: warehouse/templates/manage/projects.html:18
#: warehouse/templates/manage/projects.html:62
msgid "Your projects"
msgstr ""

#: warehouse/templates/includes/current-user-indicator.html:44
#: warehouse/templates/manage/manage_base.html:223
#: warehouse/templates/manage/manage_base.html:251
#: warehouse/templates/manage/organizations.html:18
#: warehouse/templates/manage/organizations.html:63
msgid "Your organizations"
msgstr ""

#: warehouse/templates/includes/current-user-indicator.html:51
#: warehouse/templates/manage/account.html:17
#: warehouse/templates/manage/account/two-factor.html:17
#: warehouse/templates/manage/manage_base.html:230
#: warehouse/templates/manage/manage_base.html:258
msgid "Account settings"
msgstr ""

#: warehouse/templates/includes/current-user-indicator.html:57
msgid "Public profile"
msgstr ""

#: warehouse/templates/includes/flash-messages.html:19
msgid "Error"
msgstr ""

#: warehouse/templates/includes/flash-messages.html:22
#: warehouse/templates/includes/flash-messages.html:33
#: warehouse/templates/includes/flash-messages.html:40
#: warehouse/templates/includes/flash-messages.html:51
msgid "Dismiss this notification"
msgstr ""

#: warehouse/templates/includes/flash-messages.html:22
#: warehouse/templates/includes/flash-messages.html:33
#: warehouse/templates/includes/flash-messages.html:40
#: warehouse/templates/includes/flash-messages.html:51
#: warehouse/templates/includes/hash-modal.html:17
#: warehouse/templates/includes/hash-modal.html:19
#: warehouse/templates/includes/hash-modal.html:68
#: warehouse/templates/includes/session-notifications.html:40
#: warehouse/templates/manage/account.html:199
#: warehouse/templates/manage/account.html:201
#: warehouse/templates/manage/account.html:211
#: warehouse/templates/manage/manage_base.html:294
#: warehouse/templates/manage/manage_base.html:296
#: warehouse/templates/manage/project/release.html:137
#: warehouse/templates/manage/project/releases.html:178
#: warehouse/templates/manage/project/settings.html:111
#: warehouse/templates/search/results.html:199
msgid "Close"
msgstr ""

#: warehouse/templates/includes/flash-messages.html:48
msgid "Success"
msgstr ""

#: warehouse/templates/includes/hash-modal.html:23
#, python-format
msgid ""
"<a href=\"%(href)s\" title=\"%(title)s\" target=\"_blank\" "
"rel=\"noopener\">Hashes</a> for %(filename)s"
msgstr ""

#: warehouse/templates/includes/hash-modal.html:28
#, python-format
msgid "Hashes for %(filename)s"
msgstr ""

#: warehouse/templates/includes/hash-modal.html:31
msgid "Algorithm"
msgstr ""

#: warehouse/templates/includes/hash-modal.html:32
msgid "Hash digest"
msgstr ""

#: warehouse/templates/includes/hash-modal.html:41
#: warehouse/templates/includes/hash-modal.html:50
#: warehouse/templates/includes/hash-modal.html:59
#: warehouse/templates/manage/account.html:206
#: warehouse/templates/manage/account/recovery_codes-provision.html:57
#: warehouse/templates/manage/account/totp-provision.html:57
#: warehouse/templates/packaging/detail.html:150
#: warehouse/templates/pages/classifiers.html:38
msgid "Copy to clipboard"
msgstr ""

#: warehouse/templates/includes/hash-modal.html:42
#: warehouse/templates/includes/hash-modal.html:51
#: warehouse/templates/includes/hash-modal.html:60
#: warehouse/templates/manage/account.html:207
#: warehouse/templates/manage/account/recovery_codes-provision.html:58
#: warehouse/templates/manage/account/totp-provision.html:58
#: warehouse/templates/pages/classifiers.html:39
msgid "Copy"
msgstr ""

#: warehouse/templates/includes/manage-project-button.html:16
msgid "Manage project"
msgstr ""

#: warehouse/templates/includes/pagination.html:21
#: warehouse/templates/includes/pagination.html:23
msgid "Previous"
msgstr ""

#: warehouse/templates/includes/pagination.html:48
#: warehouse/templates/includes/pagination.html:50
msgid "Next"
msgstr ""

#: warehouse/templates/includes/session-notifications.html:24
#, python-format
msgid "Your primary email address (%(email_address)s) is unverified."
msgstr ""

#: warehouse/templates/includes/session-notifications.html:26
msgid "You do not have a primary email address."
msgstr ""

#: warehouse/templates/includes/session-notifications.html:29
msgid "Verify your email or add a new address."
msgstr ""

#: warehouse/templates/includes/session-notifications.html:36
#, python-format
msgid ""
"Two factor authentication is available, <a href=\"%(href)s\">enable it "
"now for your account.</a>"
msgstr ""

#: warehouse/templates/includes/session-notifications.html:45
#, python-format
msgid ""
"Two-factor recovery codes are available, <a href=\"%(href)s\">generate "
"them now for your account.</a>"
msgstr ""

#: warehouse/templates/includes/accounts/profile-actions.html:16
msgid "Edit profile"
msgstr ""

#: warehouse/templates/includes/accounts/profile-actions.html:19
#: warehouse/templates/includes/accounts/profile-actions.html:28
#: warehouse/templates/includes/packaging/project-data.html:33
#: warehouse/templates/pages/sitemap.html:40
#: warehouse/templates/pages/stats.html:16
msgid "Statistics"
msgstr ""

#: warehouse/templates/includes/accounts/profile-actions.html:21
#, python-format
msgid ""
"View statistics for your projects via <a href=\"%(libs_io_href)s\" "
"title=\"%(title)s\" target=\"_blank\" rel=\"noopener\">Libraries.io</a>, "
"or by using <a href=\"%(gbq_href)s\" target=\"_blank\" "
"rel=\"noopener\">our public dataset on Google BigQuery</a>"
msgstr ""

#: warehouse/templates/includes/accounts/profile-actions.html:30
#, python-format
msgid ""
"View statistics for %(username)s's projects via <a "
"href=\"%(libs_io_href)s\" title=\"%(title)s\" target=\"_blank\" "
"rel=\"noopener\">Libraries.io</a>, or by using <a href=\"%(gbq_href)s\" "
"target=\"_blank\" rel=\"noopener\">our public dataset on Google "
"BigQuery</a>"
msgstr ""

#: warehouse/templates/includes/accounts/profile-callout.html:18
#, python-format
msgid ""
"You have not uploaded any projects to PyPI, yet. To learn how to get "
"started, visit the <a href=\"%(href)s\" title=\"%(title)s\" "
"target=\"_blank\" rel=\"noopener\">Python Packaging User Guide</a>"
msgstr ""

#: warehouse/templates/includes/accounts/profile-callout.html:23
#, python-format
msgid "%(username)s has not uploaded any projects to PyPI, yet."
msgstr ""

#: warehouse/templates/includes/accounts/profile-public-email.html:17
msgid "Email"
msgstr ""

#: warehouse/templates/includes/manage/manage-organization-menu.html:14
#, python-format
msgid "Navigation for managing %(organization)s"
msgstr ""

#: warehouse/templates/includes/manage/manage-organization-menu.html:19
#: warehouse/templates/includes/manage/manage-team-menu.html:19
#: warehouse/templates/manage/organization/projects.html:25
#: warehouse/templates/manage/team/projects.html:25
msgid "Projects"
msgstr ""

#: warehouse/templates/includes/manage/manage-organization-menu.html:26
#: warehouse/templates/manage/organization/roles.html:36
msgid "People"
msgstr ""

#: warehouse/templates/includes/manage/manage-organization-menu.html:33
#: warehouse/templates/manage/organization/teams.html:25
msgid "Teams"
msgstr ""

#: warehouse/templates/includes/manage/manage-organization-menu.html:41
#: warehouse/templates/includes/manage/manage-project-menu.html:37
#: warehouse/templates/includes/manage/manage-team-menu.html:34
#: warehouse/templates/manage/account.html:459
#: warehouse/templates/manage/organization/history.html:23
#: warehouse/templates/manage/project/history.html:23
#: warehouse/templates/manage/team/history.html:23
msgid "Security history"
msgstr ""

#: warehouse/templates/includes/manage/manage-organization-menu.html:48
#: warehouse/templates/includes/manage/manage-project-menu.html:59
#: warehouse/templates/includes/manage/manage-team-menu.html:41
msgid "Settings"
msgstr ""

#: warehouse/templates/includes/manage/manage-project-menu.html:14
#, python-format
msgid "Navigation for managing %(project)s"
msgstr ""

#: warehouse/templates/includes/manage/manage-project-menu.html:19
#: warehouse/templates/manage/project/release.html:37
#: warehouse/templates/manage/project/releases.html:157
msgid "Releases"
msgstr ""

#: warehouse/templates/includes/manage/manage-project-menu.html:26
#: warehouse/templates/manage/project/roles.html:36
msgid "Collaborators"
msgstr ""

#: warehouse/templates/includes/manage/manage-project-menu.html:44
#: warehouse/templates/manage/project/documentation.html:21
msgid "Documentation"
msgstr ""

#: warehouse/templates/includes/manage/manage-project-menu.html:52
msgid "Publishing"
msgstr ""

#: warehouse/templates/includes/manage/manage-team-menu.html:14
#, python-format
msgid "Navigation for managing %(team)s"
msgstr ""

#: warehouse/templates/includes/manage/manage-team-menu.html:26
#: warehouse/templates/manage/team/roles.html:36
msgid "Members"
msgstr ""

#: warehouse/templates/includes/packaging/project-data.html:17
msgid "Project links"
msgstr ""

#: warehouse/templates/includes/packaging/project-data.html:36
msgid "GitHub statistics:"
msgstr ""

#: warehouse/templates/includes/packaging/project-data.html:42
msgid "Stars:"
msgstr ""

#: warehouse/templates/includes/packaging/project-data.html:50
msgid "Forks:"
msgstr ""

#: warehouse/templates/includes/packaging/project-data.html:58
msgid "Open issues/PRs:"
msgstr ""

#: warehouse/templates/includes/packaging/project-data.html:66
#, python-format
msgid ""
"View statistics for this project via <a href=\"%(libs_io_href)s\" "
"title=\"%(title)s\" target=\"_blank\" rel=\"noopener\">Libraries.io</a>, "
"or by using <a href=\"%(gbq_href)s\" target=\"_blank\" "
"rel=\"noopener\">our public dataset on Google BigQuery</a>"
msgstr ""

#: warehouse/templates/includes/packaging/project-data.html:74
msgid "Meta"
msgstr ""

#: warehouse/templates/includes/packaging/project-data.html:76
msgid "License:"
msgstr ""

#: warehouse/templates/includes/packaging/project-data.html:79
#: warehouse/templates/includes/packaging/project-data.html:81
msgid "Author:"
msgstr ""

#: warehouse/templates/includes/packaging/project-data.html:84
#: warehouse/templates/includes/packaging/project-data.html:86
#: warehouse/templates/pages/help.html:570
msgid "Maintainer:"
msgstr ""

#: warehouse/templates/includes/packaging/project-data.html:91
msgid "Tags"
msgstr ""

#: warehouse/templates/includes/packaging/project-data.html:101
msgid "Requires:"
msgstr ""

#: warehouse/templates/includes/packaging/project-data.html:108
msgid "Maintainers"
msgstr ""

#: warehouse/templates/includes/packaging/project-data.html:110
msgid "Avatar for {username} from gravatar.com"
msgstr ""

#: warehouse/templates/includes/packaging/project-data.html:126
#: warehouse/templates/pages/classifiers.html:16
#: warehouse/templates/pages/classifiers.html:21
#: warehouse/templates/pages/sitemap.html:39
msgid "Classifiers"
msgstr ""

#: warehouse/templates/manage/account.html:33
msgid "Verified*"
msgstr ""

#: warehouse/templates/manage/account.html:35
msgid "*Intermittent delivery problems may lead to verification loss"
msgstr ""

#: warehouse/templates/manage/account.html:39
msgid "Verified"
msgstr ""

#: warehouse/templates/manage/account.html:46
#: warehouse/templates/manage/account.html:52
#: warehouse/templates/manage/account.html:58
msgid "Unverified*"
msgstr ""

#: warehouse/templates/manage/account.html:48
msgid "*Email from PyPI being treated as spam"
msgstr ""

#: warehouse/templates/manage/account.html:54
msgid "*Hard failure during delivery"
msgstr ""

#: warehouse/templates/manage/account.html:60
msgid "*Too many delivery problems"
msgstr ""

#: warehouse/templates/manage/account.html:64
msgid "Unverified"
msgstr ""

#: warehouse/templates/manage/account.html:78
msgid "Primary"
msgstr ""

#: warehouse/templates/manage/account.html:86
msgid "View email options"
msgstr ""

#: warehouse/templates/manage/account.html:87
#: warehouse/templates/manage/account.html:163
#: warehouse/templates/manage/project/release.html:86
#: warehouse/templates/manage/project/releases.html:68
msgid "Options"
msgstr ""

#: warehouse/templates/manage/account.html:92
#, python-format
msgid "Options for %(email)s"
msgstr ""

#: warehouse/templates/manage/account.html:98
#: warehouse/templates/manage/account.html:100
msgid "Resend verification email"
msgstr ""

#: warehouse/templates/manage/account.html:110
msgid "Set this email address as primary"
msgstr ""

#: warehouse/templates/manage/account.html:112
msgid "Set as primary"
msgstr ""

#: warehouse/templates/manage/account.html:122
msgid "Remove this email address"
msgstr ""

#: warehouse/templates/manage/account.html:124
msgid "Remove email"
msgstr ""

#: warehouse/templates/manage/account.html:143
#: warehouse/templates/manage/account.html:435
#: warehouse/templates/manage/account/token.html:148
msgid "Scope"
msgstr ""

#: warehouse/templates/manage/account.html:145
msgid "All projects"
msgstr ""

#: warehouse/templates/manage/account.html:153
#: warehouse/templates/manage/account.html:436
msgid "Created"
msgstr ""

#: warehouse/templates/manage/account.html:157
#: warehouse/templates/manage/account.html:437
msgid "Last used"
msgstr ""

#: warehouse/templates/manage/account.html:158
msgid "Never"
msgstr ""

#: warehouse/templates/manage/account.html:162
msgid "View token options"
msgstr ""

#: warehouse/templates/manage/account.html:172
#: warehouse/templates/manage/account/token.html:57
msgid "Remove token"
msgstr ""

#: warehouse/templates/manage/account.html:178
msgid "View unique identifier"
msgstr ""

#: warehouse/templates/manage/account.html:186
#: warehouse/templates/manage/account.html:188
#: warehouse/templates/manage/account/token.html:60
#: warehouse/templates/manage/account/token.html:61
msgid "Remove API token"
msgstr ""

#: warehouse/templates/manage/account.html:193
#: warehouse/templates/manage/account/token.html:66
msgid ""
"Applications or scripts using this token will no longer have access to "
"PyPI."
msgstr ""

#: warehouse/templates/manage/account.html:204
#, python-format
msgid "Unique identifier for API token \"%(token_description)s\""
msgstr ""

#: warehouse/templates/manage/account.html:222
msgid "Profile picture"
msgstr ""

#: warehouse/templates/manage/account.html:228
#, python-format
msgid ""
"We use <a href=\"%(href)s\" title=\"%(title)s\" target=\"_blank\" "
"rel=\"noopener\">gravatar.com</a> to generate your profile picture based "
"on your primary email address"
msgstr ""

#: warehouse/templates/manage/account.html:235
msgid "Change image on gravatar.com"
msgstr ""

#: warehouse/templates/manage/account.html:245
msgid "Account details"
msgstr ""

#: warehouse/templates/manage/account.html:251
msgid "Date Joined"
msgstr ""

#: warehouse/templates/manage/account.html:257
#, python-format
msgid ""
"Displayed on your <a href=\"%(href)s\">public profile</a>. Cannot be "
"changed."
msgstr ""

#: warehouse/templates/manage/account.html:268
msgid "Full name"
msgstr ""

#: warehouse/templates/manage/account.html:273
msgid "No name set"
msgstr ""

#: warehouse/templates/manage/account.html:278
#, python-format
msgid "Displayed on your <a href=\"%(href)s\">public profile</a>"
msgstr ""

#: warehouse/templates/manage/account.html:285
msgid "️Public email"
msgstr ""

#: warehouse/templates/manage/account.html:297
#, python-format
msgid ""
"One of your verified emails can be displayed on your <a "
"href=\"%(href)s\">public profile</a> to logged-in users."
msgstr ""

#: warehouse/templates/manage/account.html:302
msgid "Update account"
msgstr ""

#: warehouse/templates/manage/account.html:310
msgid "Account emails"
msgstr ""

#: warehouse/templates/manage/account.html:312
msgid ""
"You can associate several emails with your account. You can use any <span"
" class=\"badge badge--success\"><i class=\"fa fa-check\" aria-"
"hidden=\"true\"></i> Verified</span> email to recover your account, but "
"only your <span class=\"badge\">Primary</span> email will receive "
"notifications."
msgstr ""

#: warehouse/templates/manage/account.html:323
msgid "Emails associated with your account"
msgstr ""

#: warehouse/templates/manage/account.html:327
msgid "Status"
msgstr ""

#: warehouse/templates/manage/account.html:342
#: warehouse/templates/manage/account.html:352
msgid "Add email"
msgstr ""

#: warehouse/templates/manage/account.html:359
msgid "Change password"
msgstr ""

#: warehouse/templates/manage/account.html:367
msgid "Old password"
msgstr ""

#: warehouse/templates/manage/account.html:377
msgid "Your current password"
msgstr ""

#: warehouse/templates/manage/account.html:384
msgid "New password"
msgstr ""

#: warehouse/templates/manage/account.html:400
msgid "Confirm new password"
msgstr ""

#: warehouse/templates/manage/account.html:416
msgid "Update password"
msgstr ""

#: warehouse/templates/manage/account.html:426
#: warehouse/templates/manage/project/settings.html:43
msgid "API tokens"
msgstr ""

#: warehouse/templates/manage/account.html:427
#: warehouse/templates/manage/project/settings.html:44
msgid ""
"API tokens provide an alternative way to authenticate when uploading "
"packages to PyPI."
msgstr ""

#: warehouse/templates/manage/account.html:427
msgid "Learn more about API tokens"
msgstr ""

#: warehouse/templates/manage/account.html:431
msgid "Active API tokens for this account"
msgstr ""

#: warehouse/templates/manage/account.html:449
#: warehouse/templates/manage/account/token.html:17
msgid "Add API token"
msgstr ""

#: warehouse/templates/manage/account.html:451
#, python-format
msgid ""
"<a href=\"%(href)s\">Verify your primary email address</a> to add API "
"tokens to your account."
msgstr ""

#: warehouse/templates/manage/account.html:467
#: warehouse/templates/manage/account.html:637
msgid "Token scope: entire account"
msgstr ""

#: warehouse/templates/manage/account.html:469
#: warehouse/templates/manage/account.html:639
#, python-format
msgid "Token scope: Project %(project_name)s"
msgstr ""

#: warehouse/templates/manage/account.html:472
#, python-format
msgid "Expires: %(exp)s"
msgstr ""

#: warehouse/templates/manage/account.html:478
msgid "Account created"
msgstr ""

#: warehouse/templates/manage/account.html:481
msgid "Logged in"
msgstr ""

#: warehouse/templates/manage/account.html:483
msgid "Two factor method:"
msgstr ""

#: warehouse/templates/manage/account.html:485
#: warehouse/templates/manage/project/release.html:77
msgid "None"
msgstr ""

#: warehouse/templates/manage/account.html:487
#: warehouse/templates/manage/manage_base.html:75
msgid "Security device (<abbr title=\"web authentication\">WebAuthn</abbr>)"
msgstr ""

#: warehouse/templates/manage/account.html:489
#: warehouse/templates/manage/manage_base.html:62
msgid ""
"Authentication application (<abbr title=\"time-based one-time "
"password\">TOTP</abbr>)"
msgstr ""

#: warehouse/templates/manage/account.html:491
msgid "Recovery code"
msgstr ""

#: warehouse/templates/manage/account.html:496
msgid "Login failed"
msgstr ""

#: warehouse/templates/manage/account.html:499
msgid "- Basic Auth (Upload endpoint)"
msgstr ""

#: warehouse/templates/manage/account.html:504
#: warehouse/templates/manage/account.html:523
#: warehouse/templates/manage/project/history.html:182
msgid "Reason:"
msgstr ""

#: warehouse/templates/manage/account.html:506
#: warehouse/templates/manage/account.html:525
msgid "Incorrect Password"
msgstr ""

#: warehouse/templates/manage/account.html:508
msgid "Invalid two factor (TOTP)"
msgstr ""

#: warehouse/templates/manage/account.html:510
msgid "Invalid two factor (WebAuthn)"
msgstr ""

#: warehouse/templates/manage/account.html:512
#: warehouse/templates/manage/account.html:514
msgid "Invalid two factor (Recovery code)"
msgstr ""

#: warehouse/templates/manage/account.html:521
msgid "Session reauthentication failed"
msgstr ""

#: warehouse/templates/manage/account.html:532
msgid "Email added to account"
msgstr ""

#: warehouse/templates/manage/account.html:535
msgid "Email removed from account"
msgstr ""

#: warehouse/templates/manage/account.html:538
msgid "Email verified"
msgstr ""

#: warehouse/templates/manage/account.html:541
msgid "Email reverified"
msgstr ""

#: warehouse/templates/manage/account.html:545
msgid "Primary email changed"
msgstr ""

#: warehouse/templates/manage/account.html:547
msgid "Old primary email:"
msgstr ""

#: warehouse/templates/manage/account.html:548
msgid "New primary email:"
msgstr ""

#: warehouse/templates/manage/account.html:551
msgid "Primary email set"
msgstr ""

#: warehouse/templates/manage/account.html:557
msgid "Email sent"
msgstr ""

#: warehouse/templates/manage/account.html:559
msgid "From:"
msgstr ""

#: warehouse/templates/manage/account.html:560
msgid "To:"
msgstr ""

#: warehouse/templates/manage/account.html:561
msgid "Subject:"
msgstr ""

#: warehouse/templates/manage/account.html:565
msgid "Password reset requested"
msgstr ""

#: warehouse/templates/manage/account.html:567
msgid "Password reset attempted"
msgstr ""

#: warehouse/templates/manage/account.html:569
msgid "Password successfully reset"
msgstr ""

#: warehouse/templates/manage/account.html:571
msgid "Password successfully changed"
msgstr ""

#: warehouse/templates/manage/account.html:574
msgid "Two factor authentication added"
msgstr ""

#: warehouse/templates/manage/account.html:577
#: warehouse/templates/manage/account.html:587
msgid ""
"Method: Security device (<abbr title=\"web "
"authentication\">WebAuthn</abbr>)"
msgstr ""

#: warehouse/templates/manage/account.html:578
#: warehouse/templates/manage/account.html:588
msgid "Device name:"
msgstr ""

#: warehouse/templates/manage/account.html:580
#: warehouse/templates/manage/account.html:590
msgid ""
"Method: Authentication application (<abbr title=\"time-based one-time "
"password\">TOTP</abbr>)"
msgstr ""

#: warehouse/templates/manage/account.html:584
msgid "Two factor authentication removed"
msgstr ""

#: warehouse/templates/manage/account.html:595
msgid "Recovery codes generated"
msgstr ""

#: warehouse/templates/manage/account.html:599
msgid "Recovery codes regenerated"
msgstr ""

#: warehouse/templates/manage/account.html:603
msgid "Recovery code used for login"
msgstr ""

#: warehouse/templates/manage/account.html:609
#: warehouse/templates/manage/project/history.html:168
msgid "API token added"
msgstr ""

#: warehouse/templates/manage/account.html:611
#: warehouse/templates/manage/account.html:634
#: warehouse/templates/manage/project/history.html:173
#: warehouse/templates/manage/project/history.html:180
msgid "Token name:"
msgstr ""

#: warehouse/templates/manage/account.html:628
#: warehouse/templates/manage/project/history.html:175
msgid "API token removed"
msgstr ""

#: warehouse/templates/manage/account.html:629
#: warehouse/templates/manage/account.html:635
msgid "Unique identifier:"
msgstr ""

#: warehouse/templates/manage/account.html:632
msgid "API token automatically removed for security reasons"
msgstr ""

#: warehouse/templates/manage/account.html:641
#, python-format
msgid "Reason: Token found at <a href=\"%(public_url)s\">public url</a>"
msgstr ""

#: warehouse/templates/manage/account.html:650
#, python-format
msgid ""
"Events appear here as security-related actions occur on your account. If "
"you notice anything suspicious, please <a href=\"%(faq_url)s\">secure "
"your account</a> as soon as possible."
msgstr ""

#: warehouse/templates/manage/account.html:655
msgid "Recent account activity"
msgstr ""

#: warehouse/templates/manage/account.html:657
#: warehouse/templates/manage/organization/history.html:196
#: warehouse/templates/manage/project/history.html:217
#: warehouse/templates/manage/team/history.html:108
msgid "Event"
msgstr ""

#: warehouse/templates/manage/account.html:658
#: warehouse/templates/manage/account.html:666
msgid "Date / time"
msgstr ""

#: warehouse/templates/manage/account.html:659
#: warehouse/templates/manage/account.html:670
#: warehouse/templates/manage/organization/history.html:198
#: warehouse/templates/manage/organization/history.html:210
#: warehouse/templates/manage/project/history.html:219
#: warehouse/templates/manage/project/history.html:231
#: warehouse/templates/manage/team/history.html:110
#: warehouse/templates/manage/team/history.html:122
msgid "IP address"
msgstr ""

#: warehouse/templates/manage/account.html:678
msgid "Events will appear here as security-related actions occur on your account."
msgstr ""

#: warehouse/templates/manage/account.html:685
msgid "Delete account"
msgstr ""

#: warehouse/templates/manage/account.html:688
msgid "Cannot delete account"
msgstr ""

#: warehouse/templates/manage/account.html:690
#, python-format
msgid ""
"\n"
"          Your account is currently the <strong>sole owner</strong> of "
"%(count)s project.\n"
"        "
msgid_plural ""
"\n"
"          Your account is currently the <strong>sole owner</strong> of "
"%(count)s projects.\n"
"        "
msgstr[0] ""
msgstr[1] ""

#: warehouse/templates/manage/account.html:695
msgid ""
"\n"
"          You must transfer ownership or delete this project before you "
"can delete your account.\n"
"        "
msgid_plural ""
"\n"
"          You must transfer ownership or delete these projects before you"
" can delete your account.\n"
"        "
msgstr[0] ""
msgstr[1] ""

#: warehouse/templates/manage/account.html:705
#: warehouse/templates/manage/organization/settings.html:237
#, python-format
msgid ""
"<a href=\"%(transfer_href)s\">transfer ownership</a> or <a "
"href=\"%(delete_href)s\">delete project</a>"
msgstr ""

#: warehouse/templates/manage/account.html:714
#: warehouse/templates/manage/account/token.html:166
#: warehouse/templates/manage/organization/settings.html:191
#: warehouse/templates/manage/organization/settings.html:246
#: warehouse/templates/manage/team/settings.html:75
msgid "Proceed with caution!"
msgstr ""

#: warehouse/templates/manage/account.html:717
msgid "You will not be able to recover your account after you delete it"
msgstr ""

#: warehouse/templates/manage/account.html:719
msgid "Delete your PyPI account"
msgstr ""

#: warehouse/templates/manage/manage_base.html:16
#: warehouse/templates/manage/organization/projects.html:117
#: warehouse/templates/manage/organization/projects.html:122
#: warehouse/templates/manage/organization/teams.html:56
#: warehouse/templates/manage/organizations.html:109
#: warehouse/templates/manage/organizations.html:115
#: warehouse/templates/manage/organizations.html:120
#: warehouse/templates/manage/organizations.html:125
#: warehouse/templates/manage/project/releases.html:88
#: warehouse/templates/manage/projects.html:153
#: warehouse/templates/manage/projects.html:158
#: warehouse/templates/manage/team/projects.html:117
#: warehouse/templates/manage/team/projects.html:122
msgid "Manage"
msgstr ""

#: warehouse/templates/manage/manage_base.html:23
msgid "Two factor authentication (2FA)"
msgstr ""

#: warehouse/templates/manage/manage_base.html:25
#, python-format
msgid ""
"Two factor authentication adds an additional layer of security to your "
"account. <a href=\"%(href)s\">Learn more about <abbr title=\"two factor "
"authentication\">2FA</abbr></a>."
msgstr ""

#: warehouse/templates/manage/manage_base.html:30
msgid "Recovery methods enabled"
msgstr ""

#: warehouse/templates/manage/manage_base.html:33
msgid "Recovery method"
msgstr ""

#: warehouse/templates/manage/manage_base.html:39
#, python-format
msgid "generated %(generated_datetime)s"
msgstr ""

#: warehouse/templates/manage/account/recovery_codes-burn.html:49
#: warehouse/templates/manage/manage_base.html:43
msgid "Regenerate"
msgstr ""

#: warehouse/templates/manage/manage_base.html:53
msgid "Two factor authentication methods enabled"
msgstr ""

#: warehouse/templates/manage/manage_base.html:56
msgid "Two factor method"
msgstr ""

#: warehouse/templates/manage/manage_base.html:64
#: warehouse/templates/manage/manage_base.html:78
#: warehouse/templates/manage/organization/roles.html:121
#: warehouse/templates/manage/organization/roles.html:123
#: warehouse/templates/manage/organization/roles.html:128
#: warehouse/templates/manage/project/publishing.html:44
#: warehouse/templates/manage/project/roles.html:89
#: warehouse/templates/manage/project/roles.html:141
#: warehouse/templates/manage/project/roles.html:146
#: warehouse/templates/manage/project/roles.html:196
#: warehouse/templates/manage/project/roles.html:201
#: warehouse/templates/manage/team/roles.html:75
#: warehouse/templates/manage/team/roles.html:80
msgid "Remove"
msgstr ""

#: warehouse/templates/manage/manage_base.html:65
msgid "Remove authentication application"
msgstr ""

#: warehouse/templates/manage/manage_base.html:66
msgid "Remove application"
msgstr ""

#: warehouse/templates/manage/manage_base.html:79
msgid "Remove two factor security device"
msgstr ""

#: warehouse/templates/manage/manage_base.html:80
msgid "Remove device"
msgstr ""

#: warehouse/templates/manage/manage_base.html:86
msgid "Device name"
msgstr ""

#: warehouse/templates/manage/manage_base.html:99
#, python-format
msgid ""
"\n"
"        <a href=\"%(href)s\">Verify your primary email address</a>\n"
"        before adding additional two factor authentication methods to "
"your account.\n"
"        "
msgstr ""

#: warehouse/templates/manage/manage_base.html:104
#, python-format
msgid ""
"\n"
"        <a href=\"%(href)s\">Verify your primary email address</a>\n"
"        before enabling two factor authentication on your account.\n"
"        "
msgstr ""

#: warehouse/templates/manage/manage_base.html:115
msgid ""
"\n"
"        You must generate and safely store recovery codes before adding "
"additional two factor\n"
"        authentication methods to your account.\n"
"        "
msgstr ""

#: warehouse/templates/manage/manage_base.html:120
msgid ""
"\n"
"        You must generate and safely store recovery codes before enabling"
" two factor authentication on your account.\n"
"        "
msgstr ""

#: warehouse/templates/manage/manage_base.html:126
msgid ""
"\n"
"        Generate recovery codes\n"
"        "
msgstr ""

#: warehouse/templates/manage/manage_base.html:135
msgid ""
"\n"
"        Use a recovery code before adding additional two factor\n"
"        authentication methods to your account.\n"
"        "
msgstr ""

#: warehouse/templates/manage/manage_base.html:140
msgid ""
"\n"
"        Use a recovery code before enabling two factor authentication on "
"your account.\n"
"        "
msgstr ""

#: warehouse/templates/manage/manage_base.html:149
msgid ""
"\n"
"        Use a recovery code\n"
"        "
msgstr ""

#: warehouse/templates/manage/manage_base.html:160
msgid ""
"\n"
"        You have not enabled two factor authentication on your account.\n"
"        "
msgstr ""

#: warehouse/templates/manage/manage_base.html:168
msgid ""
"\n"
"        Add <abbr title=\"two factor authentication\">2FA</abbr> with "
"authentication application\n"
"        "
msgstr ""

#: warehouse/templates/manage/manage_base.html:173
msgid ""
"\n"
"        Add <abbr title=\"two factor authentication\">2FA</abbr> with "
"security device (e.g. USB key)\n"
"        "
msgstr ""

#: warehouse/templates/manage/account/webauthn-provision.html:37
#: warehouse/templates/manage/manage_base.html:180
msgid ""
"Enable JavaScript to set up two factor authentication with a security "
"device (e.g. USB key)"
msgstr ""

#: warehouse/templates/manage/account/webauthn-provision.html:53
#: warehouse/templates/manage/manage_base.html:185
#, python-format
msgid ""
"<a href=\"%(href)s\" title=\"%(title)s\" target=\"_blank\" "
"rel=\"noopener\">Upgrade your browser</a> to set up two factor "
"authentication with a security device (e.g. USB key)"
msgstr ""

#: warehouse/templates/manage/manage_base.html:196
#: warehouse/templates/manage/organization/manage_organization_base.html:28
#: warehouse/templates/manage/project/manage_project_base.html:28
#: warehouse/templates/manage/team/manage_team_base.html:28
msgid "Breadcrumbs"
msgstr ""

#: warehouse/templates/manage/manage_base.html:201
#: warehouse/templates/manage/organization/manage_organization_base.html:32
#: warehouse/templates/manage/project/manage_project_base.html:32
#: warehouse/templates/manage/team/manage_team_base.html:32
msgid "Your account"
msgstr ""

#: warehouse/templates/manage/manage_base.html:211
#: warehouse/templates/manage/manage_base.html:239
msgid "Account navigation"
msgstr ""

#: warehouse/templates/manage/manage_base.html:306
#: warehouse/templates/manage/manage_base.html:365
msgid "This action cannot be undone!"
msgstr ""

#: warehouse/templates/manage/manage_base.html:318
msgid "Confirm your username to continue."
msgstr ""

#: warehouse/templates/manage/manage_base.html:320
#, python-format
msgid "Confirm the %(item)s to continue."
msgstr ""

#: warehouse/templates/manage/manage_base.html:331
#: warehouse/templates/manage/manage_base.html:383
#: warehouse/templates/manage/organization/activate_subscription.html:32
msgid "Cancel"
msgstr ""

#: warehouse/templates/manage/manage_base.html:354
msgid "close"
msgstr ""

#: warehouse/templates/manage/manage_base.html:370
msgid "Enter your password to continue."
msgstr ""

#: warehouse/templates/manage/organizations.html:23
#: warehouse/templates/manage/projects.html:23
msgid "Pending invitations"
msgstr ""

#: warehouse/templates/manage/organization/projects.html:80
#: warehouse/templates/manage/organizations.html:35
#: warehouse/templates/manage/organizations.html:91
#: warehouse/templates/manage/projects.html:44
#: warehouse/templates/manage/projects.html:116
#: warehouse/templates/manage/team/projects.html:80
#, python-format
msgid "Created %(creation_date)s"
msgstr ""

#: warehouse/templates/manage/organizations.html:52
#, python-format
msgid "Decline invitation to %(org)s"
msgstr ""

#: warehouse/templates/manage/organizations.html:53
msgid "Decline invitation"
msgstr ""

#: warehouse/templates/manage/organization/settings.html:251
#: warehouse/templates/manage/organizations.html:54
msgid "Organization Name"
msgstr ""

#: warehouse/templates/manage/organizations.html:74
#: warehouse/templates/manage/organizations.html:76
msgid "Billing Inactive"
msgstr ""

#: warehouse/templates/manage/organizations.html:76
msgid ""
"This organization's billing can be activated by an organization owner or "
"billing manager"
msgstr ""

#: warehouse/templates/manage/organizations.html:79
msgid "Request Submitted"
msgstr ""

#: warehouse/templates/manage/organizations.html:81
#: warehouse/templates/manage/organizations.html:108
#: warehouse/templates/manage/organizations.html:114
msgid "This organization is not active"
msgstr ""

#: warehouse/templates/manage/organizations.html:81
msgid "Inactive"
msgstr ""

#: warehouse/templates/manage/organization/roles.html:46
#: warehouse/templates/manage/organization/roles.html:91
#: warehouse/templates/manage/organizations.html:83
msgid "Manager"
msgstr ""

#: warehouse/templates/manage/organization/roles.html:48
#: warehouse/templates/manage/organization/roles.html:93
#: warehouse/templates/manage/organizations.html:85
#: warehouse/templates/manage/project/publishing.html:83
#: warehouse/templates/manage/project/roles.html:50
#: warehouse/templates/manage/project/roles.html:85
#: warehouse/templates/manage/project/roles.html:115
#: warehouse/templates/manage/project/roles.html:126
#: warehouse/templates/manage/project/roles.html:170
#: warehouse/templates/manage/project/roles.html:181
msgid "Owner"
msgstr ""

#: warehouse/templates/manage/organization/roles.html:51
#: warehouse/templates/manage/organization/roles.html:95
#: warehouse/templates/manage/organizations.html:87
msgid "Billing Manager"
msgstr ""

#: warehouse/templates/manage/organizations.html:97
msgid "View this organization"
msgstr ""

#: warehouse/templates/manage/organization/projects.html:130
#: warehouse/templates/manage/organization/projects.html:133
#: warehouse/templates/manage/organization/teams.html:63
#: warehouse/templates/manage/organizations.html:98
#: warehouse/templates/manage/project/releases.html:94
#: warehouse/templates/manage/projects.html:166
#: warehouse/templates/manage/projects.html:169
#: warehouse/templates/manage/team/projects.html:130
#: warehouse/templates/manage/team/projects.html:133
msgid "View"
msgstr ""

#: warehouse/templates/manage/organizations.html:103
msgid "Activate billing for this organization"
msgstr ""

#: warehouse/templates/manage/organizations.html:104
msgid "Activate Billing"
msgstr ""

#: warehouse/templates/manage/organizations.html:119
#: warehouse/templates/manage/organizations.html:124
msgid "Manage this organization"
msgstr ""

#: warehouse/templates/manage/organizations.html:133
msgid "You have not joined any organizations on PyPI, yet."
msgstr ""

#: warehouse/templates/manage/organizations.html:142
msgid "Create new organization"
msgstr ""

#: warehouse/templates/manage/organization/roles.html:126
#: warehouse/templates/manage/organization/roles.html:161
#: warehouse/templates/manage/organizations.html:149
#: warehouse/templates/manage/project/roles.html:144
#: warehouse/templates/manage/project/roles.html:199
#: warehouse/templates/manage/project/roles.html:232
msgid "."
msgstr ""

#: warehouse/templates/manage/organization/settings.html:29
#: warehouse/templates/manage/organizations.html:157
msgid "Organization account name"
msgstr ""

#: warehouse/templates/manage/organizations.html:162
msgid "Select an organization account name"
msgstr ""

#: warehouse/templates/manage/organization/settings.html:32
#: warehouse/templates/manage/organizations.html:173
msgid "This account name is used in URLs on PyPI."
msgstr ""

#: warehouse/templates/manage/organization/settings.html:71
#: warehouse/templates/manage/organization/settings.html:95
#: warehouse/templates/manage/organizations.html:174
#: warehouse/templates/manage/organizations.html:196
#: warehouse/templates/manage/organizations.html:214
msgid "For example"
msgstr ""

#: warehouse/templates/manage/organization/settings.html:48
#: warehouse/templates/manage/organizations.html:180
msgid "Organization display name"
msgstr ""

#: warehouse/templates/manage/organization/settings.html:54
#: warehouse/templates/manage/organizations.html:185
msgid "Name of your business, product, or project"
msgstr ""

#: warehouse/templates/manage/organization/settings.html:78
#: warehouse/templates/manage/organizations.html:202
msgid "️Organization URL"
msgstr ""

#: warehouse/templates/manage/organization/settings.html:84
#: warehouse/templates/manage/organizations.html:208
msgid "URL for your business, product, or project"
msgstr ""

#: warehouse/templates/manage/organization/settings.html:102
#: warehouse/templates/manage/organizations.html:220
msgid "Organization description"
msgstr ""

#: warehouse/templates/manage/organization/settings.html:108
#: warehouse/templates/manage/organizations.html:225
msgid "Description of your business, product, or project"
msgstr ""

#: warehouse/templates/manage/organization/settings.html:127
#: warehouse/templates/manage/organizations.html:239
msgid "️Organization type"
msgstr ""

#: warehouse/templates/manage/organization/settings.html:144
#: warehouse/templates/manage/organizations.html:251
msgid ""
"Companies can create organization accounts as a paid service while "
"community projects are granted complimentary access."
msgstr ""

#: warehouse/templates/manage/organization/teams.html:101
#: warehouse/templates/manage/organizations.html:257
msgid "Create"
msgstr ""

#: warehouse/templates/manage/organization/projects.html:46
#: warehouse/templates/manage/organization/projects.html:109
#: warehouse/templates/manage/projects.html:82
#: warehouse/templates/manage/projects.html:145
#: warehouse/templates/manage/team/projects.html:46
#: warehouse/templates/manage/team/projects.html:109
msgid "This project requires 2FA to be enabled to manage"
msgstr ""

#: warehouse/templates/manage/organization/projects.html:47
#: warehouse/templates/manage/organization/projects.html:110
#: warehouse/templates/manage/projects.html:83
#: warehouse/templates/manage/projects.html:146
#: warehouse/templates/manage/team/projects.html:47
#: warehouse/templates/manage/team/projects.html:110
msgid "2FA Required"
msgstr ""

#: warehouse/templates/manage/organization/projects.html:53
#: warehouse/templates/manage/organization/projects.html:63
#: warehouse/templates/manage/projects.html:89
#: warehouse/templates/manage/projects.html:99
#: warehouse/templates/manage/team/projects.html:53
#: warehouse/templates/manage/team/projects.html:63
msgid "This is a critical project for the Python ecosystem"
msgstr ""

#: warehouse/templates/manage/organization/projects.html:54
#: warehouse/templates/manage/organization/projects.html:64
#: warehouse/templates/manage/projects.html:90
#: warehouse/templates/manage/projects.html:100
#: warehouse/templates/manage/team/projects.html:54
#: warehouse/templates/manage/team/projects.html:64
msgid "Critical Project"
msgstr ""

#: warehouse/templates/manage/organization/projects.html:56
#: warehouse/templates/manage/organization/projects.html:97
#: warehouse/templates/manage/projects.html:92
#: warehouse/templates/manage/projects.html:133
#: warehouse/templates/manage/team/projects.html:56
#: warehouse/templates/manage/team/projects.html:97
msgid "PyPI requires 2FA to be enabled to manage this project"
msgstr ""

#: warehouse/templates/manage/organization/projects.html:57
#: warehouse/templates/manage/organization/projects.html:98
#: warehouse/templates/manage/projects.html:93
#: warehouse/templates/manage/projects.html:134
#: warehouse/templates/manage/team/projects.html:57
#: warehouse/templates/manage/team/projects.html:98
msgid "2FA Mandated"
msgstr ""

#: warehouse/templates/manage/organization/projects.html:68
#: warehouse/templates/manage/projects.html:104
#: warehouse/templates/manage/team/projects.html:68
msgid "Sole owner"
msgstr ""

#: warehouse/templates/manage/organization/projects.html:116
#: warehouse/templates/manage/projects.html:152
#: warehouse/templates/manage/team/projects.html:116
msgid "Manage this project"
msgstr ""

#: warehouse/templates/manage/organization/projects.html:121
#: warehouse/templates/manage/projects.html:157
#: warehouse/templates/manage/team/projects.html:121
msgid "You are not an owner of this project"
msgstr ""

#: warehouse/templates/manage/organization/projects.html:129
#: warehouse/templates/manage/projects.html:165
#: warehouse/templates/manage/team/projects.html:129
msgid "View this project's public page"
msgstr ""

#: warehouse/templates/manage/organization/projects.html:132
#: warehouse/templates/manage/projects.html:168
#: warehouse/templates/manage/team/projects.html:132
msgid "This project has no releases"
msgstr ""

#: warehouse/templates/manage/projects.html:177
#, python-format
msgid ""
"You have not uploaded any projects to PyPI, yet. To learn how to get "
"started, visit the <a href=\"%(href)s\" target=\"_blank\" "
"rel=\"noopener\">Python Packaging User Guide</a>"
msgstr ""

#: warehouse/templates/manage/account/recovery_codes-burn.html:17
msgid "Use a recovery code"
msgstr ""

#: warehouse/templates/manage/account/recovery_codes-burn.html:34
msgid ""
"\n"
"        In order to verify that you have safely stored your recovery "
"codes for use in the event of a lost 2FA device, submit one of your "
"recovery codes here.\n"
"      "
msgstr ""

#: warehouse/templates/manage/account/recovery_codes-burn.html:39
msgid ""
"\n"
"        The recovery code you choose will be considered used and no "
"longer be available to bypass 2FA.\n"
"      "
msgstr ""

#: warehouse/templates/manage/account/recovery_codes-burn.html:44
msgid ""
"\n"
"      <strong>Forgot to safely store your recovery codes?</strong> You'll"
" need to generate them again.\n"
"      "
msgstr ""

#: warehouse/templates/manage/account/recovery_codes-provision.html:17
msgid "Account recovery codes"
msgstr ""

#: warehouse/templates/manage/account/recovery_codes-provision.html:36
msgid "Regenerate recovery codes"
msgstr ""

#: warehouse/templates/manage/account/recovery_codes-provision.html:42
msgid ""
"If you lose access to your authentication application or security key(s),"
" you’ll need to use one of these recovery codes to log into your PyPI "
"account. Each code can only be used <strong>once</strong>."
msgstr ""

#: warehouse/templates/manage/account/recovery_codes-provision.html:43
msgid ""
"These codes should <strong>only</strong> be used for account recovery, "
"not for typical logins."
msgstr ""

#: warehouse/templates/manage/account/recovery_codes-provision.html:44
msgid ""
"<strong>Keep these somewhere safe</strong>. If you lose your "
"authentication application or security key(s) and do not have access to "
"these recovery codes, you may permanently lose access to your PyPI "
"account!"
msgstr ""

#: warehouse/templates/manage/account/recovery_codes-provision.html:48
msgid "Save your recovery codes"
msgstr ""

#: warehouse/templates/manage/account/recovery_codes-provision.html:62
msgid "Download as file"
msgstr ""

#: warehouse/templates/manage/account/recovery_codes-provision.html:63
#: warehouse/templates/manage/organization/roles.html:113
#: warehouse/templates/manage/project/roles.html:133
#: warehouse/templates/manage/project/roles.html:188
msgid "Save"
msgstr ""

#: warehouse/templates/manage/account/recovery_codes-provision.html:66
msgid "Continue"
msgstr ""

#: warehouse/templates/manage/account/recovery_codes-provision.html:69
msgid "These codes will not be visible again."
msgstr ""

#: warehouse/templates/manage/account/recovery_codes-provision.html:72
msgid "Ensure that you have securely stored them before continuing."
msgstr ""

#: warehouse/templates/manage/account/token.html:38
#, python-format
msgid "Token for \"%(macaroon_description)s\""
msgstr ""

#: warehouse/templates/manage/account/token.html:40
msgid "Permissions:"
msgstr ""

#: warehouse/templates/manage/account/token.html:40
#: warehouse/templates/manage/account/token.html:144
msgid "Upload packages"
msgstr ""

#: warehouse/templates/manage/account/token.html:42
#: warehouse/templates/manage/account/token.html:44
msgid "Scope:"
msgstr ""

#: warehouse/templates/manage/account/token.html:42
#: warehouse/templates/manage/account/token.html:155
msgid "Entire account (all projects)"
msgstr ""

#: warehouse/templates/manage/account/token.html:44
#, python-format
msgid "Project \"%(project)s\""
msgstr ""

#: warehouse/templates/manage/account/token.html:51
msgid ""
"For security reasons this token will only appear once. <strong>Copy it "
"now.</strong>"
msgstr ""

#: warehouse/templates/manage/account/token.html:53
msgid "Copy token to clipboard"
msgstr ""

#: warehouse/templates/manage/account/token.html:54
msgid "Copy token"
msgstr ""

#: warehouse/templates/manage/account/token.html:72
msgid "Using this token"
msgstr ""

#: warehouse/templates/manage/account/token.html:74
msgid "To use this API token:"
msgstr ""

#: warehouse/templates/manage/account/token.html:77
#, python-format
msgid "Set your username to <code>%(token)s</code>"
msgstr ""

#: warehouse/templates/manage/account/token.html:78
#, python-format
msgid ""
"Set your password to the token value, including the "
"<code>%(prefix)s</code> prefix"
msgstr ""

#: warehouse/templates/manage/account/token.html:84
#, python-format
msgid ""
"For example, if you are using <a href=\"%(href)s\">Twine</a> to upload "
"your projects to PyPI, set up your <code>%(filename)s</code> file like "
"this:"
msgstr ""

#: warehouse/templates/manage/account/token.html:94
#, python-format
msgid ""
"For example, if you are using <a href=\"%(href)s\">Twine</a> to upload "
"multiple projects to PyPI, you can set up your <code>%(filename)s</code> "
"file like this:"
msgstr ""

#: warehouse/templates/manage/account/token.html:106
msgid ""
"either a user-scoped token or a project-scoped token you want to set as "
"the default"
msgstr ""

#: warehouse/templates/manage/account/token.html:111
msgid "a project token"
msgstr ""

#: warehouse/templates/manage/account/token.html:113
#, python-format
msgid ""
"You can then use <code>%(command)s</code> to switch to the correct token "
"when uploading to PyPI."
msgstr ""

#: warehouse/templates/manage/account/token.html:119
#, python-format
msgid ""
"For further instructions on how to use this token, <a "
"href=\"%(href)s\">visit the PyPI help page</a>."
msgstr ""

#: warehouse/templates/manage/account/token.html:122
msgid "Add another token"
msgstr ""

#: warehouse/templates/manage/account/token.html:131
msgid "Token name"
msgstr ""

#: warehouse/templates/manage/account/token.html:140
msgid "What is this token for?"
msgstr ""

#: warehouse/templates/manage/account/token.html:154
msgid "Select scope..."
msgstr ""

#: warehouse/templates/manage/account/token.html:158
msgid "Project:"
msgstr ""

#: warehouse/templates/manage/account/token.html:167
msgid ""
"An API token scoped to your entire account will have upload permissions "
"for all of your current and future projects."
msgstr ""

#: warehouse/templates/manage/account/token.html:170
msgid "Add token"
msgstr ""

#: warehouse/templates/manage/account/totp-provision.html:17
msgid "Set up 2FA with an authentication application (TOTP)"
msgstr ""

#: warehouse/templates/manage/account/totp-provision.html:32
#, python-format
msgid ""
"PyPI supports any application that follows the <a href=\"%(href)s\" "
"title=\"%(title)s\" target=\"_blank\" rel=\"noopener\"><abbr title"
"=\"time-based one-time password\">TOTP</abbr> standard</a>."
msgstr ""

#: warehouse/templates/manage/account/totp-provision.html:36
#, python-format
msgid ""
"Visit <a href=\"%(href)s\">PyPI's help page</a> for a list of compatible "
"applications."
msgstr ""

#: warehouse/templates/manage/account/totp-provision.html:42
msgid "Set up your application"
msgstr ""

#: warehouse/templates/manage/account/totp-provision.html:45
msgid "Scan the QR code with the authentication application of your choice."
msgstr ""

#: warehouse/templates/manage/account/totp-provision.html:46
msgid ""
"For security reasons, you can only associate one authentication "
"application per PyPI account."
msgstr ""

#: warehouse/templates/manage/account/totp-provision.html:52
msgid "QR code for setting up an authentication application"
msgstr ""

#: warehouse/templates/manage/account/totp-provision.html:55
msgid "<strong>No QR scanner?</strong> Manually enter the code instead:"
msgstr ""

#: warehouse/templates/manage/account/totp-provision.html:67
msgid "Verify application"
msgstr ""

#: warehouse/templates/manage/account/totp-provision.html:72
msgid "Authentication code"
msgstr ""

#: warehouse/templates/manage/account/totp-provision.html:73
msgid ""
"To finalize the set up process, enter the authentication code provided by"
" your application."
msgstr ""

#: warehouse/templates/manage/account/totp-provision.html:85
msgid "Set up application"
msgstr ""

#: warehouse/templates/manage/account/webauthn-provision.html:17
msgid "Set up 2FA with a security device (e.g. USB key)"
msgstr ""

#: warehouse/templates/manage/account/webauthn-provision.html:26
#, python-format
msgid ""
"PyPI supports any device that adheres to the <a href=\"%(href)s\" "
"title=\"%(title)s\" target=\"_blank\" rel=\"noopener\">FIDO standard</a>."
msgstr ""

#: warehouse/templates/manage/account/webauthn-provision.html:28
#, python-format
msgid ""
"Popular <em>USB keys</em> include <a href=\"%(yubico_href)s\" "
"title=\"%(title)s\" target=\"_blank\" rel=\"noopener\">Yubikey</a>, <a "
"href=\"%(titan_href)s\" title=\"%(title)s\" target=\"_blank\" "
"rel=\"noopener\">Google Titan</a> and <a href=\"%(thetis_href)s\" "
"title=\"%(title)s\" target=\"_blank\" rel=\"noopener\">Thetis</a>."
msgstr ""

#: warehouse/templates/manage/account/webauthn-provision.html:43
msgid "Name your device to begin"
msgstr ""

#: warehouse/templates/manage/account/webauthn-provision.html:48
msgid "PyPI supports adding multiple security devices."
msgstr ""

#: warehouse/templates/manage/account/webauthn-provision.html:49
msgid ""
"Please give this device a name. 64 characters or fewer. All Unicode is "
"valid, including spaces."
msgstr ""

#: warehouse/templates/manage/account/webauthn-provision.html:65
msgid "Set up security device"
msgstr ""

#: warehouse/templates/manage/account/webauthn-provision.html:74
#, python-format
msgid ""
"<strong>Not working?</strong> Check you're using a device that follows "
"the <a href=\"%(fido_href)s\" title=\"%(title)s\" target=\"_blank\" "
"rel=\"noopener\">FIDO specification</a> and a <a "
"href=\"%(mozilla_href)s\" title=\"%(title)s\" target=\"_blank\" "
"rel=\"noopener\">compatible browser</a>."
msgstr ""

#: warehouse/templates/manage/account/webauthn-provision.html:78
msgid ""
"Note that some older USB keys do not adhere to the FIDO standard and will"
" not work with PyPI."
msgstr ""

#: warehouse/templates/manage/organization/activate_subscription.html:17
#: warehouse/templates/manage/organization/activate_subscription.html:21
#: warehouse/templates/manage/organization/activate_subscription.html:35
msgid "Activate Subscription"
msgstr ""

#: warehouse/templates/manage/organization/activate_subscription.html:27
msgid ""
"Company accounts require an active subscription. Please enter up-to-date "
"billing information to enable the account."
msgstr ""

#: warehouse/templates/manage/organization/history.html:20
#: warehouse/templates/manage/project/history.html:20
#: warehouse/templates/manage/team/history.html:20
#, python-format
msgid "'%(source_name)s' security history"
msgstr ""

#: warehouse/templates/manage/organization/history.html:25
msgid ""
"Each time you (or your collaborators) perform a security action related "
"to this organization, the action is recorded and displayed here."
msgstr ""

#: warehouse/templates/manage/organization/history.html:32
#, python-format
msgid "'%(organization_name)s' registered as organization name"
msgstr ""

#: warehouse/templates/manage/organization/history.html:36
#, python-format
msgid "%(organization_name)s organization created"
msgstr ""

#: warehouse/templates/manage/organization/history.html:38
#, python-format
msgid "%(organization_name)s organization deleted"
msgstr ""

#: warehouse/templates/manage/organization/history.html:40
#, python-format
msgid ""
"%(previous_organization_name)s organization renamed to "
"%(organization_name)s"
msgstr ""

#: warehouse/templates/manage/organization/history.html:42
#, python-format
msgid "%(organization_name)s organization approved"
msgstr ""

#: warehouse/templates/manage/organization/history.html:44
#, python-format
msgid "%(organization_name)s organization declined"
msgstr ""

#: warehouse/templates/manage/organization/history.html:49
#, python-format
msgid "<a href=\"%(href)s\">%(project_name)s</a> project added to organization"
msgstr ""

#: warehouse/templates/manage/organization/history.html:53
#, python-format
msgid ""
"<a href=\"%(href)s\">%(project_name)s</a> project removed from "
"organization"
msgstr ""

#: warehouse/templates/manage/organization/history.html:60
#, python-format
msgid "<a href=\"%(href)s\">%(username)s</a> added as organization %(role_name)s"
msgstr ""

#: warehouse/templates/manage/organization/history.html:65
#, python-format
msgid ""
"<a href=\"%(href)s\">%(username)s</a> removed as organization "
"%(role_name)s"
msgstr ""

#: warehouse/templates/manage/organization/history.html:70
#, python-format
msgid ""
"<a href=\"%(href)s\">%(username)s</a> changed to organization "
"%(role_name)s"
msgstr ""

#: warehouse/templates/manage/organization/history.html:75
#, python-format
msgid ""
"<a href=\"%(href)s\">%(username)s</a> invited to join as organization "
"%(role_name)s"
msgstr ""

#: warehouse/templates/manage/organization/history.html:80
#, python-format
msgid ""
"<a href=\"%(href)s\">%(username)s</a> declined invitation to join as "
"organization %(role_name)s"
msgstr ""

#: warehouse/templates/manage/organization/history.html:85
#, python-format
msgid ""
"Revoked invitation for <a href=\"%(href)s\">%(username)s</a> to join as "
"organization %(role_name)s"
msgstr ""

#: warehouse/templates/manage/organization/history.html:90
#: warehouse/templates/manage/team/history.html:32
#, python-format
msgid "%(team_name)s team created"
msgstr ""

#: warehouse/templates/manage/organization/history.html:92
#: warehouse/templates/manage/team/history.html:34
#, python-format
msgid "%(team_name)s team deleted"
msgstr ""

#: warehouse/templates/manage/organization/history.html:97
#: warehouse/templates/manage/team/history.html:41
#, python-format
msgid ""
"%(team_name)s team added as project %(role_name)s for <a "
"href=\"%(href)s\">%(project_name)s</a>"
msgstr ""

#: warehouse/templates/manage/organization/history.html:101
#: warehouse/templates/manage/team/history.html:45
#, python-format
msgid ""
"%(team_name)s team removed as project %(role_name)s for <a "
"href=\"%(href)s\">%(project_name)s</a>"
msgstr ""

#: warehouse/templates/manage/organization/history.html:105
#: warehouse/templates/manage/team/history.html:49
#, python-format
msgid ""
"%(team_name)s team changed to project %(role_name)s for <a "
"href=\"%(href)s\">%(project_name)s</a>"
msgstr ""

#: warehouse/templates/manage/organization/history.html:112
#: warehouse/templates/manage/team/history.html:56
#, python-format
msgid "<a href=\"%(href)s\">%(username)s</a> added to %(team_name)s team"
msgstr ""

#: warehouse/templates/manage/organization/history.html:116
#: warehouse/templates/manage/team/history.html:60
#, python-format
msgid "<a href=\"%(href)s\">%(username)s</a> removed from %(team_name)s team"
msgstr ""

#: warehouse/templates/manage/organization/history.html:127
msgid "Registered by:"
msgstr ""

#: warehouse/templates/manage/organization/history.html:134
#: warehouse/templates/manage/project/history.html:34
#: warehouse/templates/manage/team/history.html:71
msgid "Created by:"
msgstr ""

#: warehouse/templates/manage/organization/history.html:139
#: warehouse/templates/manage/team/history.html:76
msgid "Deleted by:"
msgstr ""

#: warehouse/templates/manage/organization/history.html:144
#: warehouse/templates/manage/team/history.html:81
msgid "Renamed by:"
msgstr ""

#: warehouse/templates/manage/organization/history.html:149
msgid "Approved by:"
msgstr ""

#: warehouse/templates/manage/organization/history.html:154
msgid "Declined by:"
msgstr ""

#: warehouse/templates/manage/organization/history.html:161
#: warehouse/templates/manage/project/history.html:43
#: warehouse/templates/manage/project/history.html:84
#: warehouse/templates/manage/project/history.html:129
#: warehouse/templates/manage/project/history.html:155
#: warehouse/templates/manage/team/history.html:88
msgid "Added by:"
msgstr ""

#: warehouse/templates/manage/organization/history.html:166
#: warehouse/templates/manage/project/history.html:51
#: warehouse/templates/manage/project/history.html:61
#: warehouse/templates/manage/project/history.html:91
#: warehouse/templates/manage/project/history.html:137
#: warehouse/templates/manage/project/history.html:163
#: warehouse/templates/manage/team/history.html:93
msgid "Removed by:"
msgstr ""

#: warehouse/templates/manage/organization/history.html:171
#: warehouse/templates/manage/project/history.html:98
#: warehouse/templates/manage/project/history.html:145
#: warehouse/templates/manage/team/history.html:98
msgid "Changed by:"
msgstr ""

#: warehouse/templates/manage/organization/history.html:176
#: warehouse/templates/manage/organization/history.html:181
#: warehouse/templates/manage/project/history.html:105
#: warehouse/templates/manage/project/history.html:112
msgid "Invited by:"
msgstr ""

#: warehouse/templates/manage/organization/history.html:186
#: warehouse/templates/manage/project/history.html:119
msgid "Revoked by:"
msgstr ""

#: warehouse/templates/manage/organization/history.html:193
#: warehouse/templates/manage/project/history.html:214
#: warehouse/templates/manage/team/history.html:105
#, python-format
msgid "Security history for %(source_name)s"
msgstr ""

#: warehouse/templates/manage/organization/history.html:197
#: warehouse/templates/manage/organization/history.html:206
#: warehouse/templates/manage/project/history.html:218
#: warehouse/templates/manage/project/history.html:227
#: warehouse/templates/manage/team/history.html:109
#: warehouse/templates/manage/team/history.html:118
msgid "Time"
msgstr ""

#: warehouse/templates/manage/organization/manage_organization_base.html:20
#, python-format
msgid "Manage '%(organization_name)s'"
msgstr ""

#: warehouse/templates/manage/organization/manage_organization_base.html:57
msgid "Back to organizations"
msgstr ""

#: warehouse/templates/manage/organization/projects.html:17
msgid "Organization projects"
msgstr ""

#: warehouse/templates/manage/organization/projects.html:21
#, python-format
msgid "Manage '%(organization_name)s' projects"
msgstr ""

#: warehouse/templates/manage/organization/projects.html:142
msgid "There are no projects in your organization, yet."
msgstr ""

#: warehouse/templates/manage/organization/projects.html:144
#, python-format
msgid ""
"Get started by adding a project that you own using the form below. To "
"learn how to create a new project, visit the <a href=\"%(href)s\" "
"target=\"_blank\" rel=\"noopener\">Python Packaging User Guide</a>"
msgstr ""

#: warehouse/templates/manage/organization/projects.html:156
msgid "Add project to organization"
msgstr ""

#: warehouse/templates/manage/organization/projects.html:162
msgid "️New or existing project?"
msgstr ""

#: warehouse/templates/manage/organization/projects.html:172
msgid ""
"Transfer an existing project that you own, or create and add a new "
"project to the organization."
msgstr ""

#: warehouse/templates/manage/organization/projects.html:178
msgid "️Name of existing project"
msgstr ""

#: warehouse/templates/manage/organization/projects.html:182
msgid "You do not own any projects that you can add to this organization."
msgstr ""

#: warehouse/templates/manage/organization/projects.html:187
msgid ""
"Owners or managers of this organization can transfer a project that they "
"own to this organization if the project has not been added to another "
"organization. A project that has been added to another organization can "
"be transferred from the project settings page."
msgstr ""

#: warehouse/templates/manage/organization/projects.html:192
msgid "Transfer existing project"
msgstr ""

#: warehouse/templates/manage/organization/projects.html:196
msgid "️Name of new project"
msgstr ""

#: warehouse/templates/manage/organization/projects.html:204
msgid ""
"Owners of this organization can create an empty project and add it to the"
" organization."
msgstr ""

#: warehouse/templates/manage/organization/projects.html:209
msgid "Create and add new project"
msgstr ""

#: warehouse/templates/manage/organization/roles.html:18
#, python-format
msgid "Manage people in '%(organization_name)s'"
msgstr ""

#: warehouse/templates/manage/organization/roles.html:22
#: warehouse/templates/manage/project/roles.html:22
#: warehouse/templates/manage/team/roles.html:22
msgid "2FA enabled"
msgstr ""

#: warehouse/templates/manage/organization/roles.html:23
#: warehouse/templates/manage/organization/roles.html:28
#: warehouse/templates/manage/organization/roles.html:64
#: warehouse/templates/manage/project/roles.html:23
#: warehouse/templates/manage/project/roles.html:28
#: warehouse/templates/manage/project/roles.html:60
#: warehouse/templates/manage/team/roles.html:23
#: warehouse/templates/manage/team/roles.html:28
msgid "2FA"
msgstr ""

#: warehouse/templates/manage/organization/roles.html:27
#: warehouse/templates/manage/project/roles.html:27
#: warehouse/templates/manage/team/roles.html:27
msgid "2FA disabled"
msgstr ""

#: warehouse/templates/manage/organization/roles.html:39
#, python-format
msgid ""
"Use this page to control which PyPI users can help you to manage "
"'%(organization_name)s'."
msgstr ""

#: warehouse/templates/manage/organization/roles.html:41
msgid "Organization Roles"
msgstr ""

#: warehouse/templates/manage/organization/roles.html:42
#, python-format
msgid ""
"There are %(number_of_roles)s possible roles for people in this "
"organization:"
msgstr ""

#: warehouse/templates/manage/organization/roles.html:44
#: warehouse/templates/manage/organization/roles.html:89
#: warehouse/templates/manage/project/roles.html:291
msgid "Member"
msgstr ""

#: warehouse/templates/manage/organization/roles.html:45
msgid ""
"Can be owner or maintainer for specific projects. Cannot create new "
"projects. Cannot create or manage teams. Cannot invite or manage "
"organization members. Cannot delete projects or the organization itself."
msgstr ""

#: warehouse/templates/manage/organization/roles.html:47
msgid ""
"Can be owner or maintainer for specific projects. Can create new "
"projects. Can create and manage teams. Cannot invite or manage "
"organization members. Cannot delete projects or the organization itself."
msgstr ""

#: warehouse/templates/manage/organization/roles.html:49
msgid ""
"Can be owner or maintainer for specific projects. Can create new "
"projects. Can create and manage teams. Can invite and manage organization"
" members. Can delete projects and the organization itself."
msgstr ""

#: warehouse/templates/manage/organization/roles.html:52
msgid "Can manage billing for the organization."
msgstr ""

#: warehouse/templates/manage/organization/roles.html:58
#: warehouse/templates/manage/team/roles.html:47
#, python-format
msgid "Users who can manage %(organization_name)s"
msgstr ""

#: warehouse/templates/manage/organization/roles.html:62
#: warehouse/templates/manage/organization/roles.html:177
#: warehouse/templates/manage/project/roles.html:332
#: warehouse/templates/manage/team/roles.html:51
#: warehouse/templates/manage/team/roles.html:104
msgid "User"
msgstr ""

#: warehouse/templates/manage/organization/roles.html:112
#: warehouse/templates/manage/project/roles.html:132
#: warehouse/templates/manage/project/roles.html:187
msgid "Save role"
msgstr ""

#: warehouse/templates/manage/organization/roles.html:121
msgid "Cannot remove other people from the organization"
msgstr ""

#: warehouse/templates/manage/organization/roles.html:123
#: warehouse/templates/manage/project/roles.html:196
msgid "Cannot remove yourself as Sole Owner"
msgstr ""

#: warehouse/templates/manage/organization/roles.html:126
#: warehouse/templates/manage/organization/roles.html:127
#, python-format
msgid "Remove %(user)s from this organization"
msgstr ""

#: warehouse/templates/manage/organization/roles.html:153
#: warehouse/templates/manage/project/roles.html:224
msgid "Invite pending"
msgstr ""

#: warehouse/templates/manage/organization/roles.html:155
#: warehouse/templates/manage/project/roles.html:226
msgid "Invite expired"
msgstr ""

#: warehouse/templates/manage/organization/roles.html:161
#: warehouse/templates/manage/organization/roles.html:162
#: warehouse/templates/manage/project/roles.html:232
#: warehouse/templates/manage/project/roles.html:233
#, python-format
msgid "Revoke invitation for %(user)s"
msgstr ""

#: warehouse/templates/manage/organization/roles.html:163
#: warehouse/templates/manage/project/roles.html:234
msgid "Revoke invite"
msgstr ""

#: warehouse/templates/manage/organization/roles.html:172
msgid "Invite member"
msgstr ""

#: warehouse/templates/manage/organization/roles.html:200
#: warehouse/templates/manage/project/roles.html:355
msgid "Invite"
msgstr ""

#: warehouse/templates/manage/organization/settings.html:17
#: warehouse/templates/manage/organization/settings.html:24
msgid "Organization settings"
msgstr ""

#: warehouse/templates/manage/organization/settings.html:21
#, python-format
msgid "Manage '%(organization_name)s' settings"
msgstr ""

#: warehouse/templates/manage/organization/settings.html:33
#, python-format
msgid "Change the organization account name <a href=\"%(href)s\">below</a>."
msgstr ""

#: warehouse/templates/manage/organization/settings.html:37
#: warehouse/templates/manage/team/settings.html:57
msgid "Date created"
msgstr ""

#: warehouse/templates/manage/organization/settings.html:150
#, python-format
msgid ""
"If you need to convert your organization account from a Company account "
"to a Community account, you can email <a "
"href=\"mailto:%(email)s\">%(email)s</a> to communicate with %(site)s "
"administrators."
msgstr ""

#: warehouse/templates/manage/organization/settings.html:159
msgid "Update organization"
msgstr ""

#: warehouse/templates/manage/organization/settings.html:168
msgid "Billing details"
msgstr ""

#: warehouse/templates/manage/organization/settings.html:170
msgid "Billing status"
msgstr ""

#: warehouse/templates/manage/organization/settings.html:174
msgid "Billing email"
msgstr ""

#: warehouse/templates/manage/organization/settings.html:179
msgid "Manage billing"
msgstr ""

#: warehouse/templates/manage/organization/settings.html:189
#: warehouse/templates/manage/organization/settings.html:210
msgid "Change organization account name"
msgstr ""

#: warehouse/templates/manage/organization/settings.html:194
msgid ""
"You will not be able to revert to your current account name after you "
"rename your organization."
msgstr ""

#: warehouse/templates/manage/organization/settings.html:210
msgid "Change organization account name for"
msgstr ""

#: warehouse/templates/manage/organization/settings.html:210
msgid "Current organization account name"
msgstr ""

#: warehouse/templates/manage/organization/settings.html:217
#: warehouse/templates/manage/organization/settings.html:251
msgid "Delete organization"
msgstr ""

#: warehouse/templates/manage/organization/settings.html:220
msgid "Cannot delete organization"
msgstr ""

#: warehouse/templates/manage/organization/settings.html:222
#, python-format
msgid ""
"\n"
"          Your organization currently owns %(count)s project.\n"
"        "
msgid_plural ""
"\n"
"          Your organization currently owns %(count)s projects.\n"
"        "
msgstr[0] ""
msgstr[1] ""

#: warehouse/templates/manage/organization/settings.html:227
msgid ""
"\n"
"          You must transfer ownership or delete this project before you "
"can delete your organization.\n"
"        "
msgid_plural ""
"\n"
"          You must transfer ownership or delete these projects before you"
" can delete your organization.\n"
"        "
msgstr[0] ""
msgstr[1] ""

#: warehouse/templates/manage/organization/settings.html:249
msgid "You will not be able to recover your organization after you delete it."
msgstr ""

#: warehouse/templates/manage/organization/teams.html:17
msgid "Organization teams"
msgstr ""

#: warehouse/templates/manage/organization/teams.html:21
#, python-format
msgid "Manage '%(organization_name)s' teams"
msgstr ""

#: warehouse/templates/manage/organization/teams.html:42
#, python-format
msgid ""
"\n"
"            %(member_count)s member\n"
"            "
msgid_plural ""
"\n"
"            %(member_count)s members\n"
"            "
msgstr[0] ""
msgstr[1] ""

#: warehouse/templates/manage/organization/teams.html:55
msgid "Manage this team"
msgstr ""

#: warehouse/templates/manage/organization/teams.html:62
msgid "View this team"
msgstr ""

#: warehouse/templates/manage/organization/teams.html:71
msgid ""
"There are no teams in your organization, yet. Organization owners and "
"managers can create new teams for the organization."
msgstr ""

#: warehouse/templates/manage/organization/teams.html:82
msgid "Create new team"
msgstr ""

#: warehouse/templates/manage/organization/teams.html:88
msgid "️Team name"
msgstr ""

#: warehouse/templates/manage/organization/teams.html:96
msgid ""
"Owners and managers of this organization can create a team for the "
"organization and manage team members, team projects, and team settings."
msgstr ""

#: warehouse/templates/manage/project/documentation.html:18
#, python-format
msgid "Manage '%(project_name)s' documentation"
msgstr ""

#: warehouse/templates/manage/project/documentation.html:25
msgid "Destroy documentation"
msgstr ""

#: warehouse/templates/manage/project/documentation.html:28
#, python-format
msgid ""
"If you would like to DESTROY any existing documentation hosted at <a "
"href=\"%(url)s\">%(url)s</a> there is <strong>no</strong> undo, as "
"uploading new documentation is no longer supported."
msgstr ""

#: warehouse/templates/manage/project/documentation.html:35
msgid "Destroy Documentation for project"
msgstr ""

#: warehouse/templates/manage/project/documentation.html:35
#: warehouse/templates/manage/project/release.html:123
#: warehouse/templates/pages/stats.html:42
msgid "Project name"
msgstr ""

#: warehouse/templates/manage/project/documentation.html:39
msgid "Project documentation"
msgstr ""

#: warehouse/templates/manage/project/documentation.html:41
msgid "Uploading new documentation is no longer supported"
msgstr ""

#: warehouse/templates/manage/project/history.html:25
msgid ""
"Each time you (or your collaborators) perform a security action related "
"to this project, the action is recorded and displayed here."
msgstr ""

#: warehouse/templates/manage/project/history.html:32
msgid "Project created"
msgstr ""

#: warehouse/templates/manage/project/history.html:40
#, python-format
msgid "<a href=\"%(href)s\">Version %(version)s</a> created"
msgstr ""

#: warehouse/templates/manage/project/history.html:48
#, python-format
msgid "Version %(version)s removed"
msgstr ""

#: warehouse/templates/manage/project/history.html:55
#, python-format
msgid "File removed from <a href=\"%(href)s\">version %(version)s</a>"
msgstr ""

#: warehouse/templates/manage/project/history.html:58
#: warehouse/templates/manage/project/release.html:118
msgid "Filename:"
msgstr ""

#: warehouse/templates/manage/project/history.html:65
#, python-format
msgid "<a href=\"%(href)s\">Version %(version)s</a> yanked"
msgstr ""

#: warehouse/templates/manage/project/history.html:68
#: warehouse/templates/manage/project/history.html:75
msgid "Yanked by:"
msgstr ""

#: warehouse/templates/manage/project/history.html:72
#, python-format
msgid "<a href=\"%(href)s\">Version %(version)s</a> unyanked"
msgstr ""

#: warehouse/templates/manage/project/history.html:81
#, python-format
msgid "<a href=\"%(href)s\">%(username)s</a> added as project %(role_name)s"
msgstr ""

#: warehouse/templates/manage/project/history.html:88
#, python-format
msgid "<a href=\"%(href)s\">%(username)s</a> removed as project %(role_name)s"
msgstr ""

#: warehouse/templates/manage/project/history.html:95
#, python-format
msgid "<a href=\"%(href)s\">%(username)s</a> changed to project %(role_name)s"
msgstr ""

#: warehouse/templates/manage/project/history.html:102
#, python-format
msgid ""
"<a href=\"%(href)s\">%(username)s</a> invited to join as project "
"%(role_name)s"
msgstr ""

#: warehouse/templates/manage/project/history.html:109
#, python-format
msgid ""
"<a href=\"%(href)s\">%(username)s</a> declined invitation to join as "
"project %(role_name)s"
msgstr ""

#: warehouse/templates/manage/project/history.html:116
#, python-format
msgid ""
"Revoked invitation for <a href=\"%(href)s\">%(username)s</a> to join as "
"project %(role_name)s"
msgstr ""

#: warehouse/templates/manage/project/history.html:126
#, python-format
msgid "%(team_name)s team added as project %(role_name)s"
msgstr ""

#: warehouse/templates/manage/project/history.html:134
#, python-format
msgid "%(team_name)s team changed to project %(role_name)s"
msgstr ""

#: warehouse/templates/manage/project/history.html:142
#, python-format
msgid "%(team_name)s team removed as project %(role_name)s"
msgstr ""

#: warehouse/templates/manage/project/history.html:152
#, python-format
msgid "Project added to %(organization_name)s organization"
msgstr ""

#: warehouse/templates/manage/project/history.html:160
#, python-format
msgid "Project removed from %(organization_name)s organization"
msgstr ""

#: warehouse/templates/manage/project/history.html:169
#: warehouse/templates/manage/project/history.html:176
msgid "Permissions: Can upload to this project"
msgstr ""

#: warehouse/templates/manage/project/history.html:171
#: warehouse/templates/manage/project/history.html:178
msgid "Controlled by:"
msgstr ""

#: warehouse/templates/manage/project/history.html:187
msgid "OpenID Connect provider added"
msgstr ""

#: warehouse/templates/manage/project/history.html:188
#: warehouse/templates/manage/project/history.html:192
msgid "Provider:"
msgstr ""

#: warehouse/templates/manage/project/history.html:189
#: warehouse/templates/manage/project/history.html:193
msgid "Publisher:"
msgstr ""

#: warehouse/templates/manage/project/history.html:191
msgid "OpenID Connect provider removed"
msgstr ""

#: warehouse/templates/manage/project/history.html:197
msgid "2FA requirement enabled"
msgstr ""

#: warehouse/templates/manage/project/history.html:199
msgid "Enabled by:"
msgstr ""

#: warehouse/templates/manage/project/history.html:202
msgid "2FA requirement disabled"
msgstr ""

#: warehouse/templates/manage/project/history.html:204
msgid "Disabled by:"
msgstr ""

#: warehouse/templates/manage/project/manage_project_base.html:20
#, python-format
msgid "Manage '%(project_name)s'"
msgstr ""

#: warehouse/templates/manage/project/manage_project_base.html:65
msgid "Back to projects"
msgstr ""

#: warehouse/templates/manage/project/publishing.html:20
#: warehouse/templates/manage/project/publishing.html:51
msgid "OpenID Connect publisher management"
msgstr ""

#: warehouse/templates/manage/project/publishing.html:54
msgid ""
"OpenID Connect provides a flexible, credential-free mechanism for "
"delegating publishing authority for a PyPI package to a third party "
"service, like GitHub Actions."
msgstr ""

#: warehouse/templates/manage/project/publishing.html:62
msgid ""
"PyPI projects can use trusted OpenID Connect publishers to automate their"
" release processes, without having to explicitly provision or manage API "
"tokens."
msgstr ""

#: warehouse/templates/manage/project/publishing.html:68
msgid "Add a new provider"
msgstr ""

#: warehouse/templates/manage/project/publishing.html:72
#, python-format
msgid ""
"Read more about GitHub's OpenID Connect provider <a "
"href=\"%(href)s\">here</a>."
msgstr ""

#: warehouse/templates/manage/project/publishing.html:88
msgid "owner"
msgstr ""

#: warehouse/templates/manage/project/publishing.html:95
msgid "Repository name"
msgstr ""

#: warehouse/templates/manage/project/publishing.html:100
msgid "repository"
msgstr ""

#: warehouse/templates/manage/project/publishing.html:107
msgid "Workflow name"
msgstr ""

#: warehouse/templates/manage/project/publishing.html:112
msgid "workflow.yml"
msgstr ""

#: warehouse/templates/manage/project/publishing.html:118
#: warehouse/templates/manage/project/roles.html:316
#: warehouse/templates/manage/team/roles.html:123
msgid "Add"
msgstr ""

#: warehouse/templates/manage/project/publishing.html:122
msgid "Manage current providers"
msgstr ""

#: warehouse/templates/manage/project/publishing.html:126
#, python-format
msgid "OpenID Connect publishers associated with %(project_name)s"
msgstr ""

#: warehouse/templates/manage/project/publishing.html:130
msgid "Publisher"
msgstr ""

#: warehouse/templates/manage/project/publishing.html:131
msgid "Specification"
msgstr ""

#: warehouse/templates/manage/project/publishing.html:142
msgid "No publishers are currently configured."
msgstr ""

#: warehouse/templates/manage/project/release.html:18
#, python-format
msgid "Manage '%(project_name)s' – release version %(version)s"
msgstr ""

#: warehouse/templates/manage/project/release.html:28
#: warehouse/templates/manage/project/release.html:46
#, python-format
msgid "Version %(version)s"
msgstr ""

#: warehouse/templates/manage/project/release.html:41
#: warehouse/templates/manage/project/releases.html:166
msgid "Yanked releases"
msgstr ""

#: warehouse/templates/manage/project/release.html:47
msgid "view release"
msgstr ""

#: warehouse/templates/manage/project/release.html:53
#, python-format
msgid "Files for release %(version)s of %(project_name)s"
msgstr ""

#: warehouse/templates/manage/project/release.html:56
#: warehouse/templates/manage/project/release.html:67
msgid "Filename, size"
msgstr ""

#: warehouse/templates/manage/project/release.html:57
#: warehouse/templates/manage/project/release.html:72
msgid "Type"
msgstr ""

#: warehouse/templates/manage/project/release.html:58
#: warehouse/templates/manage/project/release.html:76
msgid "Python version"
msgstr ""

#: warehouse/templates/manage/project/release.html:59
#: warehouse/templates/manage/project/release.html:80
msgid "Upload date"
msgstr ""

#: warehouse/templates/manage/project/release.html:85
msgid "View file options"
msgstr ""

#: warehouse/templates/manage/project/release.html:91
msgid "File options"
msgstr ""

#: warehouse/templates/manage/project/release.html:95
msgid "Download"
msgstr ""

#: warehouse/templates/manage/project/release.html:101
msgid "View Hashes"
msgstr ""

#: warehouse/templates/manage/project/release.html:106
msgid "Delete file from"
msgstr ""

#: warehouse/templates/manage/project/release.html:108
msgid "Delete file"
msgstr ""

#: warehouse/templates/manage/project/release.html:112
#: warehouse/templates/manage/project/releases.html:109
msgid "Delete"
msgstr ""

#: warehouse/templates/manage/project/release.html:133
msgid "Uploading new files"
msgstr ""

#: warehouse/templates/manage/project/release.html:135
msgid "No files found"
msgstr ""

#: warehouse/templates/manage/project/release.html:137
#: warehouse/templates/manage/project/releases.html:178
#: warehouse/templates/manage/project/settings.html:111
msgid "Dismiss"
msgstr ""

#: warehouse/templates/manage/project/release.html:138
#, python-format
msgid ""
"Learn how to upload files on the <a href=\"%(href)s\" title=\"%(title)s\""
" target=\"_blank\" rel=\"noopener\">Python Packaging User Guide</a>"
msgstr ""

#: warehouse/templates/manage/project/release.html:141
msgid "Release settings"
msgstr ""

#: warehouse/templates/manage/project/release.html:145
#: warehouse/templates/manage/project/release.html:175
#: warehouse/templates/manage/project/releases.html:123
msgid "Yank release"
msgstr ""

#: warehouse/templates/manage/project/release.html:148
#, python-format
msgid ""
"\n"
"          Yanking will mark this release (and %(count)s file within it) "
"to be ignored when installing in most common scenarios.\n"
"        "
msgid_plural ""
"\n"
"          Yanking will mark this release (and %(count)s files within it) "
"to be ignored when installing in most common scenarios.\n"
"        "
msgstr[0] ""
msgstr[1] ""

#: warehouse/templates/manage/project/release.html:154
msgid ""
"\n"
"          Yanking will mark this release to be ignored when installing in"
" most common scenarios.\n"
"        "
msgstr ""

#: warehouse/templates/manage/project/release.html:158
#, python-format
msgid ""
"\n"
"        This release will still be installable for users pinning to this "
"exact version, e.g. when using "
"<code>%(project_name)s==%(version)s</code>.\n"
"      "
msgstr ""

#: warehouse/templates/manage/project/release.html:161
#, python-format
msgid ""
"\n"
"        For more information, see <a href=\"%(href)s\">PEP 592</a>.\n"
"      "
msgstr ""

#: warehouse/templates/manage/project/release.html:168
#, python-format
msgid ""
"\n"
"            You may provide a reason for yanking this release, which will"
" be displayed by pip to users who install "
"<code>%(project_name)s==%(version)s</code>.\n"
"          "
msgstr ""

#: warehouse/templates/manage/project/release.html:172
#: warehouse/templates/manage/project/releases.html:130
msgid "Reason (optional)"
msgstr ""

#: warehouse/templates/manage/project/release.html:175
#: warehouse/templates/manage/project/release.html:196
#: warehouse/templates/manage/project/releases.html:23
#: warehouse/templates/manage/project/releases.html:120
#: warehouse/templates/manage/project/releases.html:133
#: warehouse/templates/manage/project/releases.html:142
msgid "Version"
msgstr ""

#: warehouse/templates/manage/project/release.html:180
#: warehouse/templates/manage/project/release.html:196
#: warehouse/templates/manage/project/releases.html:136
msgid "Delete release"
msgstr ""

#: warehouse/templates/manage/project/release.html:184
#, python-format
msgid ""
"\n"
"        Deleting will irreversibly delete this release along with "
"%(count)s file.\n"
"      "
msgid_plural ""
"\n"
"        Deleting will irreversibly delete this release along with "
"%(count)s files.\n"
"      "
msgstr[0] ""
msgstr[1] ""

#: warehouse/templates/manage/project/release.html:190
msgid "Deleting will irreversibly delete this release."
msgstr ""

#: warehouse/templates/manage/project/release.html:192
#: warehouse/templates/manage/project/releases.html:138
msgid ""
"You will not be able to re-upload a new distribution of the same type "
"with the same version number."
msgstr ""

#: warehouse/templates/manage/project/release.html:193
#: warehouse/templates/manage/project/releases.html:139
msgid ""
"Deletion will break any downstream projects relying on a pinned version "
"of this package. It is intended as a last resort to address legal issues "
"or remove harmful releases."
msgstr ""

#: warehouse/templates/manage/project/release.html:194
#, python-format
msgid ""
"Consider <a href=\"%(yank_href)s\" title=\"%(title)s\" target=\"_blank\" "
"rel=\"noopener\">yanking</a> this release, making a new release or a <a "
"href=\"%(post_href)s\" title=\"%(title)s\" target=\"_blank\" "
"rel=\"noopener\">post release</a> instead."
msgstr ""

#: warehouse/templates/manage/project/releases.html:20
#, python-format
msgid "Releases for %(project_name)s"
msgstr ""

#: warehouse/templates/manage/project/releases.html:24
msgid "Release date"
msgstr ""

#: warehouse/templates/manage/project/releases.html:25
msgid "Files"
msgstr ""

#: warehouse/templates/manage/project/releases.html:27
msgid "Yanked reason"
msgstr ""

#: warehouse/templates/manage/project/releases.html:36
msgid "Manage version"
msgstr ""

#: warehouse/templates/manage/project/releases.html:44
#, python-format
msgid ""
"\n"
"          %(count)s file\n"
"        "
msgid_plural ""
"\n"
"          %(count)s files\n"
"        "
msgstr[0] ""
msgstr[1] ""

#: warehouse/templates/manage/project/releases.html:57
msgid "No files"
msgstr ""

#: warehouse/templates/manage/project/releases.html:67
msgid "View release options"
msgstr ""

#: warehouse/templates/manage/project/releases.html:73
#, python-format
msgid "Options for %(version)s"
msgstr ""

#: warehouse/templates/manage/project/releases.html:76
msgid "Un-yank Release"
msgstr ""

#: warehouse/templates/manage/project/releases.html:81
msgid "Un-yank"
msgstr ""

#: warehouse/templates/manage/project/releases.html:101
msgid "Yank"
msgstr ""

#: warehouse/templates/manage/project/releases.html:119
msgid "Un-yank release"
msgstr ""

#: warehouse/templates/manage/project/releases.html:126
#, python-format
msgid ""
"\n"
"              You may provide a reason for yanking this release, which "
"will be displayed by pip to users who install "
"<code>%(project_name)s==%(version)s</code>.\n"
"            "
msgstr ""

#: warehouse/templates/manage/project/releases.html:140
#, python-format
msgid ""
"Consider <a href=\"%(yank_href)s\" title=\"%(title)s\" target=\"_blank\" "
"rel=\"noopener\">yanking</a> this release, making a new release or a <a "
"href=\"%(href)s\" title=\"%(title)s\" target=\"_blank\" "
"rel=\"noopener\">post release</a> instead."
msgstr ""

#: warehouse/templates/manage/project/releases.html:151
#, python-format
msgid "Manage '%(project_name)s' releases"
msgstr ""

#: warehouse/templates/manage/project/releases.html:174
msgid "Creating a new release"
msgstr ""

#: warehouse/templates/manage/project/releases.html:176
msgid "No releases found"
msgstr ""

#: warehouse/templates/manage/project/releases.html:179
#, python-format
msgid ""
"Learn how to create a new release on the <a href=\"%(href)s\" "
"title=\"%(title)s\" target=\"_blank\" rel=\"noopener\">Python Packaging "
"User Guide</a>"
msgstr ""

#: warehouse/templates/manage/project/roles.html:18
#, python-format
msgid "Manage '%(project_name)s' collaborators"
msgstr ""

#: warehouse/templates/manage/project/roles.html:43
#, python-format
msgid ""
"Use this page to control which PyPI users can help you to manage "
"%(project_name)s."
msgstr ""

#: warehouse/templates/manage/project/roles.html:45
msgid "Project Roles"
msgstr ""

#: warehouse/templates/manage/project/roles.html:46
#: warehouse/templates/pages/help.html:569
msgid "There are two possible roles for collaborators:"
msgstr ""

#: warehouse/templates/manage/project/roles.html:48
#: warehouse/templates/manage/project/roles.html:117
#: warehouse/templates/manage/project/roles.html:126
#: warehouse/templates/manage/project/roles.html:172
#: warehouse/templates/manage/project/roles.html:181
msgid "Maintainer"
msgstr ""

#: warehouse/templates/manage/project/roles.html:49
msgid ""
"Has permissions to upload releases for the project. Can upload releases. "
"Cannot invite collaborators. Cannot delete files, releases, or the "
"project."
msgstr ""

#: warehouse/templates/manage/project/roles.html:51
msgid ""
"Has permissions to administer the project. Can upload releases. Can "
"invite other collaborators. Can delete files, releases, or the entire "
"project."
msgstr ""

#: warehouse/templates/manage/project/roles.html:55
#, python-format
msgid "Collaborators who can manage %(project_name)s"
msgstr ""

#: warehouse/templates/manage/project/roles.html:58
msgid "Collaborator"
msgstr ""

#: warehouse/templates/manage/project/roles.html:75
#, python-format
msgid "%(count)s organization owner"
msgid_plural "%(count)s organization owners"
msgstr[0] ""
msgstr[1] ""

#: warehouse/templates/manage/project/roles.html:89
msgid "Cannot remove organization owners"
msgstr ""

#: warehouse/templates/manage/project/roles.html:103
#, python-format
msgid "%(count)s team member"
msgid_plural "%(count)s team members"
msgstr[0] ""
msgstr[1] ""

#: warehouse/templates/manage/project/roles.html:141
msgid "Cannot remove your own team as Owner"
msgstr ""

#: warehouse/templates/manage/project/roles.html:144
#: warehouse/templates/manage/project/roles.html:145
#: warehouse/templates/manage/project/roles.html:199
#: warehouse/templates/manage/project/roles.html:200
#, python-format
msgid "Remove %(collaborator)s from this project"
msgstr ""

#: warehouse/templates/manage/project/roles.html:243
msgid "Add internal collaborator"
msgstr ""

#: warehouse/templates/manage/project/roles.html:250
msgid "️Team or member?"
msgstr ""

#: warehouse/templates/manage/project/roles.html:260
msgid "Add a team or an individual member as a collaborator."
msgstr ""

#: warehouse/templates/manage/project/roles.html:268
msgid "️Name of team"
msgstr ""

#: warehouse/templates/manage/project/roles.html:272
msgid "There are no teams in the organization."
msgstr ""

#: warehouse/templates/manage/project/roles.html:323
msgid "Invite external collaborator"
msgstr ""

#: warehouse/templates/manage/project/roles.html:325
msgid "Invite collaborator"
msgstr ""

#: warehouse/templates/manage/project/settings.html:18
#, python-format
msgid "Manage '%(project_name)s' settings"
msgstr ""

#: warehouse/templates/manage/project/settings.html:21
msgid "Project settings"
msgstr ""

#: warehouse/templates/manage/project/settings.html:23
msgid "Project size:"
msgstr ""

#: warehouse/templates/manage/project/settings.html:31
#: warehouse/templates/manage/project/settings.html:39
#, python-format
msgid ""
"\n"
"    <a href=\"%(help_url)s\"> (request an increase) </a>"
msgstr ""

#: warehouse/templates/manage/project/settings.html:48
#, python-format
msgid "Create a token for %(project_name)s"
msgstr ""

#: warehouse/templates/manage/project/settings.html:53
#, python-format
msgid ""
"<a href=\"%(href)s\">Verify your primary email address</a> to add an API "
"token for %(project_name)s."
msgstr ""

#: warehouse/templates/manage/project/settings.html:60
msgid "<abbr title=\"two factor authentication\">2FA</abbr> requirement"
msgstr ""

#: warehouse/templates/manage/project/settings.html:61
msgid ""
"Requiring 2FA for this project will require all collaborators to have 2FA"
" enabled for their individual account. Any collaborator who does not have"
" 2FA enabled will not be able to manage the project until they enable "
"2FA."
msgstr ""

#: warehouse/templates/manage/project/settings.html:69
msgid ""
"This project is part of PyPI's two-factor authentication mandate for "
"critical projects. As a result, this setting cannot be disabled for this "
"project."
msgstr ""

#: warehouse/templates/manage/project/settings.html:76
msgid ""
"This project will be part of PyPI's two-factor authentication mandate for"
" critical projects. As a result, this setting cannot be disabled for this"
" project."
msgstr ""

#: warehouse/templates/manage/project/settings.html:84
msgid "You must enable 2FA for your account before you can modify this setting."
msgstr ""

#: warehouse/templates/manage/project/settings.html:94
#, python-format
msgid "Disable 2FA requirement for %(project_name)s"
msgstr ""

#: warehouse/templates/manage/project/settings.html:96
#, python-format
msgid "Enable 2FA requirement for %(project_name)s"
msgstr ""

#: warehouse/templates/manage/project/settings.html:102
msgid "Project description and sidebar"
msgstr ""

#: warehouse/templates/manage/project/settings.html:104
#, python-format
msgid ""
"To set the '%(project_name)s' description, author, links, classifiers, "
"and other details for your next release, use the <a "
"href=\"%(setup_args_href)s\" rel=\"noopener\" "
"target=\"_blank\"><code>setup()</code> arguments in your "
"<code>setup.py</code> file</a>. Updating these fields will not change the"
" metadata for past releases. Additionally, you <strong>must</strong> use "
"<a href=\"%(twine_docs_href)s\" rel=\"noopener\" "
"target=\"_blank\">Twine</a> to upload your files in order to get full "
"support for these fields. See <a href=\"%(distribution_href)s\" "
"rel=\"noopener\" target=\"_blank\">the Python Packaging User Guide</a> "
"for more help."
msgstr ""

#: warehouse/templates/manage/project/settings.html:124
msgid "Remove project from organization"
msgstr ""

#: warehouse/templates/manage/project/settings.html:127
msgid "Removing this project from the organization will:"
msgstr ""

#: warehouse/templates/manage/project/settings.html:131
#: warehouse/templates/manage/project/settings.html:181
#, python-format
msgid "Remove this project from the '%(organization_name)s' organization."
msgstr ""

#: warehouse/templates/manage/project/settings.html:134
#: warehouse/templates/manage/project/settings.html:184
#, python-format
msgid ""
"Revoke project permissions for teams in the '%(organization_name)s' "
"organization."
msgstr ""

#: warehouse/templates/manage/project/settings.html:138
#: warehouse/templates/manage/project/settings.html:144
#: warehouse/templates/manage/project/settings.html:199
msgid ""
"Individual owners and maintainers of the project will retain their "
"project permissions."
msgstr ""

#: warehouse/templates/manage/project/settings.html:143
#, python-format
msgid ""
"This will remove the project from the '%(organization_name)s' "
"organization."
msgstr ""

#: warehouse/templates/manage/project/settings.html:147
msgid "Remove project"
msgstr ""

#: warehouse/templates/manage/project/settings.html:147
#: warehouse/templates/manage/project/settings.html:211
#: warehouse/templates/manage/project/settings.html:269
msgid "Project Name"
msgstr ""

#: warehouse/templates/manage/project/settings.html:151
msgid "Cannot remove project from organization"
msgstr ""

#: warehouse/templates/manage/project/settings.html:153
msgid ""
"Your organization is currently the <strong>sole owner</strong> of the "
"project. You must add an individual owner to the project before you can "
"remove the project from your organization."
msgstr ""

#: warehouse/templates/manage/project/settings.html:169
msgid "Transfer project to another organization"
msgstr ""

#: warehouse/templates/manage/project/settings.html:171
msgid "Transfer project to an organization"
msgstr ""

#: warehouse/templates/manage/project/settings.html:176
msgid "Transferring this project will:"
msgstr ""

#: warehouse/templates/manage/project/settings.html:189
msgid "Add the project to another organization that you own."
msgstr ""

#: warehouse/templates/manage/project/settings.html:191
msgid "Add the project to an organization that you own."
msgstr ""

#: warehouse/templates/manage/project/settings.html:195
msgid "Grant full project permissions to owners of the organization."
msgstr ""

#: warehouse/templates/manage/project/settings.html:211
msgid "Transfer project"
msgstr ""

#: warehouse/templates/manage/project/settings.html:217
msgid "Cannot transfer project to another organization"
msgstr ""

#: warehouse/templates/manage/project/settings.html:219
msgid "Cannot transfer project to an organization"
msgstr ""

#: warehouse/templates/manage/project/settings.html:224
msgid ""
"Organization owners can transfer the project to organizations that they "
"own or manage."
msgstr ""

#: warehouse/templates/manage/project/settings.html:225
msgid "You are not an owner or manager of any other organizations."
msgstr ""

#: warehouse/templates/manage/project/settings.html:227
msgid ""
"Project owners can transfer the project to organizations that they own or"
" manage."
msgstr ""

#: warehouse/templates/manage/project/settings.html:228
msgid "You are not an owner or manager of any organizations."
msgstr ""

#: warehouse/templates/manage/project/settings.html:238
#: warehouse/templates/manage/project/settings.html:269
msgid "Delete project"
msgstr ""

#: warehouse/templates/manage/project/settings.html:241
msgid "Deleting this project will:"
msgstr ""

#: warehouse/templates/manage/project/settings.html:246
#, python-format
msgid ""
"Irreversibly delete the project along with <a href=\"%(href)s\">%(count)s"
" release</a>"
msgid_plural ""
"Irreversibly delete the project along with <a href=\"%(href)s\">%(count)s"
" releases</a>"
msgstr[0] ""
msgstr[1] ""

#: warehouse/templates/manage/project/settings.html:252
msgid "Irreversibly delete the project"
msgstr ""

#: warehouse/templates/manage/project/settings.html:256
msgid "Make the project name available to <strong>any other PyPI</strong> user"
msgstr ""

#: warehouse/templates/manage/project/settings.html:258
msgid ""
"This user will be able to make new releases under this project name, so "
"long as the distribution filenames do not match filenames from a "
"previously released distribution (all PyPI distribution filenames are "
"unique, as they are generated by combining the project name + version "
"number + distribution type)"
msgstr ""

#: warehouse/templates/manage/team/history.html:25
msgid ""
"Each time you (or your collaborators) perform a security action related "
"to this team, the action is recorded and displayed here."
msgstr ""

#: warehouse/templates/manage/team/history.html:36
#, python-format
msgid "%(previous_team_name)s team renamed to %(team_name)s"
msgstr ""

#: warehouse/templates/manage/team/manage_team_base.html:20
#, python-format
msgid "Manage '%(team_name)s'"
msgstr ""

#: warehouse/templates/manage/team/manage_team_base.html:63
msgid "Back to teams"
msgstr ""

#: warehouse/templates/manage/team/manage_team_base.html:73
#, python-format
msgid ""
"\n"
"              %(member_count)s member\n"
"              "
msgid_plural ""
"\n"
"              %(member_count)s members\n"
"              "
msgstr[0] ""
msgstr[1] ""

#: warehouse/templates/manage/team/projects.html:17
msgid "Team projects"
msgstr ""

#: warehouse/templates/manage/team/projects.html:21
#, python-format
msgid "Manage '%(team_name)s' projects"
msgstr ""

#: warehouse/templates/manage/team/projects.html:142
msgid ""
"This team does not have admin or upload permissions for any projects, "
"yet. Get started by configuring collaborators for a project in your "
"organization."
msgstr ""

#: warehouse/templates/manage/team/roles.html:18
#, python-format
msgid "Manage members of '%(team_name)s'"
msgstr ""

#: warehouse/templates/manage/team/roles.html:43
msgid "Use this page to manage which organization users are members of this team."
msgstr ""

#: warehouse/templates/manage/team/roles.html:75
msgid "Cannot remove other people from the team"
msgstr ""

#: warehouse/templates/manage/team/roles.html:78
#: warehouse/templates/manage/team/roles.html:79
#, python-format
msgid "Remove %(user)s from this team"
msgstr ""

#: warehouse/templates/manage/team/roles.html:90
msgid "There are no members in this team, yet."
msgstr ""

#: warehouse/templates/manage/team/roles.html:92
msgid "Get started by adding a team member below."
msgstr ""

#: warehouse/templates/manage/team/roles.html:99
msgid "Add member"
msgstr ""

#: warehouse/templates/manage/team/roles.html:119
#, python-format
msgid ""
"Add an organization owner, manager, or member to the team. <a "
"href=\"%(href)s\">Manage organization members</a> to view all users in "
"the organization or to invite a user to the organization."
msgstr ""

#: warehouse/templates/manage/team/settings.html:17
#: warehouse/templates/manage/team/settings.html:24
msgid "Team settings"
msgstr ""

#: warehouse/templates/manage/team/settings.html:21
#, python-format
msgid "Manage '%(team_name)s' settings"
msgstr ""

#: warehouse/templates/manage/team/settings.html:33
msgid "Team name"
msgstr ""

#: warehouse/templates/manage/team/settings.html:39
msgid "Name of your team"
msgstr ""

#: warehouse/templates/manage/team/settings.html:64
msgid "Update team"
msgstr ""

#: warehouse/templates/manage/team/settings.html:73
#: warehouse/templates/manage/team/settings.html:80
msgid "Delete team"
msgstr ""

#: warehouse/templates/manage/team/settings.html:78
msgid "You will not be able to recover your team after you delete it."
msgstr ""

#: warehouse/templates/manage/team/settings.html:80
msgid "Team Name"
msgstr ""

#: warehouse/templates/packaging/detail.html:106
msgid "view hashes"
msgstr ""

#: warehouse/templates/packaging/detail.html:126
#, python-format
msgid "RSS: latest releases for %(project_name)s"
msgstr ""

#: warehouse/templates/packaging/detail.html:152
msgid "Copy PIP instructions"
msgstr ""

#: warehouse/templates/packaging/detail.html:162
msgid "This release has been yanked"
msgstr ""

#: warehouse/templates/packaging/detail.html:168
#, python-format
msgid "Stable version available (%(version)s)"
msgstr ""

#: warehouse/templates/packaging/detail.html:172
#, python-format
msgid "Newer version available (%(version)s)"
msgstr ""

#: warehouse/templates/packaging/detail.html:176
msgid "Latest version"
msgstr ""

#: warehouse/templates/packaging/detail.html:181
#, python-format
msgid "Released: %(release_date)s"
msgstr ""

#: warehouse/templates/packaging/detail.html:193
msgid "No project description provided"
msgstr ""

#: warehouse/templates/packaging/detail.html:206
msgid "Navigation"
msgstr ""

#: warehouse/templates/packaging/detail.html:207
#: warehouse/templates/packaging/detail.html:238
#, python-format
msgid "Navigation for %(project)s"
msgstr ""

#: warehouse/templates/packaging/detail.html:210
#: warehouse/templates/packaging/detail.html:241
msgid "Project description. Focus will be moved to the description."
msgstr ""

#: warehouse/templates/packaging/detail.html:212
#: warehouse/templates/packaging/detail.html:243
#: warehouse/templates/packaging/detail.html:271
msgid "Project description"
msgstr ""

#: warehouse/templates/packaging/detail.html:216
#: warehouse/templates/packaging/detail.html:253
msgid "Release history. Focus will be moved to the history panel."
msgstr ""

#: warehouse/templates/packaging/detail.html:218
#: warehouse/templates/packaging/detail.html:255
#: warehouse/templates/packaging/detail.html:293
msgid "Release history"
msgstr ""

#: warehouse/templates/packaging/detail.html:223
#: warehouse/templates/packaging/detail.html:260
msgid "Download files. Focus will be moved to the project files."
msgstr ""

#: warehouse/templates/packaging/detail.html:225
#: warehouse/templates/packaging/detail.html:262
#: warehouse/templates/packaging/detail.html:349
msgid "Download files"
msgstr ""

#: warehouse/templates/packaging/detail.html:247
msgid "Project details. Focus will be moved to the project details."
msgstr ""

#: warehouse/templates/packaging/detail.html:249
#: warehouse/templates/packaging/detail.html:285
msgid "Project details"
msgstr ""

#: warehouse/templates/packaging/detail.html:278
msgid "The author of this package has not provided a project description"
msgstr ""

#: warehouse/templates/packaging/detail.html:295
msgid "Release notifications"
msgstr ""

#: warehouse/templates/packaging/detail.html:296
msgid "RSS feed"
msgstr ""

#: warehouse/templates/packaging/detail.html:308
msgid "This version"
msgstr ""

#: warehouse/templates/packaging/detail.html:328
msgid "pre-release"
msgstr ""

#: warehouse/templates/packaging/detail.html:333
msgid "yanked"
msgstr ""

#: warehouse/templates/packaging/detail.html:350
#, python-format
msgid ""
"Download the file for your platform. If you're not sure which to choose, "
"learn more about <a href=\"%(href)s\" title=\"%(title)s\" "
"target=\"_blank\" rel=\"noopener\">installing packages</a>."
msgstr ""

#: warehouse/templates/packaging/detail.html:354
msgid ""
"\n"
"                Source Distribution\n"
"              "
msgid_plural ""
"\n"
"                Source Distributions\n"
"              "
msgstr[0] ""
msgstr[1] ""

#: warehouse/templates/packaging/detail.html:366
msgid ""
"\n"
"                Built Distribution\n"
"              "
msgid_plural ""
"\n"
"                Built Distributions\n"
"              "
msgstr[0] ""
msgstr[1] ""

#: warehouse/templates/pages/classifiers.html:22
msgid ""
"Each project's maintainers provide PyPI with a list of \"Trove "
"classifiers\" to categorize each release, describing who it's for, what "
"systems it can run on, and how mature it is."
msgstr ""

#: warehouse/templates/pages/classifiers.html:23
msgid ""
"These standardized classifiers can then be used by community members to "
"find projects based on their desired criteria."
msgstr ""

#: warehouse/templates/pages/classifiers.html:25
#, python-format
msgid ""
"Instructions for how to add Trove classifiers to a project can be found "
"on the <a href=\"%(ppug_href)s\" title=\"%(title)s\" target=\"_blank\" "
"rel=\"noopener\">Python Packaging User Guide</a>. To read the original "
"classifier specification, refer to <a href=\"%(pep301_href)s\" "
"title=\"%(title)s\" target=\"_blank\" rel=\"noopener\"><abbr "
"title=\"Python enhancement proposal\">PEP</abbr> 301</a>."
msgstr ""

#: warehouse/templates/pages/classifiers.html:30
msgid ""
"To prevent a package from being uploaded to PyPI, use the special "
"\"Private :: Do Not Upload\" classifier. PyPI will always reject packages"
" with classifiers beginning with \"Private ::\"."
msgstr ""

#: warehouse/templates/pages/classifiers.html:32
msgid "List of classifiers"
msgstr ""

#: warehouse/templates/pages/help.html:19
#: warehouse/templates/pages/help.html:30
msgid "Note:"
msgstr ""

#: warehouse/templates/pages/help.html:20
#, python-format
msgid ""
"All users submitting feedback, reporting issues or contributing to "
"Warehouse are expected to follow the <a href=\"%(href)s\" "
"title=\"%(title)s\" target=\"_blank\" rel=\"noopener\">PSF Code of "
"Conduct</a>."
msgstr ""

#: warehouse/templates/pages/help.html:31
#, python-format
msgid ""
"If you lose your %(method)s and can no longer log in, you may "
"<strong>permanently lose access to your account</strong>. You should "
"generate and securely store <a href=\"#recoverycodes\">recovery codes</a>"
" to regain access in that event.."
msgstr ""

#: warehouse/templates/pages/help.html:37
msgid ""
"We recommend that all PyPI users set up <em>at least two</em> supported "
"two factor authentication methods and provision <a "
"href=\"#recoverycodes\">recovery codes</a>."
msgstr ""

#: warehouse/templates/pages/help.html:43
msgid ""
"If you've lost access to all two factor methods for your account and do "
"not have <a href=\"#recoverycodes\">recovery codes</a>, you can request "
"help <a href=\"#account-recovery\">with account recovery</a>."
msgstr ""

#: warehouse/templates/pages/help.html:52
msgid "What's a package, project, or release?"
msgstr ""

#: warehouse/templates/pages/help.html:53
msgid "How do I install a file (package) from PyPI?"
msgstr ""

#: warehouse/templates/pages/help.html:54
msgid "How do I package and publish my code for PyPI?"
msgstr ""

#: warehouse/templates/pages/help.html:55
msgid "What's a trove classifier?"
msgstr ""

#: warehouse/templates/pages/help.html:56
msgid "What's a \"yanked\" release?"
msgstr ""

#: warehouse/templates/pages/help.html:58
msgid "Why do I need a verified email address?"
msgstr ""

#: warehouse/templates/pages/help.html:59
msgid "Why is PyPI telling me my password is compromised?"
msgstr ""

#: warehouse/templates/pages/help.html:60
msgid "What should I do if I notice suspicious activity on my account?"
msgstr ""

#: warehouse/templates/pages/help.html:61
msgid "Why is PyPI telling me my API token is compromised?"
msgstr ""

#: warehouse/templates/pages/help.html:62
msgid "What is two factor authentication and how does it work on PyPI?"
msgstr ""

#: warehouse/templates/pages/help.html:63
msgid ""
"How does two factor authentication with an authentication application "
"(<abbr title=\"time-based one-time password\">TOTP</abbr>) work? How do I"
" set it up on PyPI?"
msgstr ""

#: warehouse/templates/pages/help.html:64
msgid ""
"How does two factor authentication with a security device (e.g. USB key) "
"work? How do I set it up on PyPI?"
msgstr ""

#: warehouse/templates/pages/help.html:65
msgid "What devices (other than a USB key) can I use as a security device?"
msgstr ""

#: warehouse/templates/pages/help.html:66
msgid ""
"How does two factor authentication with a recovery code work? How do I "
"set it up on PyPI?"
msgstr ""

#: warehouse/templates/pages/help.html:67
msgid "How can I use API tokens to authenticate with PyPI?"
msgstr ""

#: warehouse/templates/pages/help.html:68
msgid "Why do certain actions require me to confirm my password?"
msgstr ""

#: warehouse/templates/pages/help.html:69
msgid "How do I change my PyPI username?"
msgstr ""

#: warehouse/templates/pages/help.html:71
msgid "How can I run a mirror of PyPI?"
msgstr ""

#: warehouse/templates/pages/help.html:72
msgid "Does PyPI have APIs I can use?"
msgstr ""

#: warehouse/templates/pages/help.html:73
msgid "How do I get notified when a new version of a project is released?"
msgstr ""

#: warehouse/templates/pages/help.html:74
msgid ""
"Where can I see statistics about PyPI, downloads, and project/package "
"usage?"
msgstr ""

#: warehouse/templates/pages/help.html:76
msgid "I forgot my PyPI password. Can you help me?"
msgstr ""

#: warehouse/templates/pages/help.html:77
msgid "I've lost access to my PyPI account. Can you help me?"
msgstr ""

#: warehouse/templates/pages/help.html:78
msgid ""
"Why am I getting a \"Invalid or non-existent authentication "
"information.\" error when uploading files?"
msgstr ""

#: warehouse/templates/pages/help.html:79
msgid ""
"Why am I getting \"No matching distribution found\" or \"Could not fetch "
"URL\" errors during <code>pip install</code>?"
msgstr ""

#: warehouse/templates/pages/help.html:80
msgid "I am having trouble using the PyPI website. Can you help me?"
msgstr ""

#: warehouse/templates/pages/help.html:81
msgid "Why can't I manually upload files to PyPI, through the browser interface?"
msgstr ""

#: warehouse/templates/pages/help.html:82
msgid "How can I publish my private packages to PyPI?"
msgstr ""

#: warehouse/templates/pages/help.html:83
msgid "Why did my package or user registration get blocked?"
msgstr ""

#: warehouse/templates/pages/help.html:84
msgid "How do I get a file size limit exemption or increase for my project?"
msgstr ""

#: warehouse/templates/pages/help.html:85
msgid ""
"How do I get a total project size limit exemption or increase for my "
"project?"
msgstr ""

#: warehouse/templates/pages/help.html:86
msgid ""
"Where does PyPI get its data on project vulnerabilities from, and how can"
" I correct it?"
msgstr ""

#: warehouse/templates/pages/help.html:87
msgid "Why am I getting \"the description failed to render\" error?"
msgstr ""

#: warehouse/templates/pages/help.html:89
msgid ""
"Why am I getting a \"Filename or contents already exists\" or \"Filename "
"has been previously used\" error?"
msgstr ""

#: warehouse/templates/pages/help.html:90
msgid "Why isn't my desired project name available?"
msgstr ""

#: warehouse/templates/pages/help.html:91
msgid "How do I claim an abandoned or previously registered project name?"
msgstr ""

#: warehouse/templates/pages/help.html:92
msgid "What collaborator roles are available for a project on PyPI?"
msgstr ""

#: warehouse/templates/pages/help.html:93
msgid "How do I become an owner/maintainer of a project on PyPI?"
msgstr ""

#: warehouse/templates/pages/help.html:94
msgid "How can I upload a project description in a different format?"
msgstr ""

#: warehouse/templates/pages/help.html:95
msgid "How do I request a new trove classifier?"
msgstr ""

#: warehouse/templates/pages/help.html:96
msgid "Where can I report a bug or provide feedback about PyPI?"
msgstr ""

#: warehouse/templates/pages/help.html:98
msgid "Who maintains PyPI?"
msgstr ""

#: warehouse/templates/pages/help.html:99
msgid "What powers PyPI?"
msgstr ""

#: warehouse/templates/pages/help.html:100
msgid "Can I depend on PyPI being available?"
msgstr ""

#: warehouse/templates/pages/help.html:101
msgid "How can I contribute to PyPI?"
msgstr ""

#: warehouse/templates/pages/help.html:102
msgid "How do I keep up with upcoming changes to PyPI?"
msgstr ""

#: warehouse/templates/pages/help.html:103
msgid "How can I get a list of PyPI's IP addresses?"
msgstr ""

#: warehouse/templates/pages/help.html:104
msgid ""
"What does the \"beta feature\" badge mean? What are Warehouse's current "
"beta features?"
msgstr ""

#: warehouse/templates/pages/help.html:105
msgid "How do I pronounce \"PyPI\"?"
msgstr ""

#: warehouse/templates/pages/help.html:112
msgid "Common questions"
msgstr ""

#: warehouse/templates/pages/help.html:115
#: warehouse/templates/pages/help.html:200
msgid "Basics"
msgstr ""

#: warehouse/templates/pages/help.html:126
msgid "My Account"
msgstr ""

#: warehouse/templates/pages/help.html:144
#: warehouse/templates/pages/help.html:524
msgid "Integrating"
msgstr ""

#: warehouse/templates/pages/help.html:154
#: warehouse/templates/pages/help.html:551
msgid "Administration of projects on PyPI"
msgstr ""

#: warehouse/templates/pages/help.html:169
#: warehouse/templates/pages/help.html:635
msgid "Troubleshooting"
msgstr ""

#: warehouse/templates/pages/help.html:186
#: warehouse/templates/pages/help.html:782
msgid "About"
msgstr ""

#: warehouse/templates/pages/help.html:203
#, python-format
msgid ""
"\n"
"          <p>We use a number of terms to describe software available on "
"PyPI, like \"project\", \"release\", \"file\", and \"package\". Sometimes"
" those terms are confusing because they're used to describe different "
"things in other contexts. Here's how we use them on PyPI:</p>\n"
"          <p>A \"project\" on PyPI is the name of a collection of "
"releases and files, and information about them. Projects on PyPI are made"
" and shared by other members of the Python community so that you can use "
"them.</p>\n"
"          <p>A \"release\" on PyPI is a specific version of a project. "
"For example, the <a href=\"%(requests_href)s\">requests</a> project has "
"many releases, like \"requests 2.10\" and \"requests 1.2.1\". A release "
"consists of one or more \"files\".</p>\n"
"          <p>A \"file\", also known as a \"package\", on PyPI is "
"something that you can download and install. Because of different "
"hardware, operating systems, and file formats, a release may have several"
" files (packages), like an archive containing source code or a binary <a "
"href=\"%(wheel_href)s\">wheel</a>.</p>\n"
"        "
msgstr ""

#: warehouse/templates/pages/help.html:212
#, python-format
msgid ""
"To learn how to install a file from PyPI, visit the <a "
"href=\"%(installation_href)s\" title=\"%(title)s\" target=\"_blank\" "
"rel=\"noopener\">installation tutorial</a> on the <a "
"href=\"%(user_guide_href)s\" title=\"%(title)s\" target=\"_blank\" "
"rel=\"noopener\">Python Packaging User Guide</a>."
msgstr ""

#: warehouse/templates/pages/help.html:219
#, python-format
msgid ""
"For full instructions on configuring, packaging and distributing your "
"Python project, refer to the <a href=\"%(packaging_tutorial_href)s\" "
"title=\"%(title)s\" target=\"_blank\" rel=\"noopener\">packaging "
"tutorial</a> on the <a href=\"%(user_guide_href)s\" title=\"%(title)s\" "
"target=\"_blank\" rel=\"noopener\">Python Packaging User Guide</a>."
msgstr ""

#: warehouse/templates/pages/help.html:226
#, python-format
msgid ""
"Classifiers are used to categorize projects on PyPI. See <a "
"href=\"%(href)s\">the classifiers page</a> for more information, as well "
"as a list of valid classifiers."
msgstr ""

#: warehouse/templates/pages/help.html:233
#, python-format
msgid ""
"A yanked release is a release that is always ignored by an installer, "
"unless it is the only release that matches a version specifier (using "
"either <code>==</code> or <code>===</code>). See <a href=\"%(href)s\" "
"title=\"%(title)s\" target=\"_blank\" rel=\"noopener\"><abbr "
"title=\"Python enhancement proposal\">PEP</abbr> 592</a> for more "
"information."
msgstr ""

#: warehouse/templates/pages/help.html:240
msgid "My account"
msgstr ""

#: warehouse/templates/pages/help.html:243
msgid ""
"Currently, PyPI requires a verified email address to perform the "
"following operations:"
msgstr ""

#: warehouse/templates/pages/help.html:245
msgid "Register a new project."
msgstr ""

#: warehouse/templates/pages/help.html:246
msgid "Upload a new version or file."
msgstr ""

#: warehouse/templates/pages/help.html:248
msgid ""
"The list of activities that require a verified email address is likely to"
" grow over time."
msgstr ""

#: warehouse/templates/pages/help.html:249
#, python-format
msgid ""
"This policy will allow us to enforce a key policy of <a href=\"%(href)s\""
" title=\"%(title)s\" target=\"_blank\" rel=\"noopener\"><abbr "
"title=\"Python enhancement proposal\">PEP</abbr> 541</a> regarding "
"maintainer reachability. It also reduces the viability of spam attacks to"
" create many accounts in an automated fashion."
msgstr ""

#: warehouse/templates/pages/help.html:250
#, python-format
msgid ""
"You can manage your account's email addresses in your <a "
"href=\"%(href)s\">account settings</a>. This also allows for sending a "
"new confirmation email for users who signed up in the past, before we "
"began enforcing this policy."
msgstr ""

#: warehouse/templates/pages/help.html:253
#, python-format
msgid ""
"<p> PyPI itself has not suffered a breach. This is a protective measure "
"to reduce the risk of <a href=\"%(credential_stuffing_href)s\" "
"title=\"%(title)s\" target=\"_blank\" rel=\"noopener\">credential "
"stuffing</a> attacks against PyPI and its users. </p> <p> Each time a "
"user supplies a password — while registering, authenticating, or updating"
" their password — PyPI securely checks whether that password has appeared"
" in public data breaches. </p> <p> During each of these processes, PyPI "
"generates a SHA-1 hash of the supplied password and uses the first five "
"(5) characters of the hash to check the <a "
"href=\"%(haveibeenpwned_href)s\" title=\"%(title)s\" target=\"_blank\" "
"rel=\"noopener\">Have I Been Pwned API</a> and determine if the password "
"has been previously compromised. The plaintext password is never stored "
"by PyPI or submitted to the Have I Been Pwned API. </p> <p> PyPI will not"
" allow such passwords to be used when setting a password at registration "
"or updating your password. </p> <p> If you receive an error message "
"saying that \"This password appears in a breach or has been compromised "
"and cannot be used\", you should change it all other places that you use "
"it as soon as possible. </p> <p> If you have received this error while "
"attempting to log in or upload to PyPI, then your password has been reset"
" and you cannot log in to PyPI until you <a "
"href=\"%(reset_pwd_href)s\">reset your password</a>. </p>"
msgstr ""

#: warehouse/templates/pages/help.html:288
#, python-format
msgid ""
"<p> All PyPI user events are stored under security history in account "
"settings. If there are any events that seem suspicious, take the "
"following steps: <ul> <li><a href=\"%(reset_pwd_href)s\">Reset your "
"password</a></li> <li>Contact the PyPI admins about the event at <a "
"href=\"mailto:%(admin_email)s\">%(admin_email)s</a></li> </ul> </p>"
msgstr ""

#: warehouse/templates/pages/help.html:300
msgid ""
"<p> A PyPI API token linked to your account was posted on a public "
"website. It was automatically revoked, but before regenerating a new one,"
" please check the email you received and attempt to determine the cause. "
"The <a href=\"#suspicious-activity\">suspicious activity</a> section "
"applies too. </p>"
msgstr ""

#: warehouse/templates/pages/help.html:310
#, python-format
msgid ""
"<p> Two factor authentication (2FA) makes your account more secure by "
"requiring two things in order to log in: <em>something you know</em> and "
"<em>something you own</em>. </p> <p> In PyPI's case, \"something you "
"know\" is your username and password, while \"something you own\" can be "
"<a href=\"#totp\">an application to generate a temporary code</a>, or a "
"<a href=\"#utfkey\">security device</a> (most commonly a USB key). </p> "
"<p> It is strongly recommended that you set up two factor authentication "
"on your PyPI account. </p> <p> Users who have chosen to set up two factor"
" authentication will be asked to provide their second method of identity "
"verification during the log in process. This only affects logging in via "
"a web browser, and not (yet) package uploads. </p> <p>You can follow the "
"improvements to <abbr title=\"two factor authentication\">2FA</abbr> on "
"<a href=\"%(href)s\" title=\"%(title)s\" target=\"_blank\" "
"rel=\"noopener\">discuss.python.org</a>.</p>"
msgstr ""

#: warehouse/templates/pages/help.html:337
#, python-format
msgid ""
"PyPI users can set up two-factor authentication using any authentication "
"application that supports the <a href=\"%(href)s\" title=\"%(title)s\" "
"target=\"_blank\" rel=\"noopener\"><abbr title=\"time-based one-time "
"password\">TOTP</abbr> standard</a>."
msgstr ""

#: warehouse/templates/pages/help.html:338
msgid ""
"<abbr title=\"time-based one-time password\">TOTP</abbr> authentication "
"applications generate a regularly changing authentication code to use "
"when logging into your account."
msgstr ""

#: warehouse/templates/pages/help.html:339
msgid ""
"Because <abbr title=\"time-based one-time password\">TOTP</abbr> is an "
"open standard, there are many applications that are compatible with your "
"PyPI account. Popular applications include:"
msgstr ""

#: warehouse/templates/pages/help.html:342
#, python-format
msgid ""
"Google Authenticator for <a href=\"%(android_href)s\" title=\"%(title)s\""
" target=\"_blank\" rel=\"noopener\">Android</a> or <a "
"href=\"%(ios_href)s\" title=\"%(title)s\" target=\"_blank\" "
"rel=\"noopener\">iOS</a>"
msgstr ""

#: warehouse/templates/pages/help.html:345
#: warehouse/templates/pages/help.html:347
#: warehouse/templates/pages/help.html:352
#: warehouse/templates/pages/help.html:354
msgid "(proprietary)"
msgstr ""

#: warehouse/templates/pages/help.html:349
#, python-format
msgid ""
"Duo Mobile for <a href=\"%(android_href)s\" title=\"%(title)s\" "
"target=\"_blank\" rel=\"noopener\">Android</a> or <a "
"href=\"%(ios_href)s\" title=\"%(title)s\" target=\"_blank\" "
"rel=\"noopener\">iOS</a>"
msgstr ""

#: warehouse/templates/pages/help.html:355
#: warehouse/templates/pages/help.html:356
msgid "(open source)"
msgstr ""

#: warehouse/templates/pages/help.html:360
#, python-format
msgid ""
"Some password managers (e.g. <a href=\"%(href)s\" title=\"%(title)s\" "
"target=\"_blank\" rel=\"noopener\">1Password</a>) can also generate "
"authentication codes. For security reasons, PyPI only allows you to set "
"up one application per account."
msgstr ""

#: warehouse/templates/pages/help.html:368
msgid ""
"To set up <abbr title=\"two factor authentication\">2FA</abbr> with an "
"authentication application:"
msgstr ""

#: warehouse/templates/pages/help.html:370
msgid ""
"Open an authentication (<abbr title=\"time-based one-time "
"password\">TOTP</abbr>) application"
msgstr ""

#: warehouse/templates/pages/help.html:371
msgid ""
"Log in to your PyPI account, go to your account settings, and choose "
"\"Add <abbr title=\"two factor authentication\">2FA</abbr> with "
"authentication application\""
msgstr ""

#: warehouse/templates/pages/help.html:372
msgid ""
"PyPI will generate a secret key, specific to your account. This is "
"displayed as a QR code, and as a text code."
msgstr ""

#: warehouse/templates/pages/help.html:373
msgid ""
"Scan the QR code with your authentication application, or type it in "
"manually. The method of input will depend on the application you have "
"chosen."
msgstr ""

#: warehouse/templates/pages/help.html:374
msgid ""
"Your application will generate an authentication code - use this to "
"verify your set up on PyPI"
msgstr ""

#: warehouse/templates/pages/help.html:377
msgid ""
"The PyPI server and your application now share your PyPI secret key, "
"allowing your application to generate valid authentication codes for your"
" PyPI account."
msgstr ""

#: warehouse/templates/pages/help.html:379
#: warehouse/templates/pages/help.html:421
msgid "Next time you log in to PyPI you'll need to:"
msgstr ""

#: warehouse/templates/pages/help.html:381
#: warehouse/templates/pages/help.html:473
msgid "Provide your username and password, as normal"
msgstr ""

#: warehouse/templates/pages/help.html:382
msgid "Open your authentication application to generate an authentication code"
msgstr ""

#: warehouse/templates/pages/help.html:383
msgid "Use this code to finish logging into PyPI"
msgstr ""

#: warehouse/templates/pages/help.html:389
msgid ""
"A security device is a USB key or <a href=\"#utfdevices\">other "
"device</a> that generates a one-time password and sends that password to "
"the browser. This password is then used by PyPI to authenticate you as a "
"user."
msgstr ""

#: warehouse/templates/pages/help.html:391
msgid "To set up two factor authentication with a <em>USB key</em>, you'll need:"
msgstr ""

#: warehouse/templates/pages/help.html:393
#, python-format
msgid ""
"To use a <a href=\"%(href)s\" title=\"%(title)s\" target=\"_blank\" "
"rel=\"noopener\">browser that supports <abbr title=\"web "
"authentication\">WebAuthn</abbr> and PublicKeyCredential</a>, as this is "
"the standard implemented by PyPI."
msgstr ""

#: warehouse/templates/pages/help.html:394
msgid "To be running JavaScript on your browser"
msgstr ""

#: warehouse/templates/pages/help.html:395
#, python-format
msgid ""
"To use a USB key that adheres to the <a href=\"%(href)s\" "
"title=\"%(title)s\" target=\"_blank\" rel=\"noopener\">FIDO U2F "
"specification</a>:"
msgstr ""

#: warehouse/templates/pages/help.html:398
#, python-format
msgid ""
"Popular keys include <a href=\"%(yubikey_href)s\" title=\"%(title)s\" "
"target=\"_blank\" rel=\"noopener\">Yubikey</a>, <a "
"href=\"%(titan_href)s\" title=\"%(title)s\" target=\"_blank\" "
"rel=\"noopener\">Google Titan</a> and <a href=\"%(thetis_href)s\" "
"title=\"%(title)s\" target=\"_blank\" rel=\"noopener\">Thetis</a>."
msgstr ""

#: warehouse/templates/pages/help.html:405
msgid ""
"Note that some older Yubico USB keys <strong>do not follow the FIDO "
"specification</strong>, and will therefore not work with PyPI"
msgstr ""

#: warehouse/templates/pages/help.html:410
msgid "Follow these steps:"
msgstr ""

#: warehouse/templates/pages/help.html:412
msgid ""
"\n"
"          <li>Log in to your PyPI account, go to your account settings, "
"and choose \"Add <abbr title=\"two factor authentication\">2FA</abbr> "
"with security device (e.g. USB key)\"</li>\n"
"          <li>Give your key a name. This is necessary because it's "
"possible to add more than one security device to your account.</li>\n"
"          <li>Click on the \"Set up security device\" button</li>\n"
"          <li>Insert and touch your USB key, as instructed by your "
"browser</li>\n"
"          "
msgstr ""

#: warehouse/templates/pages/help.html:419
msgid ""
"Once complete, your USB key will be registered to your PyPI account and "
"can be used during the log in process."
msgstr ""

#: warehouse/templates/pages/help.html:423
msgid ""
"\n"
"          <li>Provide your username and password, as normal</li>\n"
"          <li>Insert and touch your USB key to finish logging into "
"PyPI</li>\n"
"          "
msgstr ""

#: warehouse/templates/pages/help.html:434
#, python-format
msgid ""
"There is a growing ecosystem of <a href=\"%(href)s\" title=\"%(title)s\" "
"target=\"_blank\" rel=\"noopener\">devices that are FIDO compliant</a>, "
"and can therefore be used with PyPI."
msgstr ""

#: warehouse/templates/pages/help.html:439
#, python-format
msgid ""
"Emerging solutions include biometric (facial and fingerprint) scanners "
"and FIDO compatible credit cards. There is also growing support for <a "
"href=\"%(href)s\" title=\"%(title)s\" target=\"_blank\" "
"rel=\"noopener\">mobile phones to act as security devices</a>."
msgstr ""

#: warehouse/templates/pages/help.html:445
#, python-format
msgid ""
"As PyPI's two factor implementation follows the <a href=\"%(href)s\" "
"title=\"%(title)s\" target=\"_blank\" rel=\"noopener\"><abbr title=\"web "
"authentication\">WebAuthn</abbr> standard</a>, PyPI users will be able to"
" take advantage of any future developments in this field."
msgstr ""

#: warehouse/templates/pages/help.html:454
msgid ""
"If you lose access to your <a href=\"#totp\">authentication "
"application</a> or <a href=\"#utfkey\">security device</a>, you can use "
"these codes to sign into PyPI."
msgstr ""

#: warehouse/templates/pages/help.html:457
msgid ""
"Recovery codes are <strong>one time use</strong>. They are not a "
"substitute for a <a href=\"#totp\">authentication application</a> or <a "
"href=\"#utfkey\">security device</a> and should only be used for "
"recovery. After using a recovery code to sign in, it becomes inactive."
msgstr ""

#: warehouse/templates/pages/help.html:463
msgid "To provision recovery codes:"
msgstr ""

#: warehouse/templates/pages/help.html:465
msgid ""
"Log in to your PyPI account, go to your account settings, and choose "
"\"Generate recovery codes\""
msgstr ""

#: warehouse/templates/pages/help.html:466
msgid ""
"Securely store the displayed recovery codes! Consider printing them out "
"and storing them in a safe location or saving them in a password manager."
msgstr ""

#: warehouse/templates/pages/help.html:469
msgid ""
"If you lose access to your stored recovery codes or use all of them, you "
"can get new ones by selecting \"Regenerate recovery codes\" in your "
"account settings."
msgstr ""

#: warehouse/templates/pages/help.html:471
msgid "To sign in with a recovery code:"
msgstr ""

#: warehouse/templates/pages/help.html:474
msgid ""
"When prompted for two factor authentication, select \"Login using "
"recovery codes\""
msgstr ""

#: warehouse/templates/pages/help.html:475
msgid ""
"As each code can be used only once, you might want to mark the code as "
"used"
msgstr ""

#: warehouse/templates/pages/help.html:476
msgid ""
"If you have few recovery codes remaining, you may also want to generate a"
" new set using the \"Regenerate recovery codes\" button in your account "
"settings."
msgstr ""

#: warehouse/templates/pages/help.html:481
msgid ""
"\n"
"          <p>API tokens provide an alternative way (instead of username "
"and password) to authenticate when <strong>uploading packages</strong> to"
" PyPI.</p>\n"
"          <p>You can create a token for an entire PyPI account, in which "
"case, the token will work for all projects associated with that account. "
"Alternatively, you can limit a token's scope to a specific project.</p>\n"
"          <p><strong>We strongly recommend you authenticate with an API "
"token where possible.</strong></p>\n"
"\n"
"        "
msgstr ""

#: warehouse/templates/pages/help.html:488
msgid "To make an API token:"
msgstr ""

#: warehouse/templates/pages/help.html:491
msgid "Verify your email address"
msgstr ""

#: warehouse/templates/pages/help.html:491
#, python-format
msgid "(check your <a href=\"%(href)s\">account settings</a>)"
msgstr ""

#: warehouse/templates/pages/help.html:492
#, python-format
msgid ""
"In your <a href=\"%(href)s\">account settings</a>, go to the API tokens "
"section and select \"Add API token\""
msgstr ""

#: warehouse/templates/pages/help.html:495
msgid "To use an API token:"
msgstr ""

#: warehouse/templates/pages/help.html:498
msgid "Set your username to <code>__token__</code>"
msgstr ""

#: warehouse/templates/pages/help.html:499
msgid ""
"Set your password to the token value, including the <code>pypi-</code> "
"prefix"
msgstr ""

#: warehouse/templates/pages/help.html:503
#, python-format
msgid ""
"Where you edit or add these values will depend on your individual use "
"case. For example, some users may need to edit <a "
"href=\"%(pypirc_href)s\" title=\"%(title)s\" target=\"_blank\" "
"rel=\"noopener\">their <code>.pypirc</code> file</a>, while others may "
"need to update their CI configuration file (e.g. <a "
"href=\"%(travis_href)s\" title=\"%(title)s\" target=\"_blank\" "
"rel=\"noopener\"><code>.travis.yml</code> if you are using Travis</a>)."
msgstr ""

#: warehouse/templates/pages/help.html:507
msgid ""
"Advanced users may wish to inspect their token by decoding it with "
"base64, and checking the output against the unique identifier displayed "
"on PyPI."
msgstr ""

#: warehouse/templates/pages/help.html:511
msgid ""
"\n"
"          <p>PyPI asks you to confirm your password before you want to "
"perform a <i>sensitive action</i>. Sensitive actions include things like "
"adding or removing maintainers, deleting distributions, generating API "
"tokens, and setting up two-factor authentication.</p>\n"
"          <p>You'll only have to re-confirm your password if it's been "
"more than an hour since you last confirmed it.</p>\n"
"          <p><strong>We strongly recommend you only perform such actions "
"on your personal, password-protected computer.</strong></p>\n"
"        "
msgstr ""

#: warehouse/templates/pages/help.html:518
msgid "PyPI does not currently support changing a username."
msgstr ""

#: warehouse/templates/pages/help.html:519
msgid ""
"Instead, you can create a new account with the desired username, add the "
"new account as a maintainer of all the projects your old account owns, "
"and then delete the old account, which will have the same effect."
msgstr ""

#: warehouse/templates/pages/help.html:527
msgid "Yes, including RSS feeds of new packages and new releases."
msgstr ""

#: warehouse/templates/pages/help.html:527
msgid "See the API reference."
msgstr ""

#: warehouse/templates/pages/help.html:530
#, python-format
msgid ""
"If you need to run your own mirror of PyPI, the <a "
"href=\"%(href)s\">bandersnatch project</a> is the recommended solution. "
"Note that the storage requirements for a PyPI mirror would exceed 1 "
"terabyte—and growing!"
msgstr ""

#: warehouse/templates/pages/help.html:533
#, python-format
msgid ""
"You can subscribe to the <a href=\"%(rss_href)s\" title=\"%(title)s\" "
"target=\"_blank\" rel=\"noopener\">project releases RSS feed</a>. "
"Additionally, there are several third-party services that offer "
"comprehensive monitoring and notifications for project releases and "
"vulnerabilities listed as <a href=\"%(href)s\" title=\"%(title)s\" "
"target=\"_blank\" rel=\"noopener\">GitHub apps</a>."
msgstr ""

#: warehouse/templates/pages/help.html:536
#, python-format
msgid ""
"You can analyze PyPI project/package metadata and <a href=\"%(href)s\" "
"title=\"%(title)s\" target=\"_blank\" rel=\"noopener\">download usage "
"statistics</a> via our public dataset on Google BigQuery."
msgstr ""

#: warehouse/templates/pages/help.html:538
#, python-format
msgid ""
"<a href=\"%(libs_io_href)s\" title=\"%(title)s\" target=\"_blank\" "
"rel=\"noopener\">Libraries.io provides statistics for PyPI projects</a> "
"(<a href=\"%(libs_io_example_href)s\" title=\"%(title)s\" "
"target=\"_blank\" rel=\"noopener\">example</a>, <a "
"href=\"%(libs_io_api_href)s\" title=\"%(title)s\" target=\"_blank\" "
"rel=\"noopener\">API</a>) including GitHub stars and forks, dependency "
"tracking (<a href=\"%(in_progress_href)s\" title=\"%(title)s\" "
"target=\"_blank\" rel=\"noopener\">in progress</a>), and <a "
"href=\"%(other_factors_href)s\" title=\"%(title)s\" target=\"_blank\" "
"rel=\"noopener\">other relevant factors</a>."
msgstr ""

#: warehouse/templates/pages/help.html:547
#, python-format
msgid ""
"For recent statistics on uptime and performance, see <a href=\"%(href)s\""
" title=\"%(title)s\" target=\"_blank\" rel=\"noopener\">our status "
"page</a>."
msgstr ""

#: warehouse/templates/pages/help.html:554
#, python-format
msgid ""
"PyPI does not support publishing private packages. If you need to publish"
" your private package to a package index, the recommended solution is to "
"run your own deployment of the <a href=\"%(href)s\">devpi project</a>."
msgstr ""

#: warehouse/templates/pages/help.html:557
msgid ""
"Your publishing tool may return an error that your new project can't be "
"created with your desired name, despite no evidence of a project or "
"release of the same name on PyPI. Currently, there are four primary "
"reasons this may occur:"
msgstr ""

#: warehouse/templates/pages/help.html:559
#, python-format
msgid ""
"The project name conflicts with a <a href=\"%(href)s\" "
"title=\"%(title)s\" target=\"_blank\" rel=\"noopener\">Python Standard "
"Library</a> module from any major version from 2.5 to present."
msgstr ""

#: warehouse/templates/pages/help.html:560
msgid ""
"The project name is too similar to an existing project and may be "
"confusable."
msgstr ""

#: warehouse/templates/pages/help.html:561
#, python-format
msgid ""
"The project name has been explicitly prohibited by the PyPI "
"administrators. For example, <code>%(incorrect_code)s</code> is a common "
"typo for <code>%(correct_code)s</code>, and should not surprise the user "
"with a malicious package."
msgstr ""

#: warehouse/templates/pages/help.html:562
msgid ""
"The project name has been registered by another user, but no releases "
"have been created."
msgstr ""

#: warehouse/templates/pages/help.html:562
#, python-format
msgid "See <a href=\"%(href)s\">%(anchor_text)s</a>"
msgstr ""

#: warehouse/templates/pages/help.html:566
#, python-format
msgid ""
"Follow the <a href=\"%(href)s\" title=\"%(title)s\" target=\"_blank\" "
"rel=\"noopener\">\"How to request a name transfer\"</a> section of <abbr "
"title=\"Python enhancement proposal\">PEP</abbr> 541."
msgstr ""

#: warehouse/templates/pages/help.html:570
msgid ""
"Can upload releases for a package. Cannot add collaborators. Cannot "
"delete files, releases, or the project."
msgstr ""

#: warehouse/templates/pages/help.html:571
msgid "Owner:"
msgstr ""

#: warehouse/templates/pages/help.html:571
msgid ""
"Can upload releases. Can add other collaborators. Can delete files, "
"releases, or the entire project."
msgstr ""

#: warehouse/templates/pages/help.html:574
msgid ""
"Only the current owners of a project have the ability to add new owners "
"or maintainers. If you need to request ownership, you should contact the "
"current owner(s) of the project directly. Many project owners provide "
"their contact details in the 'Author' field of the 'Meta' details on the "
"project page."
msgstr ""

#: warehouse/templates/pages/help.html:575
#, python-format
msgid "If the owner is unresponsive, see <a href=\"%(href)s\">%(anchor_text)s</a>"
msgstr ""

#: warehouse/templates/pages/help.html:578
#, python-format
msgid ""
"By default, an upload's description will render with <a href=\"%(href)s\""
" title=\"%(title)s\" target=\"_blank\" "
"rel=\"noopener\">reStructuredText</a>. If the description is in an "
"alternate format like Markdown, a package may set the "
"<code>long_description_content_type</code> in <code>setup.py</code> to "
"the alternate format."
msgstr ""

#: warehouse/templates/pages/help.html:579
#, python-format
msgid ""
"Refer to the <a href=\"%(href)s\" title=\"%(title)s\" target=\"_blank\" "
"rel=\"noopener\">Python Packaging User Guide</a> for details on the "
"available formats."
msgstr ""

#: warehouse/templates/pages/help.html:584
#, python-format
msgid ""
"If you can't upload your project's release to PyPI because you're hitting"
" the upload file size limit, we can sometimes increase your limit. Make "
"sure you've uploaded at least one release for the project that's "
"<em>under</em> the limit (a <a href=\"%(dev_release_href)s\" "
"title=\"%(title)s\" target=\"_blank\" rel=\"noopener\">developmental "
"release version number</a> is fine). Then, <a "
"href=\"%(file_issue_href)s\" title=\"%(title)s\" target=\"_blank\" "
"rel=\"noopener\">file an issue</a> and tell us:"
msgstr ""

#: warehouse/templates/pages/help.html:593
#: warehouse/templates/pages/help.html:614
msgid "A link to your project on PyPI (or Test PyPI)"
msgstr ""

#: warehouse/templates/pages/help.html:594
msgid "The size of your release, in megabytes"
msgstr ""

#: warehouse/templates/pages/help.html:595
msgid "Which index/indexes you need the increase for (PyPI, Test PyPI, or both)"
msgstr ""

#: warehouse/templates/pages/help.html:596
#: warehouse/templates/pages/help.html:616
msgid ""
"A brief description of your project, including the reason for the "
"additional size."
msgstr ""

#: warehouse/templates/pages/help.html:602
msgid ""
"If you can't upload your project's release to PyPI because you're hitting"
" the project size limit, first remove any unnecessary releases or "
"individual files to lower your overall project size."
msgstr ""

#: warehouse/templates/pages/help.html:609
#, python-format
msgid ""
"If that is not possible, we can sometimes increase your limit. <a "
"href=\"%(file_issue_href)s\" title=\"%(title)s\" target=\"_blank\" "
"rel=\"noopener\">File an issue</a> and tell us:"
msgstr ""

#: warehouse/templates/pages/help.html:615
msgid "The total size of your project, in gigabytes"
msgstr ""

#: warehouse/templates/pages/help.html:622
#, python-format
msgid ""
"PyPI receives reports on vulnerabilities in the packages hosted on it "
"from the <a href=\"%(osv_href)s\" title=\"%(title)s\" target=\"_blank\" "
"rel=\"noopener\">Open Source Vulnerabilities project</a>, which in turn "
"ingests vulnerabilities from the <a href=\"%(vulns_href)s\" "
"title=\"%(title)s\" target=\"_blank\" rel=\"noopener\">Python Packaging "
"Advisory Database</a>."
msgstr ""

#: warehouse/templates/pages/help.html:627
#, python-format
msgid ""
"If you believe vulnerability data for your project is invalid or "
"incorrect, <a href=\"%(file_issue_href)s\" title=\"%(title)s\" "
"target=\"_blank\" rel=\"noopener\">file an issue</a> with details."
msgstr ""

#: warehouse/templates/pages/help.html:639
#, python-format
msgid ""
"PyPI will reject uploads if the package description fails to render. You "
"may <a href=\"%(href)s\" title=\"%(title)s\">use twine's check "
"command</a> to locally check a description for validity."
msgstr ""

#: warehouse/templates/pages/help.html:645
msgid ""
"If you've forgotten your PyPI password but you remember your email "
"address or username, follow these steps to reset your password:"
msgstr ""

#: warehouse/templates/pages/help.html:647
#, python-format
msgid "Go to <a href=\"%(href)s\">reset your password</a>."
msgstr ""

#: warehouse/templates/pages/help.html:648
msgid "Enter the email address or username you used for PyPI and submit the form."
msgstr ""

#: warehouse/templates/pages/help.html:649
msgid "You'll receive an email with a password reset link."
msgstr ""

#: warehouse/templates/pages/help.html:654
msgid "If you've lost access to your PyPI account due to:"
msgstr ""

#: warehouse/templates/pages/help.html:656
msgid "Lost access to the email address associated with your account"
msgstr ""

#: warehouse/templates/pages/help.html:657
msgid ""
"Lost two factor authentication <a href=\"#totp\">application</a>, <a "
"href=\"#utfkey\">device</a>, and <a href=\"#recoverycodes\">recovery "
"codes</a>"
msgstr ""

#: warehouse/templates/pages/help.html:660
#, python-format
msgid ""
"You can proceed to <a href=\"%(href)s\" title=\"%(title)s\" "
"target=\"_blank\" rel=\"noopener\">file an issue on our tracker</a> to "
"request assistance with account recovery."
msgstr ""

#: warehouse/templates/pages/help.html:667
msgid "If you are using a username and password for uploads:"
msgstr ""

#: warehouse/templates/pages/help.html:669
msgid "Ensure that your username and password are correct."
msgstr ""

#: warehouse/templates/pages/help.html:670
msgid ""
"Ensure that your username and password do not contain any trailing "
"characters such as newlines."
msgstr ""

#: warehouse/templates/pages/help.html:672
msgid "If you are using an <a href=\"#apitoken\">API Token</a> for uploads:"
msgstr ""

#: warehouse/templates/pages/help.html:674
msgid "Ensure that your API Token is valid and has not been revoked."
msgstr ""

#: warehouse/templates/pages/help.html:675
msgid ""
"Ensure that your API Token is <a href=\"#apitoken\">properly "
"formatted</a> and does not contain any trailing characters such as "
"newlines."
msgstr ""

#: warehouse/templates/pages/help.html:676
msgid "Ensure that the username you are using is <code>__token__</code>."
msgstr ""

#: warehouse/templates/pages/help.html:678
msgid ""
"In both cases, remember that PyPI and TestPyPI each require you to create"
" an account, so your credentials may be different."
msgstr ""

#: warehouse/templates/pages/help.html:680
msgid ""
"\n"
"            If you're using Windows and trying to paste your password or "
"token in the Command Prompt or PowerShell, note that Ctrl-V and "
"Shift+Insert won't work.\n"
"            Instead, you can use \"Edit > Paste\" from the window menu, "
"or enable \"Use Ctrl+Shift+C/V as Copy/Paste\" in \"Properties\".\n"
"          "
msgstr ""

#: warehouse/templates/pages/help.html:684
#, python-format
msgid ""
"This is a <a href=\"%(href)s\" title=\"%(title)s\" target=\"_blank\" "
"rel=\"noopener\">known issue</a> with Python's <code>getpass</code> "
"module."
msgstr ""

#: warehouse/templates/pages/help.html:691
#, python-format
msgid ""
"Transport Layer Security, or TLS, is part of how we make sure connections"
" between your computer and PyPI are private and secure. It's a "
"cryptographic protocol that's had several versions over time. PyPI <a "
"href=\"%(announcement_href)s\" title=\"%(title)s\" target=\"_blank\" "
"rel=\"noopener\">turned off support for TLS versions 1.0 and 1.1</a> in "
"April 2018. <a href=\"%(reason_href)s\" title=\"%(title)s\" "
"target=\"_blank\" rel=\"noopener\">Learn why on the PSF blog</a>."
msgstr ""

#: warehouse/templates/pages/help.html:698
#, python-format
msgid ""
"If you are having trouble with <code>%(command)s</code> and get a "
"<code>No matching distribution found</code> or <code>Could not fetch "
"URL</code> error, try adding <code>-v</code> to the command to get more "
"information:"
msgstr ""

#: warehouse/templates/pages/help.html:700
msgid ""
"If you see an error like <code>There was a problem confirming the ssl "
"certificate</code> or <code>tlsv1 alert protocol version</code> or "
"<code>TLSV1_ALERT_PROTOCOL_VERSION</code>, you need to be connecting to "
"PyPI with a newer TLS support library."
msgstr ""

#: warehouse/templates/pages/help.html:701
msgid ""
"The specific steps you need to take will depend on your operating system "
"version, where your installation of Python originated (python.org, your "
"OS vendor, or an intermediate distributor), and the installed versions of"
" Python, <code>setuptools</code>, and <code>pip</code>."
msgstr ""

#: warehouse/templates/pages/help.html:703
#, python-format
msgid ""
"For help, go to <a href=\"%(irc_href)s\" title=\"%(title)s\" "
"target=\"_blank\" rel=\"noopener\">the <code>#pypa</code> IRC channel on "
"Libera</a>, file an issue at <a href=\"%(issue_tracker_href)s\" "
"title=\"%(title)s\" target=\"_blank\" rel=\"noopener\">pypa/packaging-"
"problems/issues</a>, or <a href=\"%(discourse_href)s\" "
"title=\"%(title)s\" target=\"_blank\" rel=\"noopener\">discuss on the "
"Discourse</a>, including your OS and installation details and the output "
"of <code>%(command)s</code>."
msgstr ""

#: warehouse/templates/pages/help.html:714
#, python-format
msgid ""
"We take <a href=\"%(href)s\" title=\"%(title)s\" target=\"_blank\" "
"rel=\"noopener\">accessibility</a> very seriously and want to make the "
"website easy to use for everyone."
msgstr ""

#: warehouse/templates/pages/help.html:719
#, python-format
msgid ""
"If you are experiencing an accessibility problem, <a href=\"%(href)s\" "
"title=\"%(title)s\" target=\"_blank\" rel=\"noopener\">report it to us on"
" GitHub</a>, so we can try to fix the problem, for you and others."
msgstr ""

#: warehouse/templates/pages/help.html:727
#, python-format
msgid ""
"In a previous version of PyPI, it used to be possible for maintainers to "
"upload releases to PyPI using a form in the web browser. This feature was"
" deprecated with the new version of PyPI – we instead recommend that you "
"<a href=\"%(href)s\" title=\"%(title)s\" target=\"_blank\" "
"rel=\"noopener\">use twine to upload your project to PyPI</a>."
msgstr ""

#: warehouse/templates/pages/help.html:736
msgid ""
"Spammers return to PyPI with some regularity hoping to place their Search"
" Engine Optimized phishing, scam, and click-farming content on the site. "
"Since PyPI allows for indexing of the Long Description and other data "
"related to projects and has a generally solid search reputation, it is a "
"prime target."
msgstr ""

#: warehouse/templates/pages/help.html:738
#, python-format
msgid ""
"When the PyPI administrators are overwhelmed by spam <strong>or</strong> "
"determine that there is some other threat to PyPI, new user registration "
"and/or new project registration may be disabled. Check <a "
"href=\"%(href)s\" title=\"%(title)s\" target=\"_blank\" "
"rel=\"noopener\">our status page</a> for more details, as we'll likely "
"have updated it with reasoning for the intervention."
msgstr ""

#: warehouse/templates/pages/help.html:747
msgid "PyPI will return these errors for one of these reasons:"
msgstr ""

#: warehouse/templates/pages/help.html:749
msgid "Filename has been used and file exists"
msgstr ""

#: warehouse/templates/pages/help.html:750
msgid "Filename has been used but file no longer exists"
msgstr ""

#: warehouse/templates/pages/help.html:751
msgid "A file with the exact same content exists"
msgstr ""

#: warehouse/templates/pages/help.html:753
msgid ""
"PyPI does not allow for a filename to be reused, even once a project has "
"been deleted and recreated."
msgstr ""

#: warehouse/templates/pages/help.html:755
#, python-format
msgid ""
"To avoid this situation, <a href=\"%(test_pypi_href)s\" "
"title=\"%(title)s\" target=\"_blank\" rel=\"noopener\">use Test PyPI to "
"perform and check your upload first</a>, before uploading to <a "
"href=\"%(pypi_href)s\">pypi.org</a>."
msgstr ""

#: warehouse/templates/pages/help.html:762
#, python-format
msgid ""
"If you would like to request a new trove classifier file a pull request "
"on the <a href=\"%(href)s\" title=\"%(title)s\" target=\"_blank\" "
"rel=\"noopener\"><code>pypa/trove-classifiers</code> project</a>. Be sure"
" to include a brief justification of why it is important."
msgstr ""

#: warehouse/templates/pages/help.html:770
#, python-format
msgid ""
"If you're experiencing an issue with PyPI itself, we welcome "
"<strong>constructive</strong> feedback and bug reports via our <a "
"href=\"%(href)s\" title=\"%(title)s\" target=\"_blank\" "
"rel=\"noopener\">issue tracker</a>. Please note that this tracker is only"
" for issues with the software that runs PyPI. Before writing a new issue,"
" first check that a similar issue does not already exist."
msgstr ""

#: warehouse/templates/pages/help.html:777
msgid ""
"If you are having an issue is with a specific package installed from "
"PyPI, you should reach out to the maintainers of that project directly "
"instead."
msgstr ""

#: warehouse/templates/pages/help.html:786
#, python-format
msgid ""
"PyPI is powered by the Warehouse project; <a href=\"%(href)s\" "
"title=\"%(title)s\" target=\"_blank\" rel=\"noopener\">Warehouse</a> is "
"an open source project developed under the umbrella of the Python "
"Packaging Authority (PyPA) and supported by the Python Packaging Working "
"Group (PackagingWG)."
msgstr ""

#: warehouse/templates/pages/help.html:791
#, python-format
msgid ""
"The <a href=\"%(href)s\" title=\"%(title)s\" target=\"_blank\" "
"rel=\"noopener\">PyPA</a> is an independent group of developers whose "
"goal is to improve and maintain many of the core projects related to "
"Python packaging."
msgstr ""

#: warehouse/templates/pages/help.html:796
#, python-format
msgid ""
"The <a href=\"%(packaging_wg_href)s\" title=\"%(title)s\" "
"target=\"_blank\" rel=\"noopener\">PackagingWG</a> is a working group of "
"the Python Software Foundation (PSF) whose goal is to raise and disburse "
"funds to support the ongoing improvement of Python packaging. Most "
"recently it <a href=\"%(otf_award_href)s\" title=\"%(title)s\" "
"target=\"_blank\" rel=\"noopener\">secured an award from the Open "
"Technology Fund</a> whose funding is enabling developers to improve "
"Warehouse's security and accessibility."
msgstr ""

#: warehouse/templates/pages/help.html:806
#, python-format
msgid ""
"PyPI is powered by <a href=\"%(warehouse_href)s\" title=\"%(title)s\" "
"target=\"_blank\" rel=\"noopener\">Warehouse</a> and by a variety of "
"tools and services provided by our <a href=\"%(sponsors_href)s\">generous"
" sponsors</a>."
msgstr ""

#: warehouse/templates/pages/help.html:813
msgid ""
"As of April 16, 2018, PyPI.org is at \"production\" status, meaning that "
"it has moved out of beta and replaced the old site (pypi.python.org). It "
"is now robust, tested, and ready for expected browser and API traffic."
msgstr ""

#: warehouse/templates/pages/help.html:815
#, python-format
msgid ""
"PyPI is heavily cached and distributed via <abbr title=\"content delivery"
" network\">CDN</abbr> thanks to our sponsor <a href=\"%(fastly_href)s\" "
"title=\"%(title)s\" target=\"_blank\" rel=\"noopener\">Fastly</a> and "
"thus is generally available globally. However, the site is mostly "
"maintained by volunteers, we do not provide any specific Service Level "
"Agreement, and as could be expected for a giant distributed system, "
"things can and sometimes do go wrong. See <a "
"href=\"%(status_page_href)s\" title=\"%(title)s\" target=\"_blank\" "
"rel=\"noopener\">our status page</a> for current and past outages and "
"incidents. If you have high availability requirements for your package "
"index, consider either a <a href=\"%(mirror_href)s\">mirror</a> or a <a "
"href=\"%(private_index_href)s\">private index</a>."
msgstr ""

#: warehouse/templates/pages/help.html:829
#, python-format
msgid ""
"We have a huge amount of work to do to continue to maintain and improve "
"PyPI (also known as <a href=\"%(href)s\" title=\"%(title)s\" "
"target=\"_blank\" rel=\"noopener\">the Warehouse project</a>)."
msgstr ""

#: warehouse/templates/pages/help.html:834
msgid "Financial:"
msgstr ""

#: warehouse/templates/pages/help.html:834
#, python-format
msgid ""
"We would deeply appreciate <a href=\"%(href)s\">your donations to fund "
"development and maintenance</a>."
msgstr ""

#: warehouse/templates/pages/help.html:835
msgid "Development:"
msgstr ""

#: warehouse/templates/pages/help.html:835
msgid ""
"Warehouse is open source, and we would love to see some new faces working"
" on the project. You <strong>do not</strong> need to be an experienced "
"open-source developer to make a contribution – in fact, we'd love to help"
" you make your first open source pull request!"
msgstr ""

#: warehouse/templates/pages/help.html:837
#, python-format
msgid ""
"If you have skills in Python, ElasticSearch, HTML, SCSS, JavaScript, or "
"SQLAlchemy then skim our <a href=\"%(getting_started_href)s\" "
"title=\"%(title)s\" target=\"_blank\" rel=\"noopener\">\"Getting "
"started\" guide</a>, then take a look at the <a "
"href=\"%(issue_tracker_href)s\" title=\"%(title)s\" target=\"_blank\" "
"rel=\"noopener\">issue tracker</a>. We've created a <a "
"href=\"%(good_first_issue_href)s\" title=\"%(title)s\" target=\"_blank\" "
"rel=\"noopener\">'Good first issue'</a> label – we recommend you start "
"here."
msgstr ""

#: warehouse/templates/pages/help.html:845
#, python-format
msgid ""
"Issues are grouped into <a href=\"%(href)s\" title=\"%(title)s\" "
"target=\"_blank\" rel=\"noopener\">milestones</a>; working on issues in "
"the current milestone is a great way to help push the project forward. If"
" you're interested in working on a particular issue, leave a comment and "
"we can guide you through the contribution process."
msgstr ""

#: warehouse/templates/pages/help.html:852
msgid "Stay updated:"
msgstr ""

#: warehouse/templates/pages/help.html:853
#, python-format
msgid ""
"You can also follow the ongoing development of the project on the <a "
"href=\"%(discourse_forum_href)s\" title=\"%(title)s\" target=\"_blank\" "
"rel=\"noopener\">Python packaging forum on Discourse</a>."
msgstr ""

#: warehouse/templates/pages/help.html:862
#, python-format
msgid ""
"Changes to PyPI are generally announced on both the <a "
"href=\"%(mailing_list_href)s\" title=\"%(title)s\" target=\"_blank\" "
"rel=\"noopener\">pypi-announce mailing list</a> and the <a "
"href=\"%(blog_href)s\" title=\"%(title)s\" target=\"_blank\" "
"rel=\"noopener\">PSF blog</a> under the label \"pypi\". The PSF blog also"
" has <a href=\"%(atom_href)s\" title=\"%(title)s\" target=\"_blank\" "
"rel=\"noopener\">Atom</a> and <a href=\"%(rss_href)s\" "
"title=\"%(title)s\" target=\"_blank\" rel=\"noopener\">RSS</a> feeds for "
"the \"pypi\" label."
msgstr ""

#: warehouse/templates/pages/help.html:872
#, python-format
msgid ""
"All traffic is routed through our global CDN, which lists their public IP"
" addresses here: <a href=\"%(href)s\">%(href)s</a>."
msgstr ""

#: warehouse/templates/pages/help.html:873
#, python-format
msgid ""
"More information about this list can be found here: <a "
"href=\"%(href)s\">%(href)s</a>."
msgstr ""

#: warehouse/templates/pages/help.html:877
msgid ""
"When Warehouse's maintainers are deploying new features, at first we mark"
" them with a small \"beta feature\" symbol to tell you: this should "
"probably work fine, but it's new and less tested than other site "
"functionality."
msgstr ""

#: warehouse/templates/pages/help.html:878
msgid "Currently, no features are in beta."
msgstr ""

#: warehouse/templates/pages/help.html:882
#, python-format
msgid ""
"\"PyPI\" should be pronounced like \"pie pea eye\", specifically with the"
" \"PI\" pronounced as individual letters, rather as a single sound. This "
"minimizes confusion with the <a href=\"%(href)s\" "
"title=\"%(title)s\">PyPy</a> project, which is a popular alternative "
"implementation of the Python language."
msgstr ""

#: warehouse/templates/pages/help.html:894
msgid "Resources"
msgstr ""

#: warehouse/templates/pages/help.html:895
msgid "Looking for something else? Perhaps these links will help:"
msgstr ""

#: warehouse/templates/pages/help.html:897
msgid "Python Packaging User Guide"
msgstr ""

#: warehouse/templates/pages/help.html:898
msgid "Python documentation"
msgstr ""

#: warehouse/templates/pages/help.html:899
msgid "(main Python website)"
msgstr ""

#: warehouse/templates/pages/help.html:900
msgid "Python community page"
msgstr ""

#: warehouse/templates/pages/help.html:900
msgid "(lists IRC channels, mailing lists, etc.)"
msgstr ""

#: warehouse/templates/pages/help.html:903
msgid "Contact"
msgstr ""

#: warehouse/templates/pages/help.html:905
#, python-format
msgid ""
"The <a href=\"%(pypa_href)s\" title=\"%(title)s\" target=\"_blank\" "
"rel=\"noopener\">Python Packaging Authority (PyPA)</a> is a working group"
" who work together to improve Python packaging. If you'd like to get in "
"touch with a core packaging developer, use <a href=\"%(irc_href)s\" "
"title=\"%(title)s\" target=\"_blank\" rel=\"noopener\">#pypa on IRC "
"(Libera)</a>, or <a href=\"%(discourse_href)s\" title=\"%(title)s\" "
"target=\"_blank\" rel=\"noopener\">browse the online board</a>."
msgstr ""

#: warehouse/templates/pages/security.html:15
msgid "Security"
msgstr ""

#: warehouse/templates/pages/security.html:20
msgid "Reporting a security issue"
msgstr ""

#: warehouse/templates/pages/security.html:22
msgid ""
"We take security very seriously and ask that you follow our security "
"policy carefully."
msgstr ""

#: warehouse/templates/pages/security.html:24
msgid "Important!"
msgstr ""

#: warehouse/templates/pages/security.html:24
msgid ""
"If you believe you've identified a security issue with PyPI, <strong>DO "
"NOT</strong> report the issue in any public forum, including (but not "
"limited to):"
msgstr ""

#: warehouse/templates/pages/security.html:27
msgid "Our GitHub issue tracker"
msgstr ""

#: warehouse/templates/pages/security.html:28
msgid "Official or unofficial chat channels"
msgstr ""

#: warehouse/templates/pages/security.html:29
msgid "Official or unofficial mailing lists"
msgstr ""

#: warehouse/templates/pages/security.html:35
msgid "If you've identified a security issue with a project hosted on PyPI"
msgstr ""

#: warehouse/templates/pages/security.html:36
#, python-format
msgid ""
"Email <a href=\"%(href)s\">security@pypi.org</a>, providing the following"
" details:"
msgstr ""

#: warehouse/templates/pages/security.html:38
msgid "A URL to the project in question"
msgstr ""

#: warehouse/templates/pages/security.html:39
msgid "An explanation of what makes the project a security issue"
msgstr ""

#: warehouse/templates/pages/security.html:40
#, python-format
msgid ""
"If applicable: a link to the problematic lines in the project's "
"distributions via <a href=\"%(href)s\">inspector.pypi.io</a>"
msgstr ""

#: warehouse/templates/pages/security.html:42
msgid ""
"Valid malware reports may include examples of typo-squatting, dependency "
"confusion, data exfiltration, obfustication, command/control, etc."
msgstr ""

#: warehouse/templates/pages/security.html:44
msgid ""
"If you've identified a security issue with PyPI itself (not a project "
"hosted on PyPI)"
msgstr ""

#: warehouse/templates/pages/security.html:45
#, python-format
msgid ""
"Email <a href=\"%(href)s\">security@pypi.org</a>, providing as much "
"relevant information as possible, including reproducing steps."
msgstr ""

#: warehouse/templates/pages/security.html:47
msgid "What happens next?"
msgstr ""

#: warehouse/templates/pages/security.html:48
msgid ""
"Once you've submitted an issue via email, you should receive an "
"acknowledgment within 48 hours."
msgstr ""

#: warehouse/templates/pages/security.html:49
msgid ""
"Depending on the action to be taken, you may receive further follow-up "
"emails."
msgstr ""

#: warehouse/templates/pages/security.html:52
msgid "This security policy was last updated on June 2022."
msgstr ""

#: warehouse/templates/pages/sitemap.html:21
msgid "PyPI site map"
msgstr ""

#: warehouse/templates/pages/sitemap.html:25
msgid "PyPI home"
msgstr ""

#: warehouse/templates/pages/sitemap.html:26
msgid "Search and filter projects"
msgstr ""

#: warehouse/templates/pages/sitemap.html:30
msgid "Authentication"
msgstr ""

#: warehouse/templates/pages/sitemap.html:32
msgid "Login"
msgstr ""

#: warehouse/templates/pages/sitemap.html:42
msgid "Security policy"
msgstr ""

#: warehouse/templates/pages/sponsors.html:23
msgid "Support PyPI and related projects"
msgstr ""

#: warehouse/templates/pages/sponsors.html:24
msgid "Sponsor the Python Software Foundation"
msgstr ""

#: warehouse/templates/pages/sponsors.html:27
msgid ""
"The Python Software Foundation raises and distributes funds to improve "
"Python's packaging ecosystem."
msgstr ""

#: warehouse/templates/pages/sponsors.html:29
msgid "Recent projects funded include:"
msgstr ""

#: warehouse/templates/pages/sponsors.html:32
msgid ""
"The successful relaunch of the Python Package Index, powered by the new "
"'Warehouse' codebase"
msgstr ""

#: warehouse/templates/pages/sponsors.html:33
#, python-format
msgid ""
"With <a href=\"%(project_href)s\" title=\"%(title)s\" target=\"_blank\" "
"rel=\"noopener\">$170,000 in funding</a> from the <a "
"href=\"%(funder_href)s\" title=\"%(title)s\" target=\"_blank\" "
"rel=\"noopener\">Mozilla Open Source Support Program</a> in 2018"
msgstr ""

#: warehouse/templates/pages/sponsors.html:36
msgid ""
"Improving PyPI's security and accessibility, and adding support for "
"multiple locales"
msgstr ""

#: warehouse/templates/pages/sponsors.html:37
#, python-format
msgid ""
"With $80,000 in funding from the <a href=\"%(funder_href)s\" "
"title=\"%(title)s\" target=\"_blank\" rel=\"noopener\">Open Technology "
"Fund</a> in 2019"
msgstr ""

#: warehouse/templates/pages/sponsors.html:40
msgid "Additional security-focused features for PyPI"
msgstr ""

#: warehouse/templates/pages/sponsors.html:41
#, python-format
msgid ""
"With <a href=\"%(project_href)s\" title=\"%(title)s\" target=\"_blank\" "
"rel=\"noopener\">$100,000 in funding</a> from <a href=\"%(funder_href)s\""
" title=\"%(title)s\" target=\"_blank\" rel=\"noopener\">Facebook "
"Research</a> in 2019 and 2020"
msgstr ""

#: warehouse/templates/pages/sponsors.html:44
msgid "Overhauling pip's user experience and dependency resolver"
msgstr ""

#: warehouse/templates/pages/sponsors.html:45
#, python-format
msgid ""
"With <a href=\"%(project_href)s\" title=\"%(title)s\" target=\"_blank\" "
"rel=\"noopener\">$407,000 in funding</a> from the <a "
"href=\"%(funder0_href)s\" title=\"%(title)s\" target=\"_blank\" "
"rel=\"noopener\">Chan Zuckerberg Initiative</a> and the <a "
"href=\"%(funder1_href)s\" title=\"%(title)s\" target=\"_blank\" "
"rel=\"noopener\">Mozilla Open Source Support Program</a> in 2020"
msgstr ""

#: warehouse/templates/pages/sponsors.html:49
msgid ""
"With your support, the PSF can continue to fund packaging improvements, "
"benefiting millions of Python users around the world."
msgstr ""

#: warehouse/templates/pages/sponsors.html:57
msgid "PSF Sponsorship"
msgstr ""

#: warehouse/templates/pages/sponsors.html:60
msgid ""
"All of these initiatives help maintain and support the tools that the "
"Python community uses daily. This work can only be done with the generous"
" financial support that you or your organization provides."
msgstr ""

#: warehouse/templates/pages/sponsors.html:61
msgid "Your contributions matter and they make an impact. Every donation counts!"
msgstr ""

#: warehouse/templates/pages/sponsors.html:65
msgid "Become a sponsor"
msgstr ""

#: warehouse/templates/pages/sponsors.html:67
msgid ""
"The PSF is recognized by the IRS as a 501(c)(3) non-profit charitable "
"organization, and donations are tax-deductible for organizations that pay"
" taxes in the United States."
msgstr ""

#: warehouse/templates/pages/sponsors.html:78
msgid "Get your logo on PyPI.org"
msgstr ""

#: warehouse/templates/pages/sponsors.html:79
msgid ""
"Looking for brand visibility? In the last year*, 21.1 million people from"
" 237 countries visited PyPI.org."
msgstr ""

#: warehouse/templates/pages/sponsors.html:80
msgid "* Data as of March 2020"
msgstr ""

#: warehouse/templates/pages/sponsors.html:83
msgid "Strengthen the Python ecosystem"
msgstr ""

#: warehouse/templates/pages/sponsors.html:84
msgid ""
"Funds raised by the Python Software Foundation go directly towards "
"improving the tools your company uses every day."
msgstr ""

#: warehouse/templates/pages/sponsors.html:87
msgid "Boost your reputation"
msgstr ""

#: warehouse/templates/pages/sponsors.html:88
msgid ""
"Enhance your company's reputation by investing in Python and the open "
"source community."
msgstr ""

#: warehouse/templates/pages/stats.html:21
msgid "PyPI statistics"
msgstr ""

#: warehouse/templates/pages/stats.html:23
msgid ""
"We all love stats, so here are some useful statistics about PyPI. The "
"statistics page is cached for 24 hours, so don't expect the numbers to be"
" realtime."
msgstr ""

#: warehouse/templates/pages/stats.html:30
msgid "Top projects by total package size"
msgstr ""

#: warehouse/templates/pages/stats.html:32
msgid ""
"Here is a list of the top 100 projects based on the sum of their "
"packages' sizes (in bytes)."
msgstr ""

#: warehouse/templates/pages/stats.html:39
msgid "Statistics by project"
msgstr ""

#: warehouse/templates/pages/stats.html:43
msgid "Sum of release files (bytes)"
msgstr ""

#: warehouse/templates/pages/stats.html:48
msgid "All of PyPI"
msgstr ""

#: warehouse/templates/search/results.html:18
#: warehouse/templates/search/results.html:114
#: warehouse/templates/search/results.html:212
msgid "Search results"
msgstr ""

#: warehouse/templates/search/results.html:40
#, python-format
msgid "Did you mean '<a class=\"link\" href=\"%(link)s\">%(text)s</a>'?"
msgstr ""

#: warehouse/templates/search/results.html:82
msgid "Close panel"
msgstr ""

#: warehouse/templates/search/results.html:86
#, python-format
msgid "Filter by <a href=\"%(href)s\">classifier</a>"
msgstr ""

#: warehouse/templates/search/results.html:117
msgid "Enter a search query, or select a filter from the list of classifiers."
msgstr ""

#: warehouse/templates/search/results.html:118
msgid "Enter a search query, or add a filter by clicking on the button."
msgstr ""

#: warehouse/templates/search/results.html:119
msgid "You can combine searches and classifier filters. Examples:"
msgstr ""

#: warehouse/templates/search/results.html:123
msgid "Python 3 compatible projects"
msgstr ""

#: warehouse/templates/search/results.html:128
msgid "Sphinx extensions that have a stable/production status"
msgstr ""

#: warehouse/templates/search/results.html:133
msgid "Projects related to \"graphics\" with OSI-approved licenses"
msgstr ""

#: warehouse/templates/search/results.html:150
#, python-format
msgid ""
"\n"
"              <strong>%(count_display)s</strong> project\n"
"              "
msgid_plural ""
"\n"
"              <strong>%(count_display)s</strong> projects\n"
"              "
msgstr[0] ""
msgstr[1] ""

#: warehouse/templates/search/results.html:157
#, python-format
msgid "for \"%(term)s\""
msgstr ""

#: warehouse/templates/search/results.html:161
msgid ""
"\n"
"                  with the selected classifier\n"
"                "
msgid_plural ""
"\n"
"                  with the selected classifiers\n"
"                "
msgstr[0] ""
msgstr[1] ""

#: warehouse/templates/search/results.html:177
msgid "Order by"
msgstr ""

#: warehouse/templates/search/results.html:179
msgid "Relevance"
msgstr ""

#: warehouse/templates/search/results.html:180
msgid "Date last updated"
msgstr ""

#: warehouse/templates/search/results.html:181
msgid "Trending"
msgstr ""

#: warehouse/templates/search/results.html:194
msgid "Filter"
msgstr ""

#: warehouse/templates/search/results.html:205
msgid "Add filter"
msgstr ""

#: warehouse/templates/search/results.html:221
#, python-format
msgid "There were no results for '%(term)s'"
msgstr ""

#: warehouse/templates/search/results.html:223
#, python-format
msgid ""
"\n"
"                  There were no results for '%(filters)s' filter\n"
"                "
msgid_plural ""
"\n"
"                  There were no results for '%(filters)s' filters\n"
"                "
msgstr[0] ""
msgstr[1] ""
<|MERGE_RESOLUTION|>--- conflicted
+++ resolved
@@ -121,11 +121,7 @@
 msgid "Successful WebAuthn assertion"
 msgstr ""
 
-<<<<<<< HEAD
-#: warehouse/accounts/views.py:448 warehouse/manage/views.py:955
-=======
 #: warehouse/accounts/views.py:448 warehouse/manage/views.py:956
->>>>>>> 8eeae126
 msgid "Recovery code accepted. The supplied code cannot be used again."
 msgstr ""
 
@@ -144,11 +140,7 @@
 msgstr ""
 
 #: warehouse/accounts/views.py:658 warehouse/accounts/views.py:757
-<<<<<<< HEAD
-#: warehouse/accounts/views.py:856 warehouse/accounts/views.py:1023
-=======
 #: warehouse/accounts/views.py:856 warehouse/accounts/views.py:1025
->>>>>>> 8eeae126
 msgid "Invalid token: no token supplied"
 msgstr ""
 
@@ -226,41 +218,6 @@
 msgid "Organization invitation no longer exists."
 msgstr ""
 
-<<<<<<< HEAD
-#: warehouse/accounts/views.py:922
-msgid "Invitation for '${organization_name}' is declined."
-msgstr ""
-
-#: warehouse/accounts/views.py:985
-msgid "You are now ${role} of the '${organization_name}' organization."
-msgstr ""
-
-#: warehouse/accounts/views.py:1019
-msgid "Expired token: request a new project role invitation"
-msgstr ""
-
-#: warehouse/accounts/views.py:1021
-msgid "Invalid token: request a new project role invitation"
-msgstr ""
-
-#: warehouse/accounts/views.py:1027
-msgid "Invalid token: not a collaboration invitation token"
-msgstr ""
-
-#: warehouse/accounts/views.py:1031
-msgid "Role invitation is not valid."
-msgstr ""
-
-#: warehouse/accounts/views.py:1046
-msgid "Role invitation no longer exists."
-msgstr ""
-
-#: warehouse/accounts/views.py:1077
-msgid "Invitation for '${project_name}' is declined."
-msgstr ""
-
-#: warehouse/accounts/views.py:1144
-=======
 #: warehouse/accounts/views.py:924
 msgid "Invitation for '${organization_name}' is declined."
 msgstr ""
@@ -294,7 +251,6 @@
 msgstr ""
 
 #: warehouse/accounts/views.py:1146
->>>>>>> 8eeae126
 msgid "You are now ${role} of the '${project_name}' project."
 msgstr ""
 
@@ -370,25 +326,6 @@
 msgid "This team name has already been used. Choose a different team name."
 msgstr ""
 
-<<<<<<< HEAD
-#: warehouse/manage/views.py:368
-msgid "Email ${email_address} added - check your email for a verification link"
-msgstr ""
-
-#: warehouse/manage/views.py:903
-msgid "Recovery codes already generated"
-msgstr ""
-
-#: warehouse/manage/views.py:904
-msgid "Generating new recovery codes will invalidate your existing codes."
-msgstr ""
-
-#: warehouse/manage/views.py:1970
-msgid "User '${username}' already has ${role_name} role for organization"
-msgstr ""
-
-#: warehouse/manage/views.py:1981
-=======
 #: warehouse/manage/views.py:369
 msgid "Email ${email_address} added - check your email for a verification link"
 msgstr ""
@@ -401,106 +338,61 @@
 msgid "Generating new recovery codes will invalidate your existing codes."
 msgstr ""
 
-#: warehouse/manage/views.py:2005
+#: warehouse/manage/views.py:2009
 msgid "User '${username}' already has ${role_name} role for organization"
 msgstr ""
 
-#: warehouse/manage/views.py:2016
->>>>>>> 8eeae126
+#: warehouse/manage/views.py:2020
 msgid ""
 "User '${username}' does not have a verified primary email address and "
 "cannot be added as a ${role_name} for organization"
 msgstr ""
 
-<<<<<<< HEAD
-#: warehouse/manage/views.py:1995 warehouse/manage/views.py:4309
+#: warehouse/manage/views.py:2034 warehouse/manage/views.py:4364
 msgid "User '${username}' already has an active invite. Please try again later."
 msgstr ""
 
-#: warehouse/manage/views.py:2061 warehouse/manage/views.py:4376
+#: warehouse/manage/views.py:2100 warehouse/manage/views.py:4431
 msgid "Invitation sent to '${username}'"
 msgstr ""
 
-#: warehouse/manage/views.py:2101
+#: warehouse/manage/views.py:2146
 msgid "Could not find organization invitation."
 msgstr ""
 
-#: warehouse/manage/views.py:2115 warehouse/manage/views.py:4420
+#: warehouse/manage/views.py:2160 warehouse/manage/views.py:4475
 msgid "Invitation already expired."
 msgstr ""
 
-#: warehouse/manage/views.py:2157 warehouse/manage/views.py:4453
+#: warehouse/manage/views.py:2202 warehouse/manage/views.py:4508
 msgid "Invitation revoked from '${username}'."
 msgstr ""
 
-#: warehouse/manage/views.py:3054
-=======
-#: warehouse/manage/views.py:2030 warehouse/manage/views.py:4279
-msgid "User '${username}' already has an active invite. Please try again later."
-msgstr ""
-
-#: warehouse/manage/views.py:2096 warehouse/manage/views.py:4346
-msgid "Invitation sent to '${username}'"
-msgstr ""
-
-#: warehouse/manage/views.py:2142
-msgid "Could not find organization invitation."
-msgstr ""
-
-#: warehouse/manage/views.py:2156 warehouse/manage/views.py:4390
-msgid "Invitation already expired."
-msgstr ""
-
-#: warehouse/manage/views.py:2198 warehouse/manage/views.py:4423
-msgid "Invitation revoked from '${username}'."
-msgstr ""
-
-#: warehouse/manage/views.py:3024
->>>>>>> 8eeae126
+#: warehouse/manage/views.py:3109
 msgid ""
 "There have been too many attempted OpenID Connect registrations. Try "
 "again later."
 msgstr ""
 
-<<<<<<< HEAD
-#: warehouse/manage/views.py:4086
+#: warehouse/manage/views.py:4141
 msgid "Team '${team_name}' already has ${role_name} role for project"
 msgstr ""
 
-#: warehouse/manage/views.py:4194
+#: warehouse/manage/views.py:4249
 msgid "User '${username}' already has ${role_name} role for project"
 msgstr ""
 
-#: warehouse/manage/views.py:4263
+#: warehouse/manage/views.py:4318
 msgid "${username} is now ${role} of the '${project_name}' project."
 msgstr ""
 
-#: warehouse/manage/views.py:4296
-=======
-#: warehouse/manage/views.py:4056
-msgid "Team '${team_name}' already has ${role_name} role for project"
-msgstr ""
-
-#: warehouse/manage/views.py:4164
-msgid "User '${username}' already has ${role_name} role for project"
-msgstr ""
-
-#: warehouse/manage/views.py:4233
-msgid "${username} is now ${role} of the '${project_name}' project."
-msgstr ""
-
-#: warehouse/manage/views.py:4266
->>>>>>> 8eeae126
+#: warehouse/manage/views.py:4351
 msgid ""
 "User '${username}' does not have a verified primary email address and "
 "cannot be added as a ${role_name} for project"
 msgstr ""
 
-<<<<<<< HEAD
-#: warehouse/manage/views.py:4409
-=======
-#: warehouse/manage/views.py:4379
->>>>>>> 8eeae126
+#: warehouse/manage/views.py:4464
 msgid "Could not find role invitation."
 msgstr ""
 
