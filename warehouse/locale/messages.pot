--- conflicted
+++ resolved
@@ -2,312 +2,178 @@
 msgid "Locale updated"
 msgstr ""
 
-#: warehouse/accounts/forms.py:42
+#: warehouse/accounts/forms.py:43
 msgid "No user found with that username"
 msgstr ""
 
-#: warehouse/accounts/forms.py:53
+#: warehouse/accounts/forms.py:54
 msgid "TOTP code must be ${totp_length} digits."
 msgstr ""
 
-#: warehouse/accounts/forms.py:80
+#: warehouse/accounts/forms.py:81
 msgid "Choose a username with 50 characters or less."
 msgstr ""
 
-#: warehouse/accounts/forms.py:86
+#: warehouse/accounts/forms.py:87
 msgid ""
 "The username is invalid. Usernames must be composed of letters, numbers, "
 "dots, hyphens and underscores. And must also start and finish with a "
 "letter or number. Choose a different username."
 msgstr ""
 
-#: warehouse/accounts/forms.py:100
+#: warehouse/accounts/forms.py:101
 msgid ""
 "This username is already being used by another account. Choose a "
 "different username."
 msgstr ""
 
-#: warehouse/accounts/forms.py:123
+#: warehouse/accounts/forms.py:124
 msgid "The password is invalid. Try again."
 msgstr ""
 
-<<<<<<< HEAD
-#: warehouse/accounts/forms.py:131 warehouse/accounts/views.py:72
+#: warehouse/accounts/forms.py:132 warehouse/accounts/views.py:74
 msgid ""
 "There have been too many unsuccessful login attempts. You have been "
 "locked out for {0}. Please try again later."
 msgstr ""
 
-#: warehouse/accounts/forms.py:152
+#: warehouse/accounts/forms.py:153
 msgid "Your passwords don't match. Try again."
 msgstr ""
 
-#: warehouse/accounts/forms.py:183 warehouse/accounts/forms.py:194
+#: warehouse/accounts/forms.py:184 warehouse/accounts/forms.py:195
 msgid "The email address isn't valid. Try again."
 msgstr ""
 
-#: warehouse/accounts/forms.py:202
+#: warehouse/accounts/forms.py:203
 msgid "You can't use an email address from this domain. Use a different email."
 msgstr ""
 
-#: warehouse/accounts/forms.py:213
-=======
-#: warehouse/accounts/forms.py:127 warehouse/accounts/views.py:68
-msgid "There have been too many unsuccessful login attempts. Try again later."
-msgstr ""
-
-#: warehouse/accounts/forms.py:149
-msgid "Your passwords don't match. Try again."
-msgstr ""
-
-#: warehouse/accounts/forms.py:180 warehouse/accounts/forms.py:191
-msgid "The email address isn't valid. Try again."
-msgstr ""
-
-#: warehouse/accounts/forms.py:199
-msgid "You can't use an email address from this domain. Use a different email."
-msgstr ""
-
-#: warehouse/accounts/forms.py:210
->>>>>>> 4fe29789
+#: warehouse/accounts/forms.py:214
 msgid ""
 "This email address is already being used by this account. Use a different"
 " email."
 msgstr ""
 
-<<<<<<< HEAD
-#: warehouse/accounts/forms.py:220
-=======
-#: warehouse/accounts/forms.py:217
->>>>>>> 4fe29789
+#: warehouse/accounts/forms.py:221
 msgid ""
 "This email address is already being used by another account. Use a "
 "different email."
 msgstr ""
 
-<<<<<<< HEAD
-#: warehouse/accounts/forms.py:242
+#: warehouse/accounts/forms.py:243
 msgid "The name is too long. Choose a name with 100 characters or less."
 msgstr ""
 
-#: warehouse/accounts/forms.py:306
+#: warehouse/accounts/forms.py:307
 msgid "Invalid TOTP code."
 msgstr ""
 
-#: warehouse/accounts/forms.py:323
+#: warehouse/accounts/forms.py:324
 msgid "Invalid WebAuthn assertion: Bad payload"
 msgstr ""
 
-#: warehouse/accounts/forms.py:348
+#: warehouse/accounts/forms.py:367
 msgid "Invalid recovery code."
 msgstr ""
 
-#: warehouse/accounts/forms.py:366
+#: warehouse/accounts/forms.py:385
 msgid "No user found with that username or email"
 msgstr ""
 
-#: warehouse/accounts/views.py:89
-=======
-#: warehouse/accounts/forms.py:239
-msgid "The name is too long. Choose a name with 100 characters or less."
-msgstr ""
-
-#: warehouse/accounts/forms.py:303
-msgid "Invalid TOTP code."
-msgstr ""
-
-#: warehouse/accounts/forms.py:320
-msgid "Invalid WebAuthn assertion: Bad payload"
-msgstr ""
-
-#: warehouse/accounts/forms.py:363
-msgid "Invalid recovery code."
-msgstr ""
-
-#: warehouse/accounts/forms.py:381
-msgid "No user found with that username or email"
-msgstr ""
-
-#: warehouse/accounts/views.py:85
->>>>>>> 4fe29789
+#: warehouse/accounts/views.py:91
 msgid ""
 "Too many emails have been added to this account without verifying them. "
 "Check your inbox and follow the verification links. (IP: ${ip})"
 msgstr ""
 
-<<<<<<< HEAD
-#: warehouse/accounts/views.py:227 warehouse/accounts/views.py:285
-#: warehouse/accounts/views.py:287 warehouse/accounts/views.py:314
-#: warehouse/accounts/views.py:316 warehouse/accounts/views.py:371
+#: warehouse/accounts/views.py:231 warehouse/accounts/views.py:289
+#: warehouse/accounts/views.py:291 warehouse/accounts/views.py:318
+#: warehouse/accounts/views.py:320 warehouse/accounts/views.py:375
 msgid "Invalid or expired two factor login."
 msgstr ""
 
-#: warehouse/accounts/views.py:279
+#: warehouse/accounts/views.py:283
 msgid "Already authenticated"
 msgstr ""
 
-#: warehouse/accounts/views.py:347
+#: warehouse/accounts/views.py:351
 msgid "Successful WebAuthn assertion"
 msgstr ""
 
-#: warehouse/accounts/views.py:400
+#: warehouse/accounts/views.py:404
 msgid "Recovery code accepted. The supplied code cannot be used again."
 msgstr ""
 
-#: warehouse/accounts/views.py:486
-=======
-#: warehouse/accounts/views.py:225 warehouse/accounts/views.py:283
-#: warehouse/accounts/views.py:285 warehouse/accounts/views.py:312
-#: warehouse/accounts/views.py:314 warehouse/accounts/views.py:369
-msgid "Invalid or expired two factor login."
-msgstr ""
-
-#: warehouse/accounts/views.py:277
-msgid "Already authenticated"
-msgstr ""
-
-#: warehouse/accounts/views.py:345
-msgid "Successful WebAuthn assertion"
-msgstr ""
-
-#: warehouse/accounts/views.py:398
-msgid "Recovery code accepted. The supplied code cannot be used again."
-msgstr ""
-
-#: warehouse/accounts/views.py:484
->>>>>>> 4fe29789
+#: warehouse/accounts/views.py:490
 msgid ""
 "New user registration temporarily disabled. See https://pypi.org/help"
 "#admin-intervention for details."
 msgstr ""
 
-<<<<<<< HEAD
-#: warehouse/accounts/views.py:585
+#: warehouse/accounts/views.py:589
 msgid "Expired token: request a new password reset link"
 msgstr ""
 
-#: warehouse/accounts/views.py:587
+#: warehouse/accounts/views.py:591
 msgid "Invalid token: request a new password reset link"
 msgstr ""
 
-#: warehouse/accounts/views.py:589 warehouse/accounts/views.py:672
+#: warehouse/accounts/views.py:593 warehouse/accounts/views.py:676
 msgid "Invalid token: no token supplied"
 msgstr ""
 
-#: warehouse/accounts/views.py:593
+#: warehouse/accounts/views.py:597
 msgid "Invalid token: not a password reset token"
 msgstr ""
 
-#: warehouse/accounts/views.py:598
+#: warehouse/accounts/views.py:602
 msgid "Invalid token: user not found"
 msgstr ""
 
-#: warehouse/accounts/views.py:605
+#: warehouse/accounts/views.py:609
 msgid "Invalid token: user has logged in since this token was requested"
 msgstr ""
 
-#: warehouse/accounts/views.py:614
-=======
-#: warehouse/accounts/views.py:583
-msgid "Expired token: request a new password reset link"
-msgstr ""
-
-#: warehouse/accounts/views.py:585
-msgid "Invalid token: request a new password reset link"
-msgstr ""
-
-#: warehouse/accounts/views.py:587 warehouse/accounts/views.py:670
-msgid "Invalid token: no token supplied"
-msgstr ""
-
-#: warehouse/accounts/views.py:591
-msgid "Invalid token: not a password reset token"
-msgstr ""
-
-#: warehouse/accounts/views.py:596
-msgid "Invalid token: user not found"
-msgstr ""
-
-#: warehouse/accounts/views.py:603
-msgid "Invalid token: user has logged in since this token was requested"
-msgstr ""
-
-#: warehouse/accounts/views.py:612
->>>>>>> 4fe29789
+#: warehouse/accounts/views.py:618
 msgid ""
 "Invalid token: password has already been changed since this token was "
 "requested"
 msgstr ""
 
-<<<<<<< HEAD
-#: warehouse/accounts/views.py:641
+#: warehouse/accounts/views.py:645
 msgid "You have reset your password"
 msgstr ""
 
-#: warehouse/accounts/views.py:668
+#: warehouse/accounts/views.py:672
 msgid "Expired token: request a new email verification link"
 msgstr ""
 
-#: warehouse/accounts/views.py:670
+#: warehouse/accounts/views.py:674
 msgid "Invalid token: request a new email verification link"
 msgstr ""
 
-#: warehouse/accounts/views.py:676
+#: warehouse/accounts/views.py:680
 msgid "Invalid token: not an email verification token"
 msgstr ""
 
-#: warehouse/accounts/views.py:685
+#: warehouse/accounts/views.py:689
 msgid "Email not found"
 msgstr ""
 
-#: warehouse/accounts/views.py:688
+#: warehouse/accounts/views.py:692
 msgid "Email already verified"
 msgstr ""
 
-#: warehouse/accounts/views.py:703
+#: warehouse/accounts/views.py:707
 msgid "You can now set this email as your primary address"
 msgstr ""
 
-#: warehouse/accounts/views.py:707
+#: warehouse/accounts/views.py:711
 msgid "This is your primary address"
 msgstr ""
 
-#: warehouse/accounts/views.py:712
-=======
-#: warehouse/accounts/views.py:639
-msgid "You have reset your password"
-msgstr ""
-
-#: warehouse/accounts/views.py:666
-msgid "Expired token: request a new email verification link"
-msgstr ""
-
-#: warehouse/accounts/views.py:668
-msgid "Invalid token: request a new email verification link"
-msgstr ""
-
-#: warehouse/accounts/views.py:674
-msgid "Invalid token: not an email verification token"
-msgstr ""
-
-#: warehouse/accounts/views.py:683
-msgid "Email not found"
-msgstr ""
-
-#: warehouse/accounts/views.py:686
-msgid "Email already verified"
-msgstr ""
-
-#: warehouse/accounts/views.py:701
-msgid "You can now set this email as your primary address"
-msgstr ""
-
-#: warehouse/accounts/views.py:705
-msgid "This is your primary address"
-msgstr ""
-
-#: warehouse/accounts/views.py:710
->>>>>>> 4fe29789
+#: warehouse/accounts/views.py:716
 msgid "Email address ${email_address} verified. ${confirm_message}."
 msgstr ""
 
