#: warehouse/views.py:140
msgid ""
"Two-factor authentication must be enabled on your account to perform this"
" action."
msgstr ""

#: warehouse/views.py:265
msgid "Locale updated"
msgstr ""

#: warehouse/accounts/forms.py:46
msgid "The password is invalid. Try again."
msgstr ""

#: warehouse/accounts/forms.py:58
msgid "No user found with that username"
msgstr ""

#: warehouse/accounts/forms.py:69
msgid "TOTP code must be ${totp_length} digits."
msgstr ""

#: warehouse/accounts/forms.py:90
msgid "Recovery Codes must be ${recovery_code_length} characters."
msgstr ""

#: warehouse/accounts/forms.py:105
msgid "Choose a username with 50 characters or less."
msgstr ""

#: warehouse/accounts/forms.py:111
msgid ""
"The username is invalid. Usernames must be composed of letters, numbers, "
"dots, hyphens and underscores. And must also start and finish with a "
"letter or number. Choose a different username."
msgstr ""

#: warehouse/accounts/forms.py:128
msgid ""
"This username is already being used by another account. Choose a "
"different username."
msgstr ""

#: warehouse/accounts/forms.py:142 warehouse/accounts/forms.py:186
#: warehouse/accounts/forms.py:199
msgid "Password too long."
msgstr ""

#: warehouse/accounts/forms.py:172 warehouse/accounts/views.py:95
msgid "There have been too many unsuccessful login attempts. Try again later."
msgstr ""

#: warehouse/accounts/forms.py:202
msgid "Your passwords don't match. Try again."
msgstr ""

#: warehouse/accounts/forms.py:233 warehouse/accounts/forms.py:244
msgid "The email address isn't valid. Try again."
msgstr ""

#: warehouse/accounts/forms.py:252
msgid "You can't use an email address from this domain. Use a different email."
msgstr ""

#: warehouse/accounts/forms.py:263
msgid ""
"This email address is already being used by this account. Use a different"
" email."
msgstr ""

#: warehouse/accounts/forms.py:270
msgid ""
"This email address is already being used by another account. Use a "
"different email."
msgstr ""

#: warehouse/accounts/forms.py:292 warehouse/manage/forms.py:143
msgid "The name is too long. Choose a name with 100 characters or less."
msgstr ""

#: warehouse/accounts/forms.py:380
msgid "Invalid TOTP code."
msgstr ""

#: warehouse/accounts/forms.py:397
msgid "Invalid WebAuthn assertion: Bad payload"
msgstr ""

#: warehouse/accounts/forms.py:455
msgid "Invalid recovery code."
msgstr ""

#: warehouse/accounts/forms.py:463
msgid "Recovery code has been previously used."
msgstr ""

#: warehouse/accounts/forms.py:482
msgid "No user found with that username or email"
msgstr ""

#: warehouse/accounts/views.py:112
msgid ""
"Too many emails have been added to this account without verifying them. "
"Check your inbox and follow the verification links. (IP: ${ip})"
msgstr ""

#: warehouse/accounts/views.py:124
msgid ""
"Too many password resets have been requested for this account without "
"completing them. Check your inbox and follow the verification links. (IP:"
" ${ip})"
msgstr ""

#: warehouse/accounts/views.py:264 warehouse/accounts/views.py:328
#: warehouse/accounts/views.py:330 warehouse/accounts/views.py:357
#: warehouse/accounts/views.py:359 warehouse/accounts/views.py:425
msgid "Invalid or expired two factor login."
msgstr ""

#: warehouse/accounts/views.py:322
msgid "Already authenticated"
msgstr ""

#: warehouse/accounts/views.py:401
msgid "Successful WebAuthn assertion"
msgstr ""

#: warehouse/accounts/views.py:455 warehouse/manage/views/__init__.py:818
msgid "Recovery code accepted. The supplied code cannot be used again."
msgstr ""

#: warehouse/accounts/views.py:541
msgid ""
"New user registration temporarily disabled. See https://pypi.org/help"
"#admin-intervention for details."
msgstr ""

#: warehouse/accounts/views.py:670
msgid "Expired token: request a new password reset link"
msgstr ""

#: warehouse/accounts/views.py:672
msgid "Invalid token: request a new password reset link"
msgstr ""

#: warehouse/accounts/views.py:674 warehouse/accounts/views.py:773
#: warehouse/accounts/views.py:872 warehouse/accounts/views.py:1041
msgid "Invalid token: no token supplied"
msgstr ""

#: warehouse/accounts/views.py:678
msgid "Invalid token: not a password reset token"
msgstr ""

#: warehouse/accounts/views.py:683
msgid "Invalid token: user not found"
msgstr ""

#: warehouse/accounts/views.py:694
msgid "Invalid token: user has logged in since this token was requested"
msgstr ""

#: warehouse/accounts/views.py:712
msgid ""
"Invalid token: password has already been changed since this token was "
"requested"
msgstr ""

#: warehouse/accounts/views.py:741
msgid "You have reset your password"
msgstr ""

#: warehouse/accounts/views.py:769
msgid "Expired token: request a new email verification link"
msgstr ""

#: warehouse/accounts/views.py:771
msgid "Invalid token: request a new email verification link"
msgstr ""

#: warehouse/accounts/views.py:777
msgid "Invalid token: not an email verification token"
msgstr ""

#: warehouse/accounts/views.py:786
msgid "Email not found"
msgstr ""

#: warehouse/accounts/views.py:789
msgid "Email already verified"
msgstr ""

#: warehouse/accounts/views.py:806
msgid "You can now set this email as your primary address"
msgstr ""

#: warehouse/accounts/views.py:810
msgid "This is your primary address"
msgstr ""

#: warehouse/accounts/views.py:815
msgid "Email address ${email_address} verified. ${confirm_message}."
msgstr ""

#: warehouse/accounts/views.py:868
msgid "Expired token: request a new organization invitation"
msgstr ""

#: warehouse/accounts/views.py:870
msgid "Invalid token: request a new organization invitation"
msgstr ""

#: warehouse/accounts/views.py:876
msgid "Invalid token: not an organization invitation token"
msgstr ""

#: warehouse/accounts/views.py:880
msgid "Organization invitation is not valid."
msgstr ""

#: warehouse/accounts/views.py:889
msgid "Organization invitation no longer exists."
msgstr ""

#: warehouse/accounts/views.py:940
msgid "Invitation for '${organization_name}' is declined."
msgstr ""

#: warehouse/accounts/views.py:1003
msgid "You are now ${role} of the '${organization_name}' organization."
msgstr ""

#: warehouse/accounts/views.py:1037
msgid "Expired token: request a new project role invitation"
msgstr ""

#: warehouse/accounts/views.py:1039
msgid "Invalid token: request a new project role invitation"
msgstr ""

#: warehouse/accounts/views.py:1045
msgid "Invalid token: not a collaboration invitation token"
msgstr ""

#: warehouse/accounts/views.py:1049
msgid "Role invitation is not valid."
msgstr ""

#: warehouse/accounts/views.py:1064
msgid "Role invitation no longer exists."
msgstr ""

#: warehouse/accounts/views.py:1095
msgid "Invitation for '${project_name}' is declined."
msgstr ""

#: warehouse/accounts/views.py:1162
msgid "You are now ${role} of the '${project_name}' project."
msgstr ""

#: warehouse/accounts/views.py:1418
msgid ""
"You must have a verified email in order to register a pending OpenID "
"Connect publisher. See https://pypi.org/help#openid-connect for details."
msgstr ""

#: warehouse/accounts/views.py:1431
msgid "You can't register more than 3 pending OpenID Connect publishers at once."
msgstr ""

<<<<<<< HEAD
#: warehouse/accounts/views.py:1438 warehouse/manage/views.py:3181
=======
#: warehouse/accounts/views.py:1447 warehouse/manage/views/__init__.py:1692
>>>>>>> 709925e9
msgid ""
"There have been too many attempted OpenID Connect registrations. Try "
"again later."
msgstr ""

#: warehouse/accounts/views.py:1475
msgid ""
"This OpenID Connect publisher has already been registered. Please contact"
" PyPI's admins if this wasn't intentional."
msgstr ""

#: warehouse/admin/templates/admin/banners/preview.html:15
msgid "Banner Preview"
msgstr ""

#: warehouse/manage/forms.py:406
msgid "Choose an organization account name with 50 characters or less."
msgstr ""

#: warehouse/manage/forms.py:414
msgid ""
"The organization account name is invalid. Organization account names must"
" be composed of letters, numbers, dots, hyphens and underscores. And must"
" also start and finish with a letter or number. Choose a different "
"organization account name."
msgstr ""

#: warehouse/manage/forms.py:435
msgid ""
"This organization account name has already been used. Choose a different "
"organization account name."
msgstr ""

#: warehouse/manage/forms.py:472
msgid "Select project"
msgstr ""

#: warehouse/manage/forms.py:477 warehouse/oidc/forms.py:158
msgid "Specify project name"
msgstr ""

#: warehouse/manage/forms.py:480
msgid ""
"Start and end with a letter or numeral containing only ASCII numeric and "
"'.', '_' and '-'."
msgstr ""

#: warehouse/manage/forms.py:487
msgid "This project name has already been used. Choose a different project name."
msgstr ""

#: warehouse/manage/forms.py:558
msgid ""
"The organization name is too long. Choose a organization name with 100 "
"characters or less."
msgstr ""

#: warehouse/manage/forms.py:570
msgid ""
"The organization URL is too long. Choose a organization URL with 400 "
"characters or less."
msgstr ""

#: warehouse/manage/forms.py:577
msgid "The organization URL must start with http:// or https://"
msgstr ""

#: warehouse/manage/forms.py:588
msgid ""
"The organization description is too long. Choose a organization "
"description with 400 characters or less."
msgstr ""

#: warehouse/manage/forms.py:632
msgid "Choose a team name with 50 characters or less."
msgstr ""

#: warehouse/manage/forms.py:638
msgid ""
"The team name is invalid. Team names cannot start or end with a space, "
"period, underscore, hyphen, or slash. Choose a different team name."
msgstr ""

#: warehouse/manage/forms.py:666
msgid "This team name has already been used. Choose a different team name."
msgstr ""

#: warehouse/manage/views/__init__.py:231
msgid "Email ${email_address} added - check your email for a verification link"
msgstr ""

#: warehouse/manage/views/__init__.py:766
msgid "Recovery codes already generated"
msgstr ""

#: warehouse/manage/views/__init__.py:767
msgid "Generating new recovery codes will invalidate your existing codes."
msgstr ""

<<<<<<< HEAD
#: warehouse/manage/views.py:1991
msgid "User '${username}' already has ${role_name} role for organization"
msgstr ""

#: warehouse/manage/views.py:2002
=======
#: warehouse/manage/views/__init__.py:2476
msgid "Team '${team_name}' already has ${role_name} role for project"
msgstr ""

#: warehouse/manage/views/__init__.py:2584
msgid "User '${username}' already has ${role_name} role for project"
msgstr ""

#: warehouse/manage/views/__init__.py:2653
msgid "${username} is now ${role} of the '${project_name}' project."
msgstr ""

#: warehouse/manage/views/__init__.py:2686
>>>>>>> 709925e9
msgid ""
"User '${username}' does not have a verified primary email address and "
"cannot be added as a ${role_name} for project"
msgstr ""

<<<<<<< HEAD
#: warehouse/manage/views.py:2015 warehouse/manage/views.py:4450
msgid "User '${username}' already has an active invite. Please try again later."
msgstr ""

#: warehouse/manage/views.py:2080 warehouse/manage/views.py:4516
msgid "Invitation sent to '${username}'"
msgstr ""

#: warehouse/manage/views.py:2163 warehouse/manage/views.py:2205
msgid "Could not find organization invitation."
msgstr ""

#: warehouse/manage/views.py:2173
msgid "Organization invitation could not be re-sent."
msgstr ""

#: warehouse/manage/views.py:2220
msgid "Expired invitation for '${username}' deleted."
msgstr ""

#: warehouse/manage/views.py:2267 warehouse/manage/views.py:4593
msgid "Invitation revoked from '${username}'."
msgstr ""

#: warehouse/manage/views.py:4229
msgid "Team '${team_name}' already has ${role_name} role for project"
msgstr ""

#: warehouse/manage/views.py:4337
msgid "User '${username}' already has ${role_name} role for project"
msgstr ""

#: warehouse/manage/views.py:4405
msgid "${username} is now ${role} of the '${project_name}' project."
msgstr ""

#: warehouse/manage/views.py:4437
=======
#: warehouse/manage/views/__init__.py:2699
#: warehouse/manage/views/organizations.py:891
msgid "User '${username}' already has an active invite. Please try again later."
msgstr ""

#: warehouse/manage/views/__init__.py:2765
#: warehouse/manage/views/organizations.py:956
msgid "Invitation sent to '${username}'"
msgstr ""

#: warehouse/manage/views/__init__.py:2798
msgid "Could not find role invitation."
msgstr ""

#: warehouse/manage/views/__init__.py:2809
msgid "Invitation already expired."
msgstr ""

#: warehouse/manage/views/__init__.py:2842
#: warehouse/manage/views/organizations.py:1143
msgid "Invitation revoked from '${username}'."
msgstr ""

#: warehouse/manage/views/organizations.py:867
msgid "User '${username}' already has ${role_name} role for organization"
msgstr ""

#: warehouse/manage/views/organizations.py:878
>>>>>>> 709925e9
msgid ""
"User '${username}' does not have a verified primary email address and "
"cannot be added as a ${role_name} for organization"
msgstr ""

<<<<<<< HEAD
#: warehouse/manage/views.py:4549
msgid "Could not find role invitation."
msgstr ""

#: warehouse/manage/views.py:4560
msgid "Invitation already expired."
=======
#: warehouse/manage/views/organizations.py:1039
#: warehouse/manage/views/organizations.py:1081
msgid "Could not find organization invitation."
msgstr ""

#: warehouse/manage/views/organizations.py:1049
msgid "Organization invitation could not be re-sent."
msgstr ""

#: warehouse/manage/views/organizations.py:1096
msgid "Expired invitation for '${username}' deleted."
>>>>>>> 709925e9
msgstr ""

#: warehouse/oidc/forms.py:33
msgid "Specify GitHub repository owner (username or organization)"
msgstr ""

#: warehouse/oidc/forms.py:40
msgid "Specify repository name"
msgstr ""

#: warehouse/oidc/forms.py:42
msgid "Invalid repository name"
msgstr ""

#: warehouse/oidc/forms.py:49
msgid "Specify workflow filename"
msgstr ""

#: warehouse/oidc/forms.py:78
msgid "Unknown GitHub user or organization."
msgstr ""

#: warehouse/oidc/forms.py:88
msgid "GitHub has rate-limited this action. Try again in a few minutes."
msgstr ""

#: warehouse/oidc/forms.py:98
msgid "Unexpected error from GitHub. Try again."
msgstr ""

#: warehouse/oidc/forms.py:105
msgid "Unexpected connection error from GitHub. Try again in a few minutes."
msgstr ""

#: warehouse/oidc/forms.py:115
msgid "Unexpected timeout from GitHub. Try again in a few minutes."
msgstr ""

#: warehouse/oidc/forms.py:127
msgid "Invalid GitHub user or organization name."
msgstr ""

#: warehouse/oidc/forms.py:143
msgid "Workflow name must end with .yml or .yaml"
msgstr ""

#: warehouse/oidc/forms.py:148
msgid "Workflow filename must be a filename only, without directories"
msgstr ""

#: warehouse/oidc/forms.py:161
msgid "Invalid project name"
msgstr ""

#: warehouse/oidc/forms.py:175
msgid "This project name is already in use"
msgstr ""

#: warehouse/oidc/forms.py:188
msgid "Publisher must be specified by ID"
msgstr ""

#: warehouse/subscriptions/models.py:42
#: warehouse/templates/manage/project/history.html:218
msgid "Active"
msgstr ""

#: warehouse/subscriptions/models.py:43
msgid "Past Due"
msgstr ""

#: warehouse/subscriptions/models.py:44
msgid "Unpaid"
msgstr ""

#: warehouse/subscriptions/models.py:45
msgid "Canceled"
msgstr ""

#: warehouse/subscriptions/models.py:46
msgid "Incomplete"
msgstr ""

#: warehouse/subscriptions/models.py:47
msgid "Incomplete Expired"
msgstr ""

#: warehouse/subscriptions/models.py:48
msgid "Trialing"
msgstr ""

#: warehouse/templates/403.html:16
msgid "Access Denied / Forbidden (403)"
msgstr ""

#: warehouse/templates/403.html:18
msgid "You don't have permission to view this page"
msgstr ""

#: warehouse/templates/404.html:16
msgid "Page Not Found (404)"
msgstr ""

#: warehouse/templates/404.html:18
msgid "We looked everywhere but couldn't find this page"
msgstr ""

#: warehouse/templates/404.html:29
msgid "And now for something <br><span>completely different</span>"
msgstr ""

#: warehouse/templates/404.html:32
msgid "Monty Python - The Cheese Shop Sketch"
msgstr ""

#: warehouse/templates/404.html:34 warehouse/templates/500.html:28
#: warehouse/templates/500.html:29
#: warehouse/templates/accounts/two-factor.html:55
#: warehouse/templates/base.html:274 warehouse/templates/base.html:275
#: warehouse/templates/base.html:276 warehouse/templates/base.html:277
#: warehouse/templates/base.html:287 warehouse/templates/base.html:288
#: warehouse/templates/base.html:301 warehouse/templates/base.html:302
#: warehouse/templates/base.html:304 warehouse/templates/base.html:313
#: warehouse/templates/base.html:315 warehouse/templates/base.html:327
#: warehouse/templates/base.html:340
#: warehouse/templates/includes/accounts/profile-actions.html:21
#: warehouse/templates/includes/accounts/profile-actions.html:30
#: warehouse/templates/includes/accounts/profile-callout.html:18
#: warehouse/templates/includes/hash-modal.html:23
#: warehouse/templates/includes/packaging/project-data.html:74
#: warehouse/templates/index.html:100 warehouse/templates/index.html:104
#: warehouse/templates/manage/account.html:228
#: warehouse/templates/manage/account.html:234
#: warehouse/templates/manage/account/totp-provision.html:32
#: warehouse/templates/manage/account/webauthn-provision.html:26
#: warehouse/templates/manage/account/webauthn-provision.html:28
#: warehouse/templates/manage/account/webauthn-provision.html:53
#: warehouse/templates/manage/account/webauthn-provision.html:74
#: warehouse/templates/manage/manage_base.html:185
#: warehouse/templates/manage/project/release.html:138
#: warehouse/templates/manage/project/release.html:194
#: warehouse/templates/manage/project/releases.html:140
#: warehouse/templates/manage/project/releases.html:179
#: warehouse/templates/packaging/detail.html:362
#: warehouse/templates/packaging/detail.html:381
#: warehouse/templates/pages/classifiers.html:25
#: warehouse/templates/pages/help.html:20
#: warehouse/templates/pages/help.html:218
#: warehouse/templates/pages/help.html:225
#: warehouse/templates/pages/help.html:239
#: warehouse/templates/pages/help.html:255
#: warehouse/templates/pages/help.html:259
#: warehouse/templates/pages/help.html:316
#: warehouse/templates/pages/help.html:343
#: warehouse/templates/pages/help.html:348
#: warehouse/templates/pages/help.html:353
#: warehouse/templates/pages/help.html:355
#: warehouse/templates/pages/help.html:360
#: warehouse/templates/pages/help.html:361
#: warehouse/templates/pages/help.html:362
#: warehouse/templates/pages/help.html:366
#: warehouse/templates/pages/help.html:399
#: warehouse/templates/pages/help.html:401
#: warehouse/templates/pages/help.html:404
#: warehouse/templates/pages/help.html:440
#: warehouse/templates/pages/help.html:445
#: warehouse/templates/pages/help.html:451
#: warehouse/templates/pages/help.html:509
#: warehouse/templates/pages/help.html:551
#: warehouse/templates/pages/help.html:557
#: warehouse/templates/pages/help.html:560
#: warehouse/templates/pages/help.html:562
#: warehouse/templates/pages/help.html:571
#: warehouse/templates/pages/help.html:593
#: warehouse/templates/pages/help.html:600
#: warehouse/templates/pages/help.html:612
#: warehouse/templates/pages/help.html:613
#: warehouse/templates/pages/help.html:618
#: warehouse/templates/pages/help.html:643
#: warehouse/templates/pages/help.html:656
#: warehouse/templates/pages/help.html:661
#: warehouse/templates/pages/help.html:673
#: warehouse/templates/pages/help.html:694
#: warehouse/templates/pages/help.html:718
#: warehouse/templates/pages/help.html:725
#: warehouse/templates/pages/help.html:737
#: warehouse/templates/pages/help.html:748
#: warehouse/templates/pages/help.html:753
#: warehouse/templates/pages/help.html:761
#: warehouse/templates/pages/help.html:772
#: warehouse/templates/pages/help.html:817
#: warehouse/templates/pages/help.html:825
#: warehouse/templates/pages/help.html:841
#: warehouse/templates/pages/help.html:846
#: warehouse/templates/pages/help.html:851
#: warehouse/templates/pages/help.html:861
#: warehouse/templates/pages/help.html:870
#: warehouse/templates/pages/help.html:884
#: warehouse/templates/pages/help.html:892
#: warehouse/templates/pages/help.html:900
#: warehouse/templates/pages/help.html:908
#: warehouse/templates/pages/help.html:917
#: warehouse/templates/pages/help.html:937
#: warehouse/templates/pages/help.html:952
#: warehouse/templates/pages/help.html:953
#: warehouse/templates/pages/help.html:954
#: warehouse/templates/pages/help.html:955
#: warehouse/templates/pages/help.html:960
#: warehouse/templates/pages/sponsors.html:33
#: warehouse/templates/pages/sponsors.html:37
#: warehouse/templates/pages/sponsors.html:41
#: warehouse/templates/pages/sponsors.html:45
#: warehouse/templates/pages/sponsors.html:64
#: warehouse/templates/upload.html:26
msgid "External link"
msgstr ""

#: warehouse/templates/404.html:34
msgid "View video transcript"
msgstr ""

#: warehouse/templates/410.html:16
msgid "Page removed (410)"
msgstr ""

#: warehouse/templates/410.html:18
msgid "The page you are looking for has been removed"
msgstr ""

#: warehouse/templates/500.html:16
msgid "Internal server error (500)"
msgstr ""

#: warehouse/templates/500.html:18
msgid "Something went wrong"
msgstr ""

#: warehouse/templates/500.html:22
msgid ""
"<p>We are experiencing technical issues that are affecting our ability to"
" serve you this site.</p> <p>We are aware of the problem and are working "
"to resolve it as soon as possible.</p>"
msgstr ""

#: warehouse/templates/500.html:28
msgid "Check our status page"
msgstr ""

#: warehouse/templates/500.html:29
msgid "View Python Status on Twitter"
msgstr ""

#: warehouse/templates/500.html:32
msgid "Error code 500"
msgstr ""

#: warehouse/templates/500.html:36
msgid "Rely on PyPI to get your job done?"
msgstr ""

#: warehouse/templates/500.html:37
msgid ""
"Consider <a href=\"https://github.com/pypi/warehouse\" target=\"_blank\" "
"rel=\"noopener\"> contributing </a> or <a "
"href=\"https://psfmember.org/civicrm/contribute/transact?reset=1&id=13\" "
"target=\"_blank\" rel=\"noopener\"> donating </a> to help us build a more"
" stable and secure platform."
msgstr ""

#: warehouse/templates/base.html:24
msgid ""
"Choose a strong password that contains letters (uppercase and lowercase),"
" numbers and special characters. Avoid common words or repetition."
msgstr ""

#: warehouse/templates/base.html:27
msgid "Password strength:"
msgstr ""

#: warehouse/templates/base.html:30
msgid "Password field is empty"
msgstr ""

#: warehouse/templates/base.html:39 warehouse/templates/base.html:47
#: warehouse/templates/includes/current-user-indicator.html:17
msgid "Main navigation"
msgstr ""

#: warehouse/templates/base.html:41 warehouse/templates/base.html:55
#: warehouse/templates/base.html:271
#: warehouse/templates/includes/current-user-indicator.html:63
#: warehouse/templates/pages/help.html:109
#: warehouse/templates/pages/sitemap.html:27
msgid "Help"
msgstr ""

#: warehouse/templates/base.html:42 warehouse/templates/base.html:56
#: warehouse/templates/includes/current-user-indicator.html:69
#: warehouse/templates/pages/sitemap.html:41
#: warehouse/templates/pages/sponsors.html:15
msgid "Sponsors"
msgstr ""

#: warehouse/templates/accounts/login.html:18
#: warehouse/templates/accounts/login.html:88 warehouse/templates/base.html:43
#: warehouse/templates/base.html:57
msgid "Log in"
msgstr ""

#: warehouse/templates/base.html:44 warehouse/templates/base.html:58
#: warehouse/templates/pages/sitemap.html:33
msgid "Register"
msgstr ""

#: warehouse/templates/base.html:48
#: warehouse/templates/includes/current-user-indicator.html:18
msgid "View menu"
msgstr ""

#: warehouse/templates/base.html:49
msgid "Menu"
msgstr ""

#: warehouse/templates/base.html:54
#: warehouse/templates/includes/current-user-indicator.html:25
msgid "Main menu"
msgstr ""

#: warehouse/templates/base.html:66
#, python-format
msgid ""
"\"%(wordmark)s\", \"%(name)s\", and the blocks logos are registered "
"trademarks of the <a href=\"%(psf_href)s\" target=\"_blank\" "
"rel=\"noopener\">Python Software Foundation</a> referring to the products"
" and services associated with pypi.org. Any other use by any other party "
"is prohibited."
msgstr ""

#: warehouse/templates/base.html:70
#, python-format
msgid ""
"\"%(wordmark)s\", \"%(name)s\", and the blocks logos are registered <a "
"href=\"%(trademarks_href)s\">trademarks</a> of the <a "
"href=\"%(psf_href)s\" target=\"_blank\" rel=\"noopener\">Python Software "
"Foundation</a>."
msgstr ""

#: warehouse/templates/base.html:93 warehouse/templates/index.html:97
msgid ""
"The Python Package Index (PyPI) is a repository of software for the "
"Python programming language."
msgstr ""

#: warehouse/templates/base.html:106
msgid "RSS: 40 latest updates"
msgstr ""

#: warehouse/templates/base.html:107
msgid "RSS: 40 newest packages"
msgstr ""

#: warehouse/templates/base.html:156
msgid "Skip to main content"
msgstr ""

#: warehouse/templates/base.html:159
msgid "Switch to mobile version"
msgstr ""

#: warehouse/templates/base.html:168 warehouse/templates/base.html:177
#: warehouse/templates/base.html:187
#: warehouse/templates/includes/flash-messages.html:30
#: warehouse/templates/includes/session-notifications.html:20
#: warehouse/templates/manage/account.html:745
#: warehouse/templates/manage/manage_base.html:313
#: warehouse/templates/manage/manage_base.html:372
#: warehouse/templates/manage/organization/settings.html:194
#: warehouse/templates/manage/organization/settings.html:249
#: warehouse/templates/manage/project/documentation.html:27
#: warehouse/templates/manage/project/release.html:182
#: warehouse/templates/manage/project/settings.html:126
#: warehouse/templates/manage/project/settings.html:175
#: warehouse/templates/manage/project/settings.html:240
#: warehouse/templates/manage/team/settings.html:77
msgid "Warning"
msgstr ""

#: warehouse/templates/base.html:170
msgid "You are using an unsupported browser, upgrade to a newer version."
msgstr ""

#: warehouse/templates/base.html:179
msgid ""
"You are using TestPyPI – a separate instance of the Python Package Index "
"that allows you to try distribution tools and processes without affecting"
" the real index."
msgstr ""

#: warehouse/templates/base.html:189
msgid ""
"Some features may not work without JavaScript. Please try enabling it if "
"you encounter problems."
msgstr ""

#: warehouse/templates/base.html:227 warehouse/templates/base.html:248
#: warehouse/templates/error-base-with-search.html:20
#: warehouse/templates/index.html:43
msgid "Search PyPI"
msgstr ""

#: warehouse/templates/base.html:228 warehouse/templates/base.html:249
#: warehouse/templates/error-base-with-search.html:21
#: warehouse/templates/index.html:46
msgid "Search projects"
msgstr ""

#: warehouse/templates/base.html:232 warehouse/templates/base.html:253
#: warehouse/templates/error-base-with-search.html:24
#: warehouse/templates/index.html:50
msgid "Search"
msgstr ""

#: warehouse/templates/base.html:272
msgid "Help navigation"
msgstr ""

#: warehouse/templates/base.html:274
msgid "Installing packages"
msgstr ""

#: warehouse/templates/base.html:275
msgid "Uploading packages"
msgstr ""

#: warehouse/templates/base.html:276
msgid "User guide"
msgstr ""

#: warehouse/templates/base.html:277
msgid "Project name retention"
msgstr ""

#: warehouse/templates/base.html:278
msgid "FAQs"
msgstr ""

#: warehouse/templates/base.html:284 warehouse/templates/pages/sitemap.html:37
msgid "About PyPI"
msgstr ""

#: warehouse/templates/base.html:285
msgid "About PyPI navigation"
msgstr ""

#: warehouse/templates/base.html:287
msgid "PyPI on Twitter"
msgstr ""

#: warehouse/templates/base.html:288
msgid "Infrastructure dashboard"
msgstr ""

#: warehouse/templates/base.html:289
#: warehouse/templates/includes/accounts/profile-actions.html:19
#: warehouse/templates/includes/accounts/profile-actions.html:28
#: warehouse/templates/includes/packaging/project-data.html:33
#: warehouse/templates/pages/sitemap.html:40
#: warehouse/templates/pages/stats.html:16
msgid "Statistics"
msgstr ""

#: warehouse/templates/base.html:290
msgid "Logos & trademarks"
msgstr ""

#: warehouse/templates/base.html:291
msgid "Our sponsors"
msgstr ""

#: warehouse/templates/base.html:297
msgid "Contributing to PyPI"
msgstr ""

#: warehouse/templates/base.html:298
msgid "How to contribute navigation"
msgstr ""

#: warehouse/templates/base.html:300
msgid "Bugs and feedback"
msgstr ""

#: warehouse/templates/base.html:301
msgid "Contribute on GitHub"
msgstr ""

#: warehouse/templates/base.html:302
msgid "Translate PyPI"
msgstr ""

#: warehouse/templates/base.html:303
msgid "Sponsor PyPI"
msgstr ""

#: warehouse/templates/base.html:304
msgid "Development credits"
msgstr ""

#: warehouse/templates/base.html:310 warehouse/templates/pages/sitemap.html:23
msgid "Using PyPI"
msgstr ""

#: warehouse/templates/base.html:311
msgid "Using PyPI navigation"
msgstr ""

#: warehouse/templates/base.html:313
msgid "Code of conduct"
msgstr ""

#: warehouse/templates/base.html:314
msgid "Report security issue"
msgstr ""

#: warehouse/templates/base.html:315
msgid "Privacy policy"
msgstr ""

#: warehouse/templates/base.html:316 warehouse/templates/pages/sitemap.html:43
msgid "Terms of use"
msgstr ""

#: warehouse/templates/base.html:317
msgid "Acceptable Use Policy"
msgstr ""

#: warehouse/templates/base.html:327
msgid "Status:"
msgstr ""

#: warehouse/templates/base.html:328
msgid "all systems operational"
msgstr ""

#: warehouse/templates/base.html:332
msgid ""
"Developed and maintained by the Python community, for the Python "
"community."
msgstr ""

#: warehouse/templates/base.html:334
msgid "Donate today!"
msgstr ""

#: warehouse/templates/base.html:341 warehouse/templates/pages/sitemap.html:16
msgid "Site map"
msgstr ""

#: warehouse/templates/base.html:347
msgid "Switch to desktop version"
msgstr ""

#: warehouse/templates/confirm-action.html:17
msgid "Confirm Action"
msgstr ""

#: warehouse/templates/confirm-action.html:26
msgid "Are you sure?"
msgstr ""

#: warehouse/templates/error-base.html:35
msgid "Error code"
msgstr ""

#: warehouse/templates/error-base.html:37
msgid "Back to the homepage"
msgstr ""

#: warehouse/templates/index.html:16
msgid "The Python Package Index"
msgstr ""

#: warehouse/templates/index.html:31
msgid "Test Python package publishing with the Test Python Package Index"
msgstr ""

#: warehouse/templates/index.html:33
msgid "Develop the codebase behind PyPI with the Dev Python Package Index"
msgstr ""

#: warehouse/templates/index.html:35
msgid "Find, install and publish Python packages with the Python Package Index"
msgstr ""

#: warehouse/templates/index.html:54
#, python-format
msgid "Or <a href=\"%(href)s\">browse projects</a>"
msgstr ""

#: warehouse/templates/index.html:61
#, python-format
msgid "%(num_projects_formatted)s project"
msgid_plural "%(num_projects_formatted)s projects"
msgstr[0] ""
msgstr[1] ""

#: warehouse/templates/index.html:68
#, python-format
msgid "%(num_releases_formatted)s release"
msgid_plural "%(num_releases_formatted)s releases"
msgstr[0] ""
msgstr[1] ""

#: warehouse/templates/index.html:75
#, python-format
msgid "%(num_files_formatted)s file"
msgid_plural "%(num_files_formatted)s files"
msgstr[0] ""
msgstr[1] ""

#: warehouse/templates/index.html:82
#, python-format
msgid "%(num_users_formatted)s user"
msgid_plural "%(num_users_formatted)s users"
msgstr[0] ""
msgstr[1] ""

#: warehouse/templates/index.html:99
msgid ""
"PyPI helps you find and install software developed and shared by the "
"Python community."
msgstr ""

#: warehouse/templates/index.html:100
msgid "Learn about installing packages"
msgstr ""

#: warehouse/templates/index.html:103
msgid "Package authors use PyPI to distribute their software."
msgstr ""

#: warehouse/templates/index.html:104
msgid "Learn how to package your Python code for PyPI"
msgstr ""

#: warehouse/templates/accounts/login.html:17
#: warehouse/templates/accounts/recovery-code.html:17
#: warehouse/templates/accounts/register.html:17
#: warehouse/templates/accounts/request-password-reset.html:17
#: warehouse/templates/accounts/reset-password.html:17
#: warehouse/templates/accounts/two-factor.html:17
#: warehouse/templates/manage/account.html:23
#: warehouse/templates/manage/account/token.html:22
#: warehouse/templates/manage/account/totp-provision.html:22
#: warehouse/templates/re-auth.html:17
msgid "Error processing form"
msgstr ""

#: warehouse/templates/accounts/register.html:137
#: warehouse/templates/accounts/register.html:142
#: warehouse/templates/accounts/reset-password.html:60
#: warehouse/templates/accounts/reset-password.html:65
#: warehouse/templates/manage/account.html:405
#: warehouse/templates/re-auth.html:18 warehouse/templates/re-auth.html:68
msgid "Confirm password"
msgstr ""

#: warehouse/templates/re-auth.html:30
msgid "Confirm password to continue"
msgstr ""

#: warehouse/templates/accounts/login.html:69
#: warehouse/templates/accounts/register.html:112
#: warehouse/templates/accounts/reset-password.html:38
#: warehouse/templates/manage/manage_base.html:381
#: warehouse/templates/re-auth.html:49
msgid "Password"
msgstr ""

#: warehouse/templates/accounts/login.html:51
#: warehouse/templates/accounts/login.html:71
#: warehouse/templates/accounts/recovery-code.html:42
#: warehouse/templates/accounts/register.html:49
#: warehouse/templates/accounts/register.html:68
#: warehouse/templates/accounts/register.html:93
#: warehouse/templates/accounts/register.html:114
#: warehouse/templates/accounts/register.html:139
#: warehouse/templates/accounts/request-password-reset.html:41
#: warehouse/templates/accounts/reset-password.html:40
#: warehouse/templates/accounts/reset-password.html:62
#: warehouse/templates/accounts/two-factor.html:89
#: warehouse/templates/manage/account.html:270
#: warehouse/templates/manage/account.html:287
#: warehouse/templates/manage/account.html:344
#: warehouse/templates/manage/account.html:369
#: warehouse/templates/manage/account.html:386
#: warehouse/templates/manage/account.html:402
#: warehouse/templates/manage/account/publishing.html:121
#: warehouse/templates/manage/account/publishing.html:136
#: warehouse/templates/manage/account/publishing.html:151
#: warehouse/templates/manage/account/publishing.html:166
#: warehouse/templates/manage/account/recovery_codes-burn.html:70
#: warehouse/templates/manage/account/token.html:133
#: warehouse/templates/manage/account/token.html:150
#: warehouse/templates/manage/account/totp-provision.html:69
#: warehouse/templates/manage/account/webauthn-provision.html:44
#: warehouse/templates/manage/organization/projects.html:179
#: warehouse/templates/manage/organization/projects.html:197
#: warehouse/templates/manage/organization/roles.html:270
#: warehouse/templates/manage/organization/roles.html:282
#: warehouse/templates/manage/organization/settings.html:50
#: warehouse/templates/manage/organization/settings.html:80
#: warehouse/templates/manage/organization/settings.html:104
#: warehouse/templates/manage/organization/settings.html:129
#: warehouse/templates/manage/organization/teams.html:89
#: warehouse/templates/manage/organizations.html:157
#: warehouse/templates/manage/organizations.html:180
#: warehouse/templates/manage/organizations.html:202
#: warehouse/templates/manage/organizations.html:220
#: warehouse/templates/manage/organizations.html:239
#: warehouse/templates/manage/project/publishing.html:77
#: warehouse/templates/manage/project/publishing.html:92
#: warehouse/templates/manage/project/publishing.html:107
#: warehouse/templates/manage/project/roles.html:273
#: warehouse/templates/manage/project/roles.html:284
#: warehouse/templates/manage/project/roles.html:296
#: warehouse/templates/manage/project/roles.html:311
#: warehouse/templates/manage/project/roles.html:338
#: warehouse/templates/manage/project/roles.html:350
#: warehouse/templates/manage/team/roles.html:106
#: warehouse/templates/manage/team/settings.html:35
#: warehouse/templates/re-auth.html:51
msgid "(required)"
msgstr ""

#: warehouse/templates/accounts/login.html:75
#: warehouse/templates/re-auth.html:55
msgid "Your password"
msgstr ""

#: warehouse/templates/accounts/login.html:92
#: warehouse/templates/manage/manage_base.html:384
#: warehouse/templates/re-auth.html:72
msgid "Show password"
msgstr ""

#: warehouse/templates/accounts/login.html:96
#: warehouse/templates/re-auth.html:76
msgid "Forgot password?"
msgstr ""

#: warehouse/templates/re-auth.html:80
#, python-format
msgid ""
"<b>Tip:</b> you are about to perform a <a href=\"%(href)s\">sensitive "
"action</a>. If you are not on a personal computer, make sure to log out "
"once you're done with your session. We won't ask you to confirm your "
"password again for the next hour."
msgstr ""

#: warehouse/templates/upload.html:25
msgid "This URL is an API endpoint for uploading files to PyPI."
msgstr ""

#: warehouse/templates/upload.html:26
#, python-format
msgid ""
"For more information on uploading projects to PyPI, visit the <a "
"href=\"%(href)s\" title=\"%(title)s\" target=\"_blank\" "
"rel=\"noopener\">Python Packaging User Guide</a>."
msgstr ""

#: warehouse/templates/upload.html:28
#, python-format
msgid ""
"Otherwise, we suggest you <a href=\"%(href)s\">go to the PyPI "
"homepage</a>."
msgstr ""

#: warehouse/templates/accounts/invite-confirmation.html:17
msgid "Confirm Invite"
msgstr ""

#: warehouse/templates/accounts/invite-confirmation.html:26
#, python-format
msgid ""
"Would you like to accept this invitation to join '<a "
"href=\"%(project_link)s\">%(project_name)s</a>' as a project "
"%(role_name)s?"
msgstr ""

#: warehouse/templates/accounts/invite-confirmation.html:32
#: warehouse/templates/accounts/organization-invite-confirmation.html:32
#: warehouse/templates/manage/organizations.html:42
#: warehouse/templates/manage/projects.html:52
msgid "Accept"
msgstr ""

#: warehouse/templates/accounts/invite-confirmation.html:33
#: warehouse/templates/accounts/organization-invite-confirmation.html:33
#: warehouse/templates/manage/organizations.html:46
#: warehouse/templates/manage/organizations.html:54
#: warehouse/templates/manage/projects.html:53
msgid "Decline"
msgstr ""

#: warehouse/templates/accounts/login.html:30
#, python-format
msgid "Log in to %(title)s"
msgstr ""

#: warehouse/templates/accounts/login.html:49
#: warehouse/templates/accounts/profile.html:41
#: warehouse/templates/accounts/register.html:91
#: warehouse/templates/email/organization-member-added/body.html:30
#: warehouse/templates/email/organization-member-invited/body.html:30
#: warehouse/templates/email/organization-member-removed/body.html:30
#: warehouse/templates/email/organization-member-role-changed/body.html:30
#: warehouse/templates/manage/account.html:248
#: warehouse/templates/manage/organization/roles.html:209
#: warehouse/templates/manage/organization/roles.html:273
#: warehouse/templates/manage/project/roles.html:148
#: warehouse/templates/manage/project/roles.html:205
#: warehouse/templates/manage/project/roles.html:298
#: warehouse/templates/manage/project/roles.html:341
#: warehouse/templates/manage/team/roles.html:80
#: warehouse/templates/manage/team/roles.html:109
msgid "Username"
msgstr ""

#: warehouse/templates/accounts/login.html:54
msgid "Your username"
msgstr ""

#: warehouse/templates/accounts/logout.html:16
#: warehouse/templates/accounts/logout.html:25
#: warehouse/templates/includes/current-user-indicator.html:77
msgid "Log out"
msgstr ""

#: warehouse/templates/accounts/logout.html:19
#, python-format
msgid "Log out of %(account_name)s"
msgstr ""

#: warehouse/templates/accounts/organization-invite-confirmation.html:17
msgid "Confirm Organization Invite"
msgstr ""

#: warehouse/templates/accounts/organization-invite-confirmation.html:26
#, python-format
msgid ""
"Would you like to accept this invitation to join '%(organization_name)s' "
"as an organization %(role_name)s?"
msgstr ""

#: warehouse/templates/accounts/profile.html:16
#, python-format
msgid "Profile of %(username)s"
msgstr ""

#: warehouse/templates/accounts/profile.html:31
#: warehouse/templates/manage/account.html:223
#: warehouse/templates/manage/organization/roles.html:153
#: warehouse/templates/manage/organization/roles.html:220
#: warehouse/templates/manage/project/roles.html:157
#: warehouse/templates/manage/project/roles.html:214
#: warehouse/templates/manage/team/roles.html:61
msgid "Avatar for {user} from gravatar.com"
msgstr ""

#: warehouse/templates/accounts/profile.html:52
#: warehouse/templates/organizations/profile.html:37
msgid "Date joined"
msgstr ""

#: warehouse/templates/accounts/profile.html:53
#: warehouse/templates/organizations/profile.html:38
#, python-format
msgid "Joined %(start_date)s"
msgstr ""

#: warehouse/templates/accounts/profile.html:67
#: warehouse/templates/organizations/profile.html:51
#, python-format
msgid "%(count)s project"
msgid_plural "%(count)s projects"
msgstr[0] ""
msgstr[1] ""

#: warehouse/templates/accounts/profile.html:73
#: warehouse/templates/organizations/profile.html:57
msgid "No projects"
msgstr ""

#: warehouse/templates/accounts/profile.html:82
#: warehouse/templates/manage/organization/projects.html:73
#: warehouse/templates/manage/projects.html:37
#: warehouse/templates/manage/projects.html:108
#: warehouse/templates/manage/team/projects.html:73
#: warehouse/templates/organizations/profile.html:66
#, python-format
msgid "Last released %(release_date)s"
msgstr ""

#: warehouse/templates/accounts/profile.html:90
#, python-format
msgid "%(user)s has not uploaded any projects to PyPI, yet"
msgstr ""

#: warehouse/templates/accounts/recovery-code.html:18
#: warehouse/templates/manage/manage_base.html:39
msgid "Recovery codes"
msgstr ""

#: warehouse/templates/accounts/recovery-code.html:24
#: warehouse/templates/accounts/two-factor.html:129
msgid "Login using recovery codes"
msgstr ""

#: warehouse/templates/accounts/recovery-code.html:40
#: warehouse/templates/manage/account/recovery_codes-burn.html:68
msgid "Enter recovery code"
msgstr ""

#: warehouse/templates/accounts/recovery-code.html:54
msgid ""
"Recovery codes are 16 character hexadecimal strings comprised of "
"lowercase <code>a-z</code> and digits <code>0-9</code> (e.g., "
"<code>badc0ffee0ddf00d</code>)."
msgstr ""

#: warehouse/templates/accounts/recovery-code.html:58
#: warehouse/templates/accounts/two-factor.html:112
#: warehouse/templates/manage/account/recovery_codes-burn.html:83
msgid "Verify"
msgstr ""

#: warehouse/templates/accounts/recovery-code.html:61
msgid ""
"PyPI allows for generating recovery codes to be stored securely offline "
"in the event that your device or application is lost. Enter one of these "
"codes in the form to verify your identity. Once used, the recovery code "
"will no longer be valid."
msgstr ""

#: warehouse/templates/accounts/recovery-code.html:62
#, python-format
msgid "<p>Not working? <a href=\"%(href)s\">Get help</a>.</p>"
msgstr ""

#: warehouse/templates/accounts/register.html:18
msgid "Create an account"
msgstr ""

#: warehouse/templates/accounts/register.html:32
#, python-format
msgid "Create an account on %(title)s"
msgstr ""

#: warehouse/templates/accounts/register.html:47
#: warehouse/templates/manage/account.html:139
#: warehouse/templates/manage/account.html:434
msgid "Name"
msgstr ""

#: warehouse/templates/accounts/register.html:52
msgid "Your name"
msgstr ""

#: warehouse/templates/accounts/register.html:66
#: warehouse/templates/manage/account.html:326
msgid "Email address"
msgstr ""

#: warehouse/templates/accounts/register.html:71
#: warehouse/templates/manage/account.html:347
msgid "Your email address"
msgstr ""

#: warehouse/templates/accounts/register.html:85
msgid "Confirm form"
msgstr ""

#: warehouse/templates/accounts/register.html:96
msgid "Select a username"
msgstr ""

#: warehouse/templates/accounts/register.html:119
#: warehouse/templates/accounts/reset-password.html:44
#: warehouse/templates/manage/account.html:374
msgid "Show passwords"
msgstr ""

#: warehouse/templates/accounts/register.html:122
msgid "Select a password"
msgstr ""

#: warehouse/templates/accounts/register.html:159
msgid ""
"This password appears in a security breach or has been compromised and "
"cannot be used. Please refer to the <a href=\"/help/#compromised-"
"password\">FAQ</a> for more information."
msgstr ""

#: warehouse/templates/accounts/register.html:168
msgid "Create account"
msgstr ""

#: warehouse/templates/accounts/request-password-reset.html:18
#: warehouse/templates/accounts/request-password-reset.html:24
msgid "Password reset"
msgstr ""

#: warehouse/templates/accounts/request-password-reset.html:27
msgid "To reset your password, enter your username or email."
msgstr ""

#: warehouse/templates/accounts/request-password-reset.html:39
msgid "Username or email"
msgstr ""

#: warehouse/templates/accounts/request-password-reset.html:46
msgid "Request password reset"
msgstr ""

#: warehouse/templates/accounts/request-password-reset.html:50
msgid "Reset email sent"
msgstr ""

#: warehouse/templates/accounts/request-password-reset.html:51
msgid "An email has been sent to your registered email address."
msgstr ""

#: warehouse/templates/accounts/request-password-reset.html:52
#, python-format
msgid ""
"The email contains a link to reset your password. This link will expire "
"in %(n_hours)s hours."
msgstr ""

#: warehouse/templates/accounts/reset-password.html:18
#: warehouse/templates/accounts/reset-password.html:24
#: warehouse/templates/pages/sitemap.html:34
msgid "Reset your password"
msgstr ""

#: warehouse/templates/accounts/reset-password.html:47
#: warehouse/templates/manage/account.html:391
msgid "Select a new password"
msgstr ""

#: warehouse/templates/accounts/reset-password.html:81
msgid "Reset password"
msgstr ""

#: warehouse/templates/accounts/two-factor.html:18
#: warehouse/templates/accounts/two-factor.html:30
msgid "Two-factor authentication"
msgstr ""

#: warehouse/templates/accounts/two-factor.html:36
msgid "Authenticate with a security device (e.g. USB key)"
msgstr ""

#: warehouse/templates/accounts/two-factor.html:39
msgid ""
"Connect your security device and click the \"Authenticate with device\" "
"button."
msgstr ""

#: warehouse/templates/accounts/two-factor.html:42
msgid "Enable JavaScript to log in with a security device (e.g. USB key)"
msgstr ""

#: warehouse/templates/accounts/two-factor.html:51
msgid "Authenticate with device"
msgstr ""

#: warehouse/templates/accounts/two-factor.html:55
#, python-format
msgid ""
"<a href=\"%(href)s\" title=\"%(title)s\" target=\"%(target)s\" "
"rel=\"%(rel)s\">Upgrade your browser</a> to log in with a security device"
" (e.g. USB key)"
msgstr ""

#: warehouse/templates/accounts/two-factor.html:60
#, python-format
msgid "Lost your device? Not working? <a href=\"%(href)s\">Get help</a>."
msgstr ""

#: warehouse/templates/accounts/two-factor.html:72
msgid "Authenticate with an app"
msgstr ""

#: warehouse/templates/accounts/two-factor.html:87
msgid "Enter authentication code"
msgstr ""

#: warehouse/templates/accounts/two-factor.html:115
#, python-format
msgid ""
"<p>Generate a code using the authentication application connected to your"
" PyPI account. Enter this code in the form to verify your identity.</p> "
"<p>Lost your application? Not working? <a href=\"%(href)s\">Get "
"help</a>.</p>"
msgstr ""

#: warehouse/templates/accounts/two-factor.html:127
msgid "Lost your security key or application?"
msgstr ""

#: warehouse/templates/accounts/two-factor.html:132
#, python-format
msgid ""
"<p><strong>You have not generated account recovery codes.</strong></p> "
"<p>If you lose access to your two factor methods, you may lose access to "
"your account. <a href=\"%(href)s\">Get help with recovery codes.</a></p>"
msgstr ""

#: warehouse/templates/email/account-deleted/body.html:18
#, python-format
msgid "Your PyPI account <strong>%(username)s</strong> has been deleted."
msgstr ""

#: warehouse/templates/email/account-deleted/body.html:20
#: warehouse/templates/email/password-change/body.html:20
#: warehouse/templates/email/primary-email-change/body.html:20
#: warehouse/templates/email/recovery-code-used/body.html:25
#: warehouse/templates/email/recovery-codes-generated/body.html:25
#: warehouse/templates/email/two-factor-added/body.html:20
#: warehouse/templates/email/two-factor-removed/body.html:20
#, python-format
msgid ""
"If you did not make this change, you can email <a "
"href=\"%(href)s\">%(email_address)s</a> to communicate with the PyPI "
"administrators."
msgstr ""

#: warehouse/templates/email/added-as-collaborator/body.html:19
#, python-format
msgid ""
"You have been added as <strong>%(role)s</strong> to the %(site)s project "
"%(project_name)s by %(initiator_username)s."
msgstr ""

#: warehouse/templates/email/added-as-collaborator/body.html:24
#, python-format
msgid ""
"You are receiving this because you have been added by "
"%(initiator_username)s to a project on %(site)s."
msgstr ""

#: warehouse/templates/email/added-as-organization-member/body.html:20
#, python-format
msgid ""
"You have been added as <strong>%(role)s</strong> of the %(site)s "
"organization %(organization_name)s by <a "
"href=\"%(submitter_profile)s\">%(submitter)s</a>."
msgstr ""

#: warehouse/templates/email/added-as-organization-member/body.html:26
#: warehouse/templates/email/role-changed-as-organization-member/body.html:26
msgid "You are receiving this because you are a member of this organization."
msgstr ""

#: warehouse/templates/email/added-as-team-collaborator/body.html:20
#, python-format
msgid ""
"Your team has been added with <strong>%(role)s</strong> permissions to "
"the %(site)s project %(project)s by %(submitter)s."
msgstr ""

#: warehouse/templates/email/added-as-team-collaborator/body.html:26
#, python-format
msgid ""
"You are receiving this because your team has been added by %(submitter)s "
"to a project on %(site)s."
msgstr ""

#: warehouse/templates/email/added-as-team-member/body.html:18
#, python-format
msgid ""
"You have been added as a member of the \"%(team_name)s\" team in the "
"\"%(organization_name)s\" organization by <a "
"href=\"%(submitter_profile)s\">%(submitter)s</a>."
msgstr ""

#: warehouse/templates/email/added-as-team-member/body.html:24
msgid "You are receiving this because you are a member of this team."
msgstr ""

#: warehouse/templates/email/admin-organization-deleted/body.html:27
#: warehouse/templates/email/organization-deleted/body.html:27
#, python-format
msgid "The %(site)s organization \"%(organization_name)s\" has been deleted."
msgstr ""

#: warehouse/templates/email/admin-organization-deleted/body.html:33
#: warehouse/templates/email/admin-organization-renamed/body.html:33
#, python-format
msgid "You are receiving this because you are a %(site)s administrator."
msgstr ""

#: warehouse/templates/email/admin-organization-renamed/body.html:27
#: warehouse/templates/email/organization-renamed/body.html:27
#, python-format
msgid ""
"The %(site)s organization has been renamed from "
"\"%(previous_organization_name)s\" to \"%(organization_name)s\"."
msgstr ""

#: warehouse/templates/email/basic-auth-with-2fa/body.html:17
#: warehouse/templates/email/password-compromised-hibp/body.html:18
#: warehouse/templates/email/password-compromised/body.html:18
msgid "What?"
msgstr ""

#: warehouse/templates/email/basic-auth-with-2fa/body.html:19
#, python-format
msgid ""
"During your recent upload or upload attempt of %(project_name)s to "
"%(site)s, we noticed you used basic authentication (username &amp; "
"password). However, your account has two-factor authentication (2FA) "
"enabled."
msgstr ""

#: warehouse/templates/email/basic-auth-with-2fa/body.html:22
#, python-format
msgid ""
"In the near future, %(site)s will begin prohibiting uploads using basic "
"authentication for accounts with two-factor authentication enabled. "
"Instead, we will require API tokens to be used."
msgstr ""

#: warehouse/templates/email/basic-auth-with-2fa/body.html:25
#: warehouse/templates/email/password-compromised-hibp/body.html:32
#: warehouse/templates/email/password-compromised/body.html:31
msgid "What should I do?"
msgstr ""

#: warehouse/templates/email/basic-auth-with-2fa/body.html:27
#, python-format
msgid ""
"First, generate an API token for your account or project at "
"%(new_token_url)s. Then, use this token when publishing instead of your "
"username and password. See %(token_help_url)s for help using API tokens "
"to publish."
msgstr ""

#: warehouse/templates/email/canceled-as-invited-organization-member/body.html:19
#, python-format
msgid ""
"An invitation for you to join the \"%(organization_name)s\" organization "
"has been canceled"
msgstr ""

#: warehouse/templates/email/canceled-as-invited-organization-member/body.html:25
#: warehouse/templates/email/declined-as-invited-organization-member/body.html:24
#: warehouse/templates/email/verify-organization-role/body.html:35
msgid "You are receiving this because you were invited to join this organization."
msgstr ""

#: warehouse/templates/email/declined-as-invited-organization-member/body.html:18
#, python-format
msgid ""
"You have declined an invitation to join the \"%(organization_name)s\" "
"organization"
msgstr ""

#: warehouse/templates/email/new-organization-approved/body.html:17
#, python-format
msgid ""
"Your new organization named '%(organization_name)s' has been approved and"
" created."
msgstr ""

#: warehouse/templates/email/new-organization-approved/body.html:19
msgid ""
"You are the owner of the new organization and can log in to manage "
"organization projects, collaborators, teams, or settings."
msgstr ""

#: warehouse/templates/email/new-organization-declined/body.html:17
#, python-format
msgid ""
"Your request to create a new organization named '%(organization_name)s' "
"was not approved."
msgstr ""

#: warehouse/templates/email/new-organization-requested/body.html:17
#: warehouse/templates/manage/organizations.html:144
#, python-format
msgid ""
"Your request for a new PyPI organization named '%(organization_name)s' "
"has been submitted."
msgstr ""

#: warehouse/templates/email/new-organization-requested/body.html:19
#: warehouse/templates/manage/organizations.html:82
#: warehouse/templates/manage/organizations.html:147
msgid "You will receive an email when the organization has been approved"
msgstr ""

#: warehouse/templates/email/oidc-publisher-added/body.html:19
#, python-format
msgid ""
"PyPI user <strong>%(username)s</strong> has added a new OpenID Connect "
"publisher to a project (<strong>%(project_name)s</strong>) that you "
"manage. OpenID Connect publishers act as trusted users and can create "
"project releases automatically."
msgstr ""

#: warehouse/templates/email/oidc-publisher-added/body.html:28
#: warehouse/templates/email/oidc-publisher-removed/body.html:26
msgid "Publisher information"
msgstr ""

#: warehouse/templates/email/oidc-publisher-added/body.html:30
#: warehouse/templates/email/oidc-publisher-removed/body.html:28
msgid "Publisher name"
msgstr ""

#: warehouse/templates/email/oidc-publisher-added/body.html:31
#: warehouse/templates/email/oidc-publisher-removed/body.html:29
msgid "Publisher specification"
msgstr ""

#: warehouse/templates/email/oidc-publisher-added/body.html:36
msgid ""
"If you did not make this change and you think it was made maliciously, "
"you can remove it from the project via the \"Publishing\" tab on the "
"project's page."
msgstr ""

#: warehouse/templates/email/oidc-publisher-added/body.html:43
#: warehouse/templates/email/oidc-publisher-removed/body.html:41
#, python-format
msgid ""
"If you are unable to revert the change and need to do so, you can email "
"<a href=\"%(href)s\">%(email_address)s</a> to communicate with the PyPI "
"administrators."
msgstr ""

#: warehouse/templates/email/oidc-publisher-removed/body.html:19
#, python-format
msgid ""
"PyPI user <strong>%(username)s</strong> has removed an OpenID Connect "
"publisher from a project (<strong>%(project_name)s</strong>) that you "
"manage."
msgstr ""

#: warehouse/templates/email/oidc-publisher-removed/body.html:34
msgid ""
"If you did not make this change and you think it was made in error, you "
"can check the \"Security history\" tab on the project's page."
msgstr ""

#: warehouse/templates/email/organization-deleted/body.html:31
#: warehouse/templates/email/organization-member-added/body.html:38
#: warehouse/templates/email/organization-member-invited/body.html:38
#: warehouse/templates/email/organization-member-removed/body.html:37
#: warehouse/templates/email/organization-member-role-changed/body.html:38
#: warehouse/templates/email/organization-project-added/body.html:24
#: warehouse/templates/email/organization-project-removed/body.html:24
#: warehouse/templates/email/organization-renamed/body.html:31
#: warehouse/templates/email/organization-updated/body.html:69
#, python-format
msgid ""
"If this was a mistake, you can email <a "
"href=\"mailto:%(email_address)s\">%(email_address)s</a> to communicate "
"with the %(site)s administrators."
msgstr ""

#: warehouse/templates/email/organization-deleted/body.html:37
msgid "You are receiving this because you were an owner of this organization."
msgstr ""

#: warehouse/templates/email/organization-member-added/body.html:27
#, python-format
msgid ""
"<a href=\"%(user_profile)s\">%(username)s</a> has joined the "
"\"%(organization_name)s\" organization"
msgstr ""

#: warehouse/templates/email/organization-member-added/body.html:31
#: warehouse/templates/email/organization-member-invited/body.html:31
#: warehouse/templates/manage/organization/roles.html:50
#: warehouse/templates/manage/organization/roles.html:142
#: warehouse/templates/manage/organization/roles.html:182
#: warehouse/templates/manage/organization/roles.html:280
#: warehouse/templates/manage/project/roles.html:59
#: warehouse/templates/manage/project/roles.html:125
#: warehouse/templates/manage/project/roles.html:182
#: warehouse/templates/manage/project/roles.html:283
#: warehouse/templates/manage/project/roles.html:310
#: warehouse/templates/manage/project/roles.html:348
msgid "Role"
msgstr ""

#: warehouse/templates/email/organization-member-added/body.html:32
#: warehouse/templates/email/organization-member-invited/body.html:32
#: warehouse/templates/email/organization-member-removed/body.html:31
#: warehouse/templates/email/organization-member-role-changed/body.html:32
msgid "Member of"
msgstr ""

#: warehouse/templates/email/organization-member-added/body.html:33
#: warehouse/templates/email/team-collaborator-added/body.html:32
#: warehouse/templates/email/team-collaborator-role-changed/body.html:32
msgid "Added by"
msgstr ""

#: warehouse/templates/email/organization-member-added/body.html:44
#: warehouse/templates/email/organization-member-invite-canceled/body.html:25
#: warehouse/templates/email/organization-member-invite-declined/body.html:26
#: warehouse/templates/email/organization-member-invited/body.html:44
#: warehouse/templates/email/organization-member-removed/body.html:43
#: warehouse/templates/email/organization-member-role-changed/body.html:44
#: warehouse/templates/email/organization-renamed/body.html:37
#: warehouse/templates/email/organization-updated/body.html:75
msgid "You are receiving this because you are an owner of this organization."
msgstr ""

#: warehouse/templates/email/organization-member-invite-canceled/body.html:19
#, python-format
msgid ""
"An invitation for <a href=\"%(user_profile)s\">%(username)s</a> to join "
"the \"%(organization_name)s\" organization has been canceled"
msgstr ""

#: warehouse/templates/email/organization-member-invite-declined/body.html:19
#, python-format
msgid ""
"<a href=\"%(user_profile)s\">%(username)s</a> has declined an invitation "
"to join the \"%(organization_name)s\" organization"
msgstr ""

#: warehouse/templates/email/organization-member-invited/body.html:27
#, python-format
msgid ""
"<a href=\"%(user_profile)s\">%(username)s</a> has been invited to join "
"the \"%(organization_name)s\" organization"
msgstr ""

#: warehouse/templates/email/organization-member-invited/body.html:33
msgid "Invited by"
msgstr ""

#: warehouse/templates/email/organization-member-removed/body.html:27
#, python-format
msgid ""
"<a href=\"%(user_profile)s\">%(username)s</a> has been removed from the "
"\"%(organization_name)s\" organization"
msgstr ""

#: warehouse/templates/email/organization-member-removed/body.html:32
#: warehouse/templates/email/team-collaborator-removed/body.html:31
msgid "Removed by"
msgstr ""

#: warehouse/templates/email/organization-member-role-changed/body.html:27
#, python-format
msgid ""
"<a href=\"%(user_profile)s\">%(username)s</a>'s role in the "
"\"%(organization_name)s\" organization has been changed to %(role)s"
msgstr ""

#: warehouse/templates/email/organization-member-role-changed/body.html:31
msgid "New role"
msgstr ""

#: warehouse/templates/email/organization-member-role-changed/body.html:33
msgid "Changed by"
msgstr ""

#: warehouse/templates/email/organization-project-added/body.html:20
#, python-format
msgid ""
"The %(site)s project \"%(project_name)s\" has been added to the "
"\"%(organization_name)s\" organization."
msgstr ""

#: warehouse/templates/email/organization-project-added/body.html:30
#: warehouse/templates/email/organization-project-removed/body.html:30
msgid ""
"You are receiving this because you are an owner of the project or the "
"organization."
msgstr ""

#: warehouse/templates/email/organization-project-removed/body.html:20
#, python-format
msgid ""
"The %(site)s project \"%(project_name)s\" has been removed from the "
"\"%(organization_name)s\" organization."
msgstr ""

#: warehouse/templates/email/organization-updated/body.html:31
#, python-format
msgid "The %(site)s organization \"%(organization_name)s\" has been updated."
msgstr ""

#: warehouse/templates/email/organization-updated/body.html:36
msgid "Old display name:"
msgstr ""

#: warehouse/templates/email/organization-updated/body.html:39
msgid "New display name:"
msgstr ""

#: warehouse/templates/email/organization-updated/body.html:44
msgid "Old URL:"
msgstr ""

#: warehouse/templates/email/organization-updated/body.html:47
msgid "New URL:"
msgstr ""

#: warehouse/templates/email/organization-updated/body.html:52
msgid "Old description:"
msgstr ""

#: warehouse/templates/email/organization-updated/body.html:55
msgid "New description:"
msgstr ""

#: warehouse/templates/email/organization-updated/body.html:60
msgid "Old organization type:"
msgstr ""

#: warehouse/templates/email/organization-updated/body.html:63
msgid "New organization type:"
msgstr ""

#: warehouse/templates/email/password-change/body.html:18
#, python-format
msgid ""
"Someone, perhaps you, has changed the password for your PyPI account "
"<strong>%(username)s</strong>."
msgstr ""

#: warehouse/templates/email/password-compromised/body.html:20
msgid ""
"PyPI administrators have determined that your password is compromised. To"
" protect you and other users, we have preemptively reset your password "
"and you will no longer be able to log in or upload to PyPI with your "
"existing password."
msgstr ""

#: warehouse/templates/email/password-compromised/body.html:26
msgid ""
"PyPI itself has not suffered a breach. This is a protective measure to "
"reduce the risk for PyPI and its users."
msgstr ""

#: warehouse/templates/email/password-compromised/body.html:33
#, python-format
msgid ""
"To regain access to your account, <a href=\"%(href)s\">reset your "
"password</a> on PyPI."
msgstr ""

#: warehouse/templates/email/password-compromised/body.html:39
msgid "How can I contact you?"
msgstr ""

#: warehouse/templates/email/password-compromised/body.html:41
#, python-format
msgid ""
"For more information, you can email %(email_address)s to communicate with"
" the PyPI administrators."
msgstr ""

#: warehouse/templates/email/password-compromised-hibp/body.html:20
msgid ""
"During your recent attempt to log in or upload to PyPI, we noticed your "
"password appears in public data breaches. To protect you and other users,"
" we have preemptively reset your password and you will no longer be able "
"to log in or upload to PyPI with your existing password."
msgstr ""

#: warehouse/templates/email/password-compromised-hibp/body.html:26
#, python-format
msgid ""
"PyPI itself has not suffered a breach. This is a protective measure to "
"reduce the risk of <a href=\"%(href)s\">credential stuffing</a> attacks "
"against PyPI and its users."
msgstr ""

#: warehouse/templates/email/password-compromised-hibp/body.html:34
#, python-format
msgid ""
"To regain access to your account, <a href=\"%(reset_pw_url)s\">reset your"
" password</a> on PyPI. We also recommend that you go to <a "
"href=\"%(have_i_been_pwned_url)s\">HaveIBeenPwned</a> and check your "
"other passwords and get yourself familiar with good password practices."
msgstr ""

#: warehouse/templates/email/password-compromised-hibp/body.html:40
msgid "How do you know this?"
msgstr ""

#: warehouse/templates/email/password-compromised-hibp/body.html:42
#, python-format
msgid ""
"We use a free security service from <a "
"href=\"%(have_i_been_pwned_url)s\">HaveIBeenPwned</a>. When registering, "
"authenticating, or updating your password, we generate a SHA1 hash of "
"your password and use the first 5 characters of the hash to decide if the"
" password is compromised. The plaintext password is never stored by PyPI "
"or sent to HaveIBeenPwned."
msgstr ""

#: warehouse/templates/email/password-compromised-hibp/body.html:47
#, python-format
msgid ""
"For more information, see our <a href=\"%(faq_url)s\">FAQ</a>. For help, "
"you can email <a href=\"%(email_href)s\">%(email_address)s</a> to "
"communicate with the PyPI administrators."
msgstr ""

#: warehouse/templates/email/password-reset/body.html:18
#, python-format
msgid ""
"Someone, perhaps you, has made a password reset request for your PyPI "
"account '%(username)s'."
msgstr ""

#: warehouse/templates/email/password-reset/body.html:20
#, python-format
msgid ""
"If you wish to proceed with this request, <a href=\"%(href)s\">click to "
"reset your password</a>."
msgstr ""

#: warehouse/templates/email/password-reset/body.html:22
#: warehouse/templates/email/verify-email/body.html:22
#, python-format
msgid "This link will expire in %(n_hours)s hour."
msgid_plural "This link will expire in %(n_hours)s hours."
msgstr[0] ""
msgstr[1] ""

#: warehouse/templates/email/password-reset/body.html:24
#: warehouse/templates/email/verify-email/body.html:24
msgid "If you did not make this request, you can safely ignore this email."
msgstr ""

#: warehouse/templates/email/pending-oidc-publisher-invalidated/body.html:19
#, python-format
msgid ""
"You registered an pending OpenID Connect publisher for a project "
"(<strong>%(project_name)s</strong>), but someone else has invalidated "
"your pending publisher by creating the project before you did."
msgstr ""

#: warehouse/templates/email/pending-oidc-publisher-invalidated/body.html:27
#, python-format
msgid ""
"If you believe this was done in error, you can email <a "
"href=\"%(href)s\">%(email_address)s</a> to communicate with the PyPI "
"administrators."
msgstr ""

#: warehouse/templates/email/primary-email-change/body.html:18
#, python-format
msgid ""
"The primary email for your PyPI account <strong>%(username)s</strong> has"
" been changed from <code>%(old_email)s</code> to "
"<code>%(new_email)s</code>"
msgstr ""

#: warehouse/templates/email/recovery-code-reminder/body.html:19
#, python-format
msgid ""
"We noticed you recently logged into your PyPI account "
"<strong>%(username)s</strong>, which has two-factor authentication "
"enabled, but haven't generated recovery codes for this account."
msgstr ""

#: warehouse/templates/email/recovery-code-reminder/body.html:27
msgid ""
"If you lose your authentication application or security key(s) and do not"
" have access to these recovery codes, you may permanently lose access to "
"your PyPI account!"
msgstr ""

#: warehouse/templates/email/recovery-code-reminder/body.html:35
#, python-format
msgid ""
"You can generate recovery codes for your account here: <a "
"href=\"%(href)s\">%(href)s</a>"
msgstr ""

#: warehouse/templates/email/recovery-code-used/body.html:19
#, python-format
msgid ""
"A recovery code for your PyPI account <strong>%(username)s</strong> has "
"been used."
msgstr ""

#: warehouse/templates/email/recovery-codes-generated/body.html:19
#, python-format
msgid ""
"New recovery codes for your PyPI account <strong>%(username)s</strong> "
"have been generated."
msgstr ""

#: warehouse/templates/email/removed-as-organization-member/body.html:18
#, python-format
msgid "You have been removed from the \"%(organization_name)s\" organization"
msgstr ""

#: warehouse/templates/email/removed-as-organization-member/body.html:23
msgid "You are receiving this because you were a member of this organization."
msgstr ""

#: warehouse/templates/email/removed-as-team-collaborator/body.html:19
#, python-format
msgid ""
"Your team was removed from the %(site)s project %(project)s by "
"%(submitter)s."
msgstr ""

#: warehouse/templates/email/removed-as-team-collaborator/body.html:23
#, python-format
msgid ""
"You are receiving this because your team was removed by %(submitter)s "
"from a project on %(site)s."
msgstr ""

#: warehouse/templates/email/removed-as-team-member/body.html:18
#, python-format
msgid ""
"You have been removed from the \"%(team_name)s\" team in the "
"\"%(organization_name)s\" organization"
msgstr ""

#: warehouse/templates/email/removed-as-team-member/body.html:23
msgid "You are receiving this because you were a member of this team."
msgstr ""

#: warehouse/templates/email/role-changed-as-organization-member/body.html:20
#, python-format
msgid ""
"Your role in the \"%(organization_name)s\" organization has been changed "
"to <strong>%(role)s</strong> by %(submitter)s"
msgstr ""

#: warehouse/templates/email/role-changed-as-team-collaborator/body.html:20
#, python-format
msgid ""
"Your team's role for the %(project)s project has been changed by "
"%(submitter)s."
msgstr ""

#: warehouse/templates/email/role-changed-as-team-collaborator/body.html:25
msgid ""
"Your team now has permissions to administer the project. You can add "
"other collaborators, upload releases and delete files, releases or the "
"entire project."
msgstr ""

#: warehouse/templates/email/role-changed-as-team-collaborator/body.html:27
msgid ""
"Your team now has permissions to upload releases for the project. You can"
" upload releases but cannot add collaborators, delete files, releases or "
"the project."
msgstr ""

#: warehouse/templates/email/role-changed-as-team-collaborator/body.html:33
#, python-format
msgid ""
"You are receiving this because your team's role was changed by "
"%(submitter)s for the %(project)s project."
msgstr ""

#: warehouse/templates/email/team-collaborator-added/body.html:26
#, python-format
msgid "A new collaborator has been added to a project you own on %(site)s"
msgstr ""

#: warehouse/templates/email/team-collaborator-added/body.html:29
#: warehouse/templates/email/team-collaborator-removed/body.html:29
#: warehouse/templates/email/team-collaborator-role-changed/body.html:29
msgid "Team"
msgstr ""

#: warehouse/templates/email/team-collaborator-added/body.html:30
#: warehouse/templates/email/team-collaborator-role-changed/body.html:30
#: warehouse/templates/manage/account/token.html:143
msgid "Permissions"
msgstr ""

#: warehouse/templates/email/team-collaborator-added/body.html:31
#: warehouse/templates/email/team-collaborator-removed/body.html:30
#: warehouse/templates/email/team-collaborator-role-changed/body.html:31
msgid "Collaborator for"
msgstr ""

#: warehouse/templates/email/team-collaborator-added/body.html:42
#: warehouse/templates/email/team-collaborator-removed/body.html:41
#: warehouse/templates/email/team-collaborator-role-changed/body.html:42
msgid "You are receiving this because you are an owner of this project."
msgstr ""

#: warehouse/templates/email/team-collaborator-removed/body.html:26
#, python-format
msgid "A collaborator was removed from a project you own on %(site)s"
msgstr ""

#: warehouse/templates/email/team-collaborator-role-changed/body.html:26
#, python-format
msgid ""
"A collaborator's permissions were changed for a project you own on "
"%(site)s"
msgstr ""

#: warehouse/templates/email/team-created/body.html:18
#, python-format
msgid ""
"A team named \"%(team_name)s\" has been created in the "
"\"%(organization_name)s\" organization."
msgstr ""

#: warehouse/templates/email/team-created/body.html:24
#: warehouse/templates/email/team-deleted/body.html:24
#: warehouse/templates/email/team-member-added/body.html:24
#: warehouse/templates/email/team-member-removed/body.html:24
msgid ""
"You are receiving this because you are an owner or a manager of the "
"organization."
msgstr ""

#: warehouse/templates/email/team-deleted/body.html:18
#, python-format
msgid ""
"A team named \"%(team_name)s\" has been deleted in the "
"\"%(organization_name)s\" organization."
msgstr ""

#: warehouse/templates/email/team-member-added/body.html:18
#, python-format
msgid ""
"<a href=\"%(user_profile)s\">%(username)s</a> has been added as a member "
"of the \"%(team_name)s\" team in the \"%(organization_name)s\" "
"organization by <a href=\"%(submitter_profile)s\">%(submitter)s</a>."
msgstr ""

#: warehouse/templates/email/team-member-removed/body.html:18
#, python-format
msgid ""
"<a href=\"%(user_profile)s\">%(username)s</a> has been removed as a "
"member of the \"%(team_name)s\" team in the \"%(organization_name)s\" "
"organization by <a href=\"%(submitter_profile)s\">%(submitter)s</a>."
msgstr ""

#: warehouse/templates/email/two-factor-added/body.html:18
#, python-format
msgid ""
"Someone, perhaps you, has added a %(method)s two-factor authentication "
"method to your PyPI account <strong>%(username)s</strong>."
msgstr ""

#: warehouse/templates/email/two-factor-removed/body.html:18
#, python-format
msgid ""
"Someone, perhaps you, has removed a %(method)s two-factor authentication "
"method from your PyPI account <strong>%(username)s</strong>."
msgstr ""

#: warehouse/templates/email/verify-email/body.html:18
#, python-format
msgid ""
"Someone, perhaps you, has added this email address "
"(<code>%(email_address)s</code>) to their PyPI account."
msgstr ""

#: warehouse/templates/email/verify-email/body.html:20
#, python-format
msgid ""
"If you wish to proceed with this request, <a href=\"%(href)s\">click this"
" link to verify your email address</a>."
msgstr ""

#: warehouse/templates/email/verify-organization-role/body.html:18
#, python-format
msgid ""
"<a href=\"%(initiator_user_profile)s\">%(initiator_username)s</a> has "
"invited you to join the \"%(organization_name)s\" organization"
msgstr ""

#: warehouse/templates/email/verify-organization-role/body.html:22
#, python-format
msgid ""
"If you wish to proceed, follow <a href=\"%(href)s\">this link</a> to "
"accept or decline this invitation."
msgstr ""

#: warehouse/templates/email/verify-organization-role/body.html:26
msgid "Otherwise, you can safely ignore this email."
msgstr ""

#: warehouse/templates/email/verify-organization-role/body.html:30
#, python-format
msgid "This link will expire in %(n_hours)s hours."
msgstr ""

#: warehouse/templates/includes/current-user-indicator.html:30
msgid "Admin"
msgstr ""

#: warehouse/templates/includes/current-user-indicator.html:37
#: warehouse/templates/manage/manage_base.html:216
#: warehouse/templates/manage/manage_base.html:252
#: warehouse/templates/manage/projects.html:18
#: warehouse/templates/manage/projects.html:62
msgid "Your projects"
msgstr ""

#: warehouse/templates/includes/current-user-indicator.html:44
#: warehouse/templates/manage/manage_base.html:223
#: warehouse/templates/manage/manage_base.html:259
#: warehouse/templates/manage/organizations.html:18
#: warehouse/templates/manage/organizations.html:63
msgid "Your organizations"
msgstr ""

#: warehouse/templates/includes/current-user-indicator.html:51
#: warehouse/templates/manage/account.html:17
#: warehouse/templates/manage/account/two-factor.html:17
#: warehouse/templates/manage/manage_base.html:230
#: warehouse/templates/manage/manage_base.html:266
msgid "Account settings"
msgstr ""

#: warehouse/templates/includes/current-user-indicator.html:57
msgid "Public profile"
msgstr ""

#: warehouse/templates/includes/flash-messages.html:19
msgid "Error"
msgstr ""

#: warehouse/templates/includes/flash-messages.html:22
#: warehouse/templates/includes/flash-messages.html:33
#: warehouse/templates/includes/flash-messages.html:40
#: warehouse/templates/includes/flash-messages.html:51
msgid "Dismiss this notification"
msgstr ""

#: warehouse/templates/includes/flash-messages.html:22
#: warehouse/templates/includes/flash-messages.html:33
#: warehouse/templates/includes/flash-messages.html:40
#: warehouse/templates/includes/flash-messages.html:51
#: warehouse/templates/includes/hash-modal.html:17
#: warehouse/templates/includes/hash-modal.html:19
#: warehouse/templates/includes/hash-modal.html:68
#: warehouse/templates/includes/session-notifications.html:40
#: warehouse/templates/manage/account.html:199
#: warehouse/templates/manage/account.html:201
#: warehouse/templates/manage/account.html:211
#: warehouse/templates/manage/manage_base.html:302
#: warehouse/templates/manage/manage_base.html:304
#: warehouse/templates/manage/project/release.html:137
#: warehouse/templates/manage/project/releases.html:178
#: warehouse/templates/manage/project/settings.html:111
#: warehouse/templates/search/results.html:198
msgid "Close"
msgstr ""

#: warehouse/templates/includes/flash-messages.html:48
msgid "Success"
msgstr ""

#: warehouse/templates/includes/hash-modal.html:23
#, python-format
msgid ""
"<a href=\"%(href)s\" title=\"%(title)s\" target=\"_blank\" "
"rel=\"noopener\">Hashes</a> for %(filename)s"
msgstr ""

#: warehouse/templates/includes/hash-modal.html:28
#, python-format
msgid "Hashes for %(filename)s"
msgstr ""

#: warehouse/templates/includes/hash-modal.html:31
msgid "Algorithm"
msgstr ""

#: warehouse/templates/includes/hash-modal.html:32
msgid "Hash digest"
msgstr ""

#: warehouse/templates/includes/hash-modal.html:41
#: warehouse/templates/includes/hash-modal.html:50
#: warehouse/templates/includes/hash-modal.html:59
#: warehouse/templates/manage/account.html:206
#: warehouse/templates/manage/account/recovery_codes-provision.html:57
#: warehouse/templates/manage/account/totp-provision.html:57
#: warehouse/templates/packaging/detail.html:161
#: warehouse/templates/pages/classifiers.html:38
msgid "Copy to clipboard"
msgstr ""

#: warehouse/templates/includes/hash-modal.html:42
#: warehouse/templates/includes/hash-modal.html:51
#: warehouse/templates/includes/hash-modal.html:60
#: warehouse/templates/manage/account.html:207
#: warehouse/templates/manage/account/recovery_codes-provision.html:58
#: warehouse/templates/manage/account/totp-provision.html:58
#: warehouse/templates/pages/classifiers.html:39
msgid "Copy"
msgstr ""

#: warehouse/templates/includes/manage-project-button.html:16
msgid "Manage project"
msgstr ""

#: warehouse/templates/includes/pagination.html:21
#: warehouse/templates/includes/pagination.html:23
msgid "Previous"
msgstr ""

#: warehouse/templates/includes/pagination.html:48
#: warehouse/templates/includes/pagination.html:50
msgid "Next"
msgstr ""

#: warehouse/templates/includes/session-notifications.html:24
#, python-format
msgid "Your primary email address (%(email_address)s) is unverified."
msgstr ""

#: warehouse/templates/includes/session-notifications.html:26
msgid "You do not have a primary email address."
msgstr ""

#: warehouse/templates/includes/session-notifications.html:29
msgid "Verify your email or add a new address."
msgstr ""

#: warehouse/templates/includes/session-notifications.html:36
#, python-format
msgid ""
"Two factor authentication is available, <a href=\"%(href)s\">enable it "
"now for your account.</a>"
msgstr ""

#: warehouse/templates/includes/session-notifications.html:45
#, python-format
msgid ""
"Two-factor recovery codes are available, <a href=\"%(href)s\">generate "
"them now for your account.</a>"
msgstr ""

#: warehouse/templates/includes/accounts/profile-actions.html:16
msgid "Edit profile"
msgstr ""

#: warehouse/templates/includes/accounts/profile-actions.html:21
#, python-format
msgid ""
"View statistics for your projects via <a href=\"%(libs_io_href)s\" "
"title=\"%(title)s\" target=\"_blank\" rel=\"noopener\">Libraries.io</a>, "
"or by using <a href=\"%(gbq_href)s\" target=\"_blank\" "
"rel=\"noopener\">our public dataset on Google BigQuery</a>"
msgstr ""

#: warehouse/templates/includes/accounts/profile-actions.html:30
#, python-format
msgid ""
"View statistics for %(username)s's projects via <a "
"href=\"%(libs_io_href)s\" title=\"%(title)s\" target=\"_blank\" "
"rel=\"noopener\">Libraries.io</a>, or by using <a href=\"%(gbq_href)s\" "
"target=\"_blank\" rel=\"noopener\">our public dataset on Google "
"BigQuery</a>"
msgstr ""

#: warehouse/templates/includes/accounts/profile-callout.html:18
#, python-format
msgid ""
"You have not uploaded any projects to PyPI, yet. To learn how to get "
"started, visit the <a href=\"%(href)s\" title=\"%(title)s\" "
"target=\"_blank\" rel=\"noopener\">Python Packaging User Guide</a>"
msgstr ""

#: warehouse/templates/includes/accounts/profile-callout.html:23
#, python-format
msgid "%(username)s has not uploaded any projects to PyPI, yet."
msgstr ""

#: warehouse/templates/includes/accounts/profile-public-email.html:17
msgid "Email"
msgstr ""

#: warehouse/templates/includes/manage/manage-organization-menu.html:14
#, python-format
msgid "Navigation for managing %(organization)s"
msgstr ""

#: warehouse/templates/includes/manage/manage-organization-menu.html:19
#: warehouse/templates/includes/manage/manage-team-menu.html:19
#: warehouse/templates/manage/organization/projects.html:25
#: warehouse/templates/manage/team/projects.html:25
msgid "Projects"
msgstr ""

#: warehouse/templates/includes/manage/manage-organization-menu.html:26
#: warehouse/templates/manage/organization/roles.html:36
msgid "People"
msgstr ""

#: warehouse/templates/includes/manage/manage-organization-menu.html:33
#: warehouse/templates/manage/organization/teams.html:25
msgid "Teams"
msgstr ""

#: warehouse/templates/includes/manage/manage-organization-menu.html:41
#: warehouse/templates/includes/manage/manage-project-menu.html:37
#: warehouse/templates/includes/manage/manage-team-menu.html:34
#: warehouse/templates/manage/account.html:459
#: warehouse/templates/manage/organization/history.html:23
#: warehouse/templates/manage/project/history.html:23
#: warehouse/templates/manage/team/history.html:23
msgid "Security history"
msgstr ""

#: warehouse/templates/includes/manage/manage-organization-menu.html:48
#: warehouse/templates/includes/manage/manage-project-menu.html:59
#: warehouse/templates/includes/manage/manage-team-menu.html:41
msgid "Settings"
msgstr ""

#: warehouse/templates/includes/manage/manage-project-menu.html:14
#, python-format
msgid "Navigation for managing %(project)s"
msgstr ""

#: warehouse/templates/includes/manage/manage-project-menu.html:19
#: warehouse/templates/manage/project/release.html:37
#: warehouse/templates/manage/project/releases.html:157
msgid "Releases"
msgstr ""

#: warehouse/templates/includes/manage/manage-project-menu.html:26
#: warehouse/templates/manage/project/roles.html:36
msgid "Collaborators"
msgstr ""

#: warehouse/templates/includes/manage/manage-project-menu.html:44
#: warehouse/templates/manage/project/documentation.html:21
msgid "Documentation"
msgstr ""

#: warehouse/templates/includes/manage/manage-project-menu.html:52
#: warehouse/templates/manage/manage_base.html:237
msgid "Publishing"
msgstr ""

#: warehouse/templates/includes/manage/manage-team-menu.html:14
#, python-format
msgid "Navigation for managing %(team)s"
msgstr ""

#: warehouse/templates/includes/manage/manage-team-menu.html:26
#: warehouse/templates/manage/team/roles.html:36
msgid "Members"
msgstr ""

#: warehouse/templates/includes/packaging/project-data.html:17
msgid "Project links"
msgstr ""

#: warehouse/templates/includes/packaging/project-data.html:36
msgid "GitHub statistics:"
msgstr ""

#: warehouse/templates/includes/packaging/project-data.html:42
msgid "Stars:"
msgstr ""

#: warehouse/templates/includes/packaging/project-data.html:50
msgid "Forks:"
msgstr ""

#: warehouse/templates/includes/packaging/project-data.html:58
msgid "Open issues:"
msgstr ""

#: warehouse/templates/includes/packaging/project-data.html:66
msgid "Open PRs:"
msgstr ""

#: warehouse/templates/includes/packaging/project-data.html:74
#, python-format
msgid ""
"View statistics for this project via <a href=\"%(libs_io_href)s\" "
"title=\"%(title)s\" target=\"_blank\" rel=\"noopener\">Libraries.io</a>, "
"or by using <a href=\"%(gbq_href)s\" target=\"_blank\" "
"rel=\"noopener\">our public dataset on Google BigQuery</a>"
msgstr ""

#: warehouse/templates/includes/packaging/project-data.html:82
msgid "Meta"
msgstr ""

#: warehouse/templates/includes/packaging/project-data.html:84
msgid "License:"
msgstr ""

#: warehouse/templates/includes/packaging/project-data.html:87
#: warehouse/templates/includes/packaging/project-data.html:89
msgid "Author:"
msgstr ""

#: warehouse/templates/includes/packaging/project-data.html:92
#: warehouse/templates/includes/packaging/project-data.html:94
#: warehouse/templates/pages/help.html:604
msgid "Maintainer:"
msgstr ""

#: warehouse/templates/includes/packaging/project-data.html:99
msgid "Tags"
msgstr ""

#: warehouse/templates/includes/packaging/project-data.html:109
msgid "Requires:"
msgstr ""

#: warehouse/templates/includes/packaging/project-data.html:117
#: warehouse/templates/manage/account/publishing.html:134
#: warehouse/templates/manage/organization/roles.html:53
#: warehouse/templates/manage/organization/roles.html:172
#: warehouse/templates/manage/organizations.html:88
#: warehouse/templates/manage/project/publishing.html:75
#: warehouse/templates/manage/project/roles.html:50
#: warehouse/templates/manage/project/roles.html:85
#: warehouse/templates/manage/project/roles.html:115
#: warehouse/templates/manage/project/roles.html:127
#: warehouse/templates/manage/project/roles.html:172
#: warehouse/templates/manage/project/roles.html:184
msgid "Owner"
msgstr ""

#: warehouse/templates/includes/packaging/project-data.html:130
msgid "Maintainers"
msgstr ""

#: warehouse/templates/includes/packaging/project-data.html:132
msgid "Avatar for {username} from gravatar.com"
msgstr ""

#: warehouse/templates/includes/packaging/project-data.html:149
#: warehouse/templates/pages/classifiers.html:16
#: warehouse/templates/pages/classifiers.html:21
#: warehouse/templates/pages/sitemap.html:39
msgid "Classifiers"
msgstr ""

#: warehouse/templates/manage/account.html:33
msgid "Verified*"
msgstr ""

#: warehouse/templates/manage/account.html:35
msgid "*Intermittent delivery problems may lead to verification loss"
msgstr ""

#: warehouse/templates/manage/account.html:39
msgid "Verified"
msgstr ""

#: warehouse/templates/manage/account.html:46
#: warehouse/templates/manage/account.html:52
#: warehouse/templates/manage/account.html:58
msgid "Unverified*"
msgstr ""

#: warehouse/templates/manage/account.html:48
msgid "*Email from PyPI being treated as spam"
msgstr ""

#: warehouse/templates/manage/account.html:54
msgid "*Hard failure during delivery"
msgstr ""

#: warehouse/templates/manage/account.html:60
msgid "*Too many delivery problems"
msgstr ""

#: warehouse/templates/manage/account.html:64
msgid "Unverified"
msgstr ""

#: warehouse/templates/manage/account.html:78
msgid "Primary"
msgstr ""

#: warehouse/templates/manage/account.html:86
msgid "View email options"
msgstr ""

#: warehouse/templates/manage/account.html:87
#: warehouse/templates/manage/account.html:163
#: warehouse/templates/manage/project/release.html:86
#: warehouse/templates/manage/project/releases.html:68
msgid "Options"
msgstr ""

#: warehouse/templates/manage/account.html:92
#, python-format
msgid "Options for %(email)s"
msgstr ""

#: warehouse/templates/manage/account.html:98
#: warehouse/templates/manage/account.html:100
msgid "Resend verification email"
msgstr ""

#: warehouse/templates/manage/account.html:110
msgid "Set this email address as primary"
msgstr ""

#: warehouse/templates/manage/account.html:112
msgid "Set as primary"
msgstr ""

#: warehouse/templates/manage/account.html:122
msgid "Remove this email address"
msgstr ""

#: warehouse/templates/manage/account.html:124
msgid "Remove email"
msgstr ""

#: warehouse/templates/manage/account.html:143
#: warehouse/templates/manage/account.html:435
#: warehouse/templates/manage/account/token.html:148
msgid "Scope"
msgstr ""

#: warehouse/templates/manage/account.html:145
msgid "All projects"
msgstr ""

#: warehouse/templates/manage/account.html:153
#: warehouse/templates/manage/account.html:436
msgid "Created"
msgstr ""

#: warehouse/templates/manage/account.html:157
#: warehouse/templates/manage/account.html:437
msgid "Last used"
msgstr ""

#: warehouse/templates/manage/account.html:158
msgid "Never"
msgstr ""

#: warehouse/templates/manage/account.html:162
msgid "View token options"
msgstr ""

#: warehouse/templates/manage/account.html:172
#: warehouse/templates/manage/account/token.html:57
msgid "Remove token"
msgstr ""

#: warehouse/templates/manage/account.html:178
msgid "View unique identifier"
msgstr ""

#: warehouse/templates/manage/account.html:186
#: warehouse/templates/manage/account.html:188
#: warehouse/templates/manage/account/token.html:60
#: warehouse/templates/manage/account/token.html:61
msgid "Remove API token"
msgstr ""

#: warehouse/templates/manage/account.html:193
#: warehouse/templates/manage/account/token.html:66
msgid ""
"Applications or scripts using this token will no longer have access to "
"PyPI."
msgstr ""

#: warehouse/templates/manage/account.html:204
#, python-format
msgid "Unique identifier for API token \"%(token_description)s\""
msgstr ""

#: warehouse/templates/manage/account.html:222
msgid "Profile picture"
msgstr ""

#: warehouse/templates/manage/account.html:228
#, python-format
msgid ""
"We use <a href=\"%(href)s\" title=\"%(title)s\" target=\"_blank\" "
"rel=\"noopener\">gravatar.com</a> to generate your profile picture based "
"on your primary email address"
msgstr ""

#: warehouse/templates/manage/account.html:235
msgid "Change image on gravatar.com"
msgstr ""

#: warehouse/templates/manage/account.html:245
msgid "Account details"
msgstr ""

#: warehouse/templates/manage/account.html:251
msgid "Date Joined"
msgstr ""

#: warehouse/templates/manage/account.html:257
#, python-format
msgid ""
"Displayed on your <a href=\"%(href)s\">public profile</a>. Cannot be "
"changed."
msgstr ""

#: warehouse/templates/manage/account.html:268
msgid "Full name"
msgstr ""

#: warehouse/templates/manage/account.html:273
msgid "No name set"
msgstr ""

#: warehouse/templates/manage/account.html:278
#, python-format
msgid "Displayed on your <a href=\"%(href)s\">public profile</a>"
msgstr ""

#: warehouse/templates/manage/account.html:285
msgid "️Public email"
msgstr ""

#: warehouse/templates/manage/account.html:297
#, python-format
msgid ""
"One of your verified emails can be displayed on your <a "
"href=\"%(href)s\">public profile</a> to logged-in users."
msgstr ""

#: warehouse/templates/manage/account.html:302
msgid "Update account"
msgstr ""

#: warehouse/templates/manage/account.html:310
msgid "Account emails"
msgstr ""

#: warehouse/templates/manage/account.html:312
msgid ""
"You can associate several emails with your account. You can use any <span"
" class=\"badge badge--success\"><i class=\"fa fa-check\" aria-"
"hidden=\"true\"></i> Verified</span> email to recover your account, but "
"only your <span class=\"badge\">Primary</span> email will receive "
"notifications."
msgstr ""

#: warehouse/templates/manage/account.html:323
msgid "Emails associated with your account"
msgstr ""

#: warehouse/templates/manage/account.html:327
msgid "Status"
msgstr ""

#: warehouse/templates/manage/account.html:342
#: warehouse/templates/manage/account.html:352
msgid "Add email"
msgstr ""

#: warehouse/templates/manage/account.html:359
msgid "Change password"
msgstr ""

#: warehouse/templates/manage/account.html:367
msgid "Old password"
msgstr ""

#: warehouse/templates/manage/account.html:377
msgid "Your current password"
msgstr ""

#: warehouse/templates/manage/account.html:384
msgid "New password"
msgstr ""

#: warehouse/templates/manage/account.html:400
msgid "Confirm new password"
msgstr ""

#: warehouse/templates/manage/account.html:416
msgid "Update password"
msgstr ""

#: warehouse/templates/manage/account.html:426
#: warehouse/templates/manage/project/settings.html:43
msgid "API tokens"
msgstr ""

#: warehouse/templates/manage/account.html:427
#: warehouse/templates/manage/project/settings.html:44
msgid ""
"API tokens provide an alternative way to authenticate when uploading "
"packages to PyPI."
msgstr ""

#: warehouse/templates/manage/account.html:427
msgid "Learn more about API tokens"
msgstr ""

#: warehouse/templates/manage/account.html:431
msgid "Active API tokens for this account"
msgstr ""

#: warehouse/templates/manage/account.html:449
#: warehouse/templates/manage/account/token.html:17
msgid "Add API token"
msgstr ""

#: warehouse/templates/manage/account.html:451
#, python-format
msgid ""
"<a href=\"%(href)s\">Verify your primary email address</a> to add API "
"tokens to your account."
msgstr ""

#: warehouse/templates/manage/account.html:467
#: warehouse/templates/manage/account.html:649
msgid "Token scope: entire account"
msgstr ""

#: warehouse/templates/manage/account.html:469
#: warehouse/templates/manage/account.html:651
#, python-format
msgid "Token scope: Project %(project_name)s"
msgstr ""

#: warehouse/templates/manage/account.html:472
#, python-format
msgid "Expires: %(exp)s"
msgstr ""

#: warehouse/templates/manage/account.html:478
msgid "Account created"
msgstr ""

#: warehouse/templates/manage/account.html:481
msgid "Logged in"
msgstr ""

#: warehouse/templates/manage/account.html:483
msgid "Two factor method:"
msgstr ""

#: warehouse/templates/manage/account.html:485
#: warehouse/templates/manage/project/release.html:77
msgid "None"
msgstr ""

#: warehouse/templates/manage/account.html:487
#: warehouse/templates/manage/manage_base.html:75
msgid "Security device (<abbr title=\"web authentication\">WebAuthn</abbr>)"
msgstr ""

#: warehouse/templates/manage/account.html:489
#: warehouse/templates/manage/manage_base.html:62
msgid ""
"Authentication application (<abbr title=\"time-based one-time "
"password\">TOTP</abbr>)"
msgstr ""

#: warehouse/templates/manage/account.html:491
msgid "Recovery code"
msgstr ""

#: warehouse/templates/manage/account.html:496
msgid "Login failed"
msgstr ""

#: warehouse/templates/manage/account.html:499
msgid "- Basic Auth (Upload endpoint)"
msgstr ""

#: warehouse/templates/manage/account.html:504
#: warehouse/templates/manage/account.html:523
#: warehouse/templates/manage/project/history.html:253
msgid "Reason:"
msgstr ""

#: warehouse/templates/manage/account.html:506
#: warehouse/templates/manage/account.html:525
msgid "Incorrect Password"
msgstr ""

#: warehouse/templates/manage/account.html:508
msgid "Invalid two factor (TOTP)"
msgstr ""

#: warehouse/templates/manage/account.html:510
msgid "Invalid two factor (WebAuthn)"
msgstr ""

#: warehouse/templates/manage/account.html:512
#: warehouse/templates/manage/account.html:514
msgid "Invalid two factor (Recovery code)"
msgstr ""

#: warehouse/templates/manage/account.html:521
msgid "Session reauthentication failed"
msgstr ""

#: warehouse/templates/manage/account.html:532
msgid "Email added to account"
msgstr ""

#: warehouse/templates/manage/account.html:535
msgid "Email removed from account"
msgstr ""

#: warehouse/templates/manage/account.html:538
msgid "Email verified"
msgstr ""

#: warehouse/templates/manage/account.html:541
msgid "Email reverified"
msgstr ""

#: warehouse/templates/manage/account.html:545
msgid "Primary email changed"
msgstr ""

#: warehouse/templates/manage/account.html:547
msgid "Old primary email:"
msgstr ""

#: warehouse/templates/manage/account.html:548
msgid "New primary email:"
msgstr ""

#: warehouse/templates/manage/account.html:551
msgid "Primary email set"
msgstr ""

#: warehouse/templates/manage/account.html:557
msgid "Email sent"
msgstr ""

#: warehouse/templates/manage/account.html:559
msgid "From:"
msgstr ""

#: warehouse/templates/manage/account.html:560
msgid "To:"
msgstr ""

#: warehouse/templates/manage/account.html:561
msgid "Subject:"
msgstr ""

#: warehouse/templates/manage/account.html:565
msgid "Password reset requested"
msgstr ""

#: warehouse/templates/manage/account.html:567
msgid "Password reset attempted"
msgstr ""

#: warehouse/templates/manage/account.html:569
msgid "Password successfully reset"
msgstr ""

#: warehouse/templates/manage/account.html:571
msgid "Password successfully changed"
msgstr ""

#: warehouse/templates/manage/account.html:575
#: warehouse/templates/manage/account.html:581
#: warehouse/templates/manage/account/token.html:158
msgid "Project:"
msgstr ""

#: warehouse/templates/manage/account.html:576
#: warehouse/templates/manage/account.html:577
#: warehouse/templates/manage/account.html:582
#: warehouse/templates/manage/account.html:583
#: warehouse/templates/manage/project/history.html:259
#: warehouse/templates/manage/project/history.html:260
#: warehouse/templates/manage/project/history.html:263
#: warehouse/templates/manage/project/history.html:264
msgid "Publisher:"
msgstr ""

#: warehouse/templates/manage/account.html:586
msgid "Two factor authentication added"
msgstr ""

#: warehouse/templates/manage/account.html:589
#: warehouse/templates/manage/account.html:599
msgid ""
"Method: Security device (<abbr title=\"web "
"authentication\">WebAuthn</abbr>)"
msgstr ""

#: warehouse/templates/manage/account.html:590
#: warehouse/templates/manage/account.html:600
msgid "Device name:"
msgstr ""

#: warehouse/templates/manage/account.html:592
#: warehouse/templates/manage/account.html:602
msgid ""
"Method: Authentication application (<abbr title=\"time-based one-time "
"password\">TOTP</abbr>)"
msgstr ""

#: warehouse/templates/manage/account.html:596
msgid "Two factor authentication removed"
msgstr ""

#: warehouse/templates/manage/account.html:607
msgid "Recovery codes generated"
msgstr ""

#: warehouse/templates/manage/account.html:611
msgid "Recovery codes regenerated"
msgstr ""

#: warehouse/templates/manage/account.html:615
msgid "Recovery code used for login"
msgstr ""

#: warehouse/templates/manage/account.html:621
msgid "API token added"
msgstr ""

#: warehouse/templates/manage/account.html:623
#: warehouse/templates/manage/account.html:646
#: warehouse/templates/manage/project/history.html:244
#: warehouse/templates/manage/project/history.html:251
msgid "Token name:"
msgstr ""

#: warehouse/templates/manage/account.html:640
#: warehouse/templates/manage/project/history.html:246
msgid "API token removed"
msgstr ""

#: warehouse/templates/manage/account.html:641
#: warehouse/templates/manage/account.html:647
msgid "Unique identifier:"
msgstr ""

#: warehouse/templates/manage/account.html:644
msgid "API token automatically removed for security reasons"
msgstr ""

#: warehouse/templates/manage/account.html:653
#, python-format
msgid "Reason: Token found at <a href=\"%(public_url)s\">public url</a>"
msgstr ""

#: warehouse/templates/manage/account.html:658
#, python-format
msgid "Invited to join <a href=\"%(href)s\">%(organization_name)s</a>"
msgstr ""

#: warehouse/templates/manage/account.html:662
#, python-format
msgid "Invitation to join <a href=\"%(href)s\">%(organization_name)s</a> declined"
msgstr ""

#: warehouse/templates/manage/account.html:666
#, python-format
msgid "Invitation to join <a href=\"%(href)s\">%(organization_name)s</a> revoked"
msgstr ""

#: warehouse/templates/manage/account.html:670
#, python-format
msgid "Invitation to join <a href=\"%(href)s\">%(organization_name)s</a> expired"
msgstr ""

#: warehouse/templates/manage/account.html:679
#, python-format
msgid ""
"Events appear here as security-related actions occur on your account. If "
"you notice anything suspicious, please <a href=\"%(faq_url)s\">secure "
"your account</a> as soon as possible."
msgstr ""

#: warehouse/templates/manage/account.html:684
msgid "Recent account activity"
msgstr ""

#: warehouse/templates/manage/account.html:686
#: warehouse/templates/manage/organization/history.html:201
#: warehouse/templates/manage/project/history.html:287
#: warehouse/templates/manage/team/history.html:108
msgid "Event"
msgstr ""

#: warehouse/templates/manage/account.html:687
#: warehouse/templates/manage/account.html:695
msgid "Date / time"
msgstr ""

#: warehouse/templates/manage/account.html:688
#: warehouse/templates/manage/account.html:699
#: warehouse/templates/manage/organization/history.html:203
#: warehouse/templates/manage/organization/history.html:215
#: warehouse/templates/manage/project/history.html:289
#: warehouse/templates/manage/project/history.html:301
#: warehouse/templates/manage/team/history.html:110
#: warehouse/templates/manage/team/history.html:122
msgid "IP address"
msgstr ""

#: warehouse/templates/manage/account.html:707
msgid "Events will appear here as security-related actions occur on your account."
msgstr ""

#: warehouse/templates/manage/account.html:714
msgid "Delete account"
msgstr ""

#: warehouse/templates/manage/account.html:717
msgid "Cannot delete account"
msgstr ""

#: warehouse/templates/manage/account.html:719
#, python-format
msgid ""
"Your account is currently the <strong>sole owner</strong> of %(count)s "
"project."
msgid_plural ""
"Your account is currently the <strong>sole owner</strong> of %(count)s "
"projects."
msgstr[0] ""
msgstr[1] ""

#: warehouse/templates/manage/account.html:724
msgid ""
"You must transfer ownership or delete this project before you can delete "
"your account."
msgid_plural ""
"You must transfer ownership or delete these projects before you can "
"delete your account."
msgstr[0] ""
msgstr[1] ""

#: warehouse/templates/manage/account.html:734
#: warehouse/templates/manage/organization/settings.html:238
#, python-format
msgid ""
"<a href=\"%(transfer_href)s\">transfer ownership</a> or <a "
"href=\"%(delete_href)s\">delete project</a>"
msgstr ""

#: warehouse/templates/manage/account.html:743
#: warehouse/templates/manage/account/token.html:166
#: warehouse/templates/manage/organization/settings.html:192
#: warehouse/templates/manage/organization/settings.html:247
#: warehouse/templates/manage/team/settings.html:75
msgid "Proceed with caution!"
msgstr ""

#: warehouse/templates/manage/account.html:746
msgid "You will not be able to recover your account after you delete it"
msgstr ""

#: warehouse/templates/manage/account.html:748
msgid "Delete your PyPI account"
msgstr ""

#: warehouse/templates/manage/manage_base.html:16
#: warehouse/templates/manage/organization/projects.html:117
#: warehouse/templates/manage/organization/projects.html:122
#: warehouse/templates/manage/organization/teams.html:56
#: warehouse/templates/manage/organizations.html:112
#: warehouse/templates/manage/organizations.html:118
#: warehouse/templates/manage/organizations.html:123
#: warehouse/templates/manage/project/releases.html:88
#: warehouse/templates/manage/projects.html:152
#: warehouse/templates/manage/projects.html:157
#: warehouse/templates/manage/team/projects.html:117
#: warehouse/templates/manage/team/projects.html:122
msgid "Manage"
msgstr ""

#: warehouse/templates/manage/manage_base.html:23
msgid "Two factor authentication (2FA)"
msgstr ""

#: warehouse/templates/manage/manage_base.html:25
#, python-format
msgid ""
"Two factor authentication adds an additional layer of security to your "
"account. <a href=\"%(href)s\">Learn more about <abbr title=\"two factor "
"authentication\">2FA</abbr></a>."
msgstr ""

#: warehouse/templates/manage/manage_base.html:30
msgid "Recovery methods enabled"
msgstr ""

#: warehouse/templates/manage/manage_base.html:33
msgid "Recovery method"
msgstr ""

#: warehouse/templates/manage/manage_base.html:39
#, python-format
msgid "generated %(generated_datetime)s"
msgstr ""

#: warehouse/templates/manage/manage_base.html:39
#, python-format
msgid "%(remaining)s unused"
msgstr ""

#: warehouse/templates/manage/account/recovery_codes-burn.html:49
#: warehouse/templates/manage/manage_base.html:43
msgid "Regenerate"
msgstr ""

#: warehouse/templates/manage/manage_base.html:53
msgid "Two factor authentication methods enabled"
msgstr ""

#: warehouse/templates/manage/manage_base.html:56
msgid "Two factor method"
msgstr ""

#: warehouse/templates/manage/manage_base.html:64
#: warehouse/templates/manage/manage_base.html:78
#: warehouse/templates/manage/manage_base.html:514
#: warehouse/templates/manage/organization/roles.html:202
#: warehouse/templates/manage/organization/roles.html:204
#: warehouse/templates/manage/organization/roles.html:209
#: warehouse/templates/manage/project/roles.html:89
#: warehouse/templates/manage/project/roles.html:143
#: warehouse/templates/manage/project/roles.html:148
#: warehouse/templates/manage/project/roles.html:200
#: warehouse/templates/manage/project/roles.html:205
#: warehouse/templates/manage/team/roles.html:75
#: warehouse/templates/manage/team/roles.html:80
msgid "Remove"
msgstr ""

#: warehouse/templates/manage/manage_base.html:65
msgid "Remove authentication application"
msgstr ""

#: warehouse/templates/manage/manage_base.html:66
msgid "Remove application"
msgstr ""

#: warehouse/templates/manage/manage_base.html:79
msgid "Remove two factor security device"
msgstr ""

#: warehouse/templates/manage/manage_base.html:80
msgid "Remove device"
msgstr ""

#: warehouse/templates/manage/manage_base.html:86
msgid "Device name"
msgstr ""

#: warehouse/templates/manage/manage_base.html:99
#, python-format
msgid ""
"<a href=\"%(href)s\">Verify your primary email address</a> before adding "
"additional two factor authentication methods to your account."
msgstr ""

#: warehouse/templates/manage/manage_base.html:104
#, python-format
msgid ""
"<a href=\"%(href)s\">Verify your primary email address</a> before "
"enabling two factor authentication on your account."
msgstr ""

#: warehouse/templates/manage/manage_base.html:115
msgid ""
"You must generate and safely store recovery codes before adding "
"additional two factor authentication methods to your account."
msgstr ""

#: warehouse/templates/manage/manage_base.html:120
msgid ""
"You must generate and safely store recovery codes before enabling two "
"factor authentication on your account."
msgstr ""

#: warehouse/templates/manage/manage_base.html:126
msgid "Generate recovery codes"
msgstr ""

#: warehouse/templates/manage/manage_base.html:135
msgid ""
"Use a recovery code before adding additional two factor authentication "
"methods to your account."
msgstr ""

#: warehouse/templates/manage/manage_base.html:140
msgid ""
"Use a recovery code before enabling two factor authentication on your "
"account."
msgstr ""

#: warehouse/templates/manage/account/recovery_codes-burn.html:17
#: warehouse/templates/manage/manage_base.html:149
msgid "Use a recovery code"
msgstr ""

#: warehouse/templates/manage/manage_base.html:160
msgid "You have not enabled two factor authentication on your account."
msgstr ""

#: warehouse/templates/manage/manage_base.html:168
msgid ""
"Add <abbr title=\"two factor authentication\">2FA</abbr> with "
"authentication application"
msgstr ""

#: warehouse/templates/manage/manage_base.html:173
msgid ""
"Add <abbr title=\"two factor authentication\">2FA</abbr> with security "
"device (e.g. USB key)"
msgstr ""

#: warehouse/templates/manage/account/webauthn-provision.html:37
#: warehouse/templates/manage/manage_base.html:180
msgid ""
"Enable JavaScript to set up two factor authentication with a security "
"device (e.g. USB key)"
msgstr ""

#: warehouse/templates/manage/account/webauthn-provision.html:53
#: warehouse/templates/manage/manage_base.html:185
#, python-format
msgid ""
"<a href=\"%(href)s\" title=\"%(title)s\" target=\"_blank\" "
"rel=\"noopener\">Upgrade your browser</a> to set up two factor "
"authentication with a security device (e.g. USB key)"
msgstr ""

#: warehouse/templates/manage/manage_base.html:196
#: warehouse/templates/manage/organization/manage_organization_base.html:28
#: warehouse/templates/manage/project/manage_project_base.html:28
#: warehouse/templates/manage/team/manage_team_base.html:28
msgid "Breadcrumbs"
msgstr ""

#: warehouse/templates/manage/manage_base.html:201
#: warehouse/templates/manage/organization/manage_organization_base.html:32
#: warehouse/templates/manage/project/manage_project_base.html:32
#: warehouse/templates/manage/team/manage_team_base.html:32
msgid "Your account"
msgstr ""

#: warehouse/templates/manage/manage_base.html:211
#: warehouse/templates/manage/manage_base.html:247
msgid "Account navigation"
msgstr ""

#: warehouse/templates/manage/manage_base.html:314
#: warehouse/templates/manage/manage_base.html:373
msgid "This action cannot be undone!"
msgstr ""

#: warehouse/templates/manage/manage_base.html:326
msgid "Confirm your username to continue."
msgstr ""

#: warehouse/templates/manage/manage_base.html:328
#, python-format
msgid "Confirm the %(item)s to continue."
msgstr ""

#: warehouse/templates/manage/manage_base.html:339
#: warehouse/templates/manage/manage_base.html:391
#: warehouse/templates/manage/organization/activate_subscription.html:32
msgid "Cancel"
msgstr ""

#: warehouse/templates/manage/manage_base.html:362
msgid "close"
msgstr ""

#: warehouse/templates/manage/manage_base.html:378
msgid "Enter your password to continue."
msgstr ""

#: warehouse/templates/manage/manage_base.html:461
msgid "OpenID Connect Publisher Management"
msgstr ""

#: warehouse/templates/manage/manage_base.html:466
msgid ""
"OpenID Connect (OIDC) provides a flexible, credential-free mechanism for "
"delegating publishing authority for a PyPI package to a third party "
"service, like GitHub Actions."
msgstr ""

#: warehouse/templates/manage/manage_base.html:474
msgid ""
"PyPI users and projects can use trusted publishers to automate their "
"release processes, without needing to use API tokens or passwords."
msgstr ""

#: warehouse/templates/manage/manage_base.html:481
#, python-format
msgid ""
"You can read more about OpenID Connect and how to use it <a "
"href=\"%(href)s\">here</a>."
msgstr ""

#: warehouse/templates/manage/organizations.html:23
#: warehouse/templates/manage/projects.html:23
msgid "Pending invitations"
msgstr ""

#: warehouse/templates/manage/organization/projects.html:80
#: warehouse/templates/manage/organizations.html:35
#: warehouse/templates/manage/organizations.html:94
#: warehouse/templates/manage/projects.html:44
#: warehouse/templates/manage/projects.html:115
#: warehouse/templates/manage/team/projects.html:80
#, python-format
msgid "Created %(creation_date)s"
msgstr ""

#: warehouse/templates/manage/organizations.html:52
#, python-format
msgid "Decline invitation to %(org)s"
msgstr ""

#: warehouse/templates/manage/organizations.html:53
msgid "Decline invitation"
msgstr ""

#: warehouse/templates/manage/organization/settings.html:252
#: warehouse/templates/manage/organizations.html:54
msgid "Organization Name"
msgstr ""

#: warehouse/templates/manage/organizations.html:77
#: warehouse/templates/manage/organizations.html:79
msgid "Billing Inactive"
msgstr ""

#: warehouse/templates/manage/organizations.html:79
msgid ""
"This organization's billing can be activated by an organization owner or "
"billing manager"
msgstr ""

#: warehouse/templates/manage/organizations.html:82
msgid "Request Submitted"
msgstr ""

#: warehouse/templates/manage/organizations.html:84
#: warehouse/templates/manage/organizations.html:111
#: warehouse/templates/manage/organizations.html:117
msgid "This organization is not active"
msgstr ""

#: warehouse/templates/manage/organizations.html:84
msgid "Inactive"
msgstr ""

#: warehouse/templates/manage/organization/roles.html:52
#: warehouse/templates/manage/organization/roles.html:170
#: warehouse/templates/manage/organizations.html:86
msgid "Manager"
msgstr ""

#: warehouse/templates/manage/organization/roles.html:55
#: warehouse/templates/manage/organization/roles.html:174
#: warehouse/templates/manage/organizations.html:90
msgid "Billing Manager"
msgstr ""

#: warehouse/templates/manage/organizations.html:100
msgid "View this organization"
msgstr ""

#: warehouse/templates/manage/organization/projects.html:130
#: warehouse/templates/manage/organization/projects.html:133
#: warehouse/templates/manage/organization/teams.html:63
#: warehouse/templates/manage/organizations.html:101
#: warehouse/templates/manage/project/releases.html:94
#: warehouse/templates/manage/projects.html:165
#: warehouse/templates/manage/projects.html:168
#: warehouse/templates/manage/team/projects.html:130
#: warehouse/templates/manage/team/projects.html:133
msgid "View"
msgstr ""

#: warehouse/templates/manage/organizations.html:106
msgid "Activate billing for this organization"
msgstr ""

#: warehouse/templates/manage/organizations.html:107
msgid "Activate Billing"
msgstr ""

#: warehouse/templates/manage/organizations.html:122
msgid "Manage this organization"
msgstr ""

#: warehouse/templates/manage/organizations.html:131
msgid "You have not joined any organizations on PyPI, yet."
msgstr ""

#: warehouse/templates/manage/organizations.html:140
msgid "Create new organization"
msgstr ""

#: warehouse/templates/manage/organizations.html:147
#: warehouse/templates/manage/project/roles.html:146
#: warehouse/templates/manage/project/roles.html:203
#: warehouse/templates/manage/project/roles.html:236
msgid "."
msgstr ""

#: warehouse/templates/manage/organization/settings.html:29
#: warehouse/templates/manage/organizations.html:155
msgid "Organization account name"
msgstr ""

#: warehouse/templates/manage/organizations.html:160
msgid "Select an organization account name"
msgstr ""

#: warehouse/templates/manage/organization/settings.html:32
#: warehouse/templates/manage/organizations.html:171
msgid "This account name is used in URLs on PyPI."
msgstr ""

#: warehouse/templates/manage/organization/settings.html:71
#: warehouse/templates/manage/organization/settings.html:95
#: warehouse/templates/manage/organizations.html:172
#: warehouse/templates/manage/organizations.html:194
#: warehouse/templates/manage/organizations.html:212
msgid "For example"
msgstr ""

#: warehouse/templates/manage/organization/settings.html:48
#: warehouse/templates/manage/organizations.html:178
msgid "Organization display name"
msgstr ""

#: warehouse/templates/manage/organization/settings.html:54
#: warehouse/templates/manage/organizations.html:183
msgid "Name of your business, product, or project"
msgstr ""

#: warehouse/templates/manage/organization/settings.html:78
#: warehouse/templates/manage/organizations.html:200
msgid "️Organization URL"
msgstr ""

#: warehouse/templates/manage/organization/settings.html:84
#: warehouse/templates/manage/organizations.html:206
msgid "URL for your business, product, or project"
msgstr ""

#: warehouse/templates/manage/organization/settings.html:102
#: warehouse/templates/manage/organizations.html:218
msgid "Organization description"
msgstr ""

#: warehouse/templates/manage/organization/settings.html:108
#: warehouse/templates/manage/organizations.html:223
msgid "Description of your business, product, or project"
msgstr ""

#: warehouse/templates/manage/organization/settings.html:127
#: warehouse/templates/manage/organizations.html:237
msgid "️Organization type"
msgstr ""

#: warehouse/templates/manage/organization/settings.html:145
#: warehouse/templates/manage/organizations.html:249
msgid ""
"Companies can create organization accounts as a paid service while "
"community projects are granted complimentary access."
msgstr ""

#: warehouse/templates/manage/organization/teams.html:101
#: warehouse/templates/manage/organizations.html:255
msgid "Create"
msgstr ""

#: warehouse/templates/manage/organization/projects.html:53
#: warehouse/templates/manage/organization/projects.html:63
#: warehouse/templates/manage/projects.html:81
#: warehouse/templates/manage/projects.html:88
#: warehouse/templates/manage/team/projects.html:53
#: warehouse/templates/manage/team/projects.html:63
msgid "This is a critical project for the Python ecosystem"
msgstr ""

#: warehouse/templates/manage/organization/projects.html:54
#: warehouse/templates/manage/organization/projects.html:64
#: warehouse/templates/manage/projects.html:82
#: warehouse/templates/manage/projects.html:89
#: warehouse/templates/manage/team/projects.html:54
#: warehouse/templates/manage/team/projects.html:64
msgid "Critical Project"
msgstr ""

#: warehouse/templates/manage/organization/projects.html:56
#: warehouse/templates/manage/organization/projects.html:97
#: warehouse/templates/manage/projects.html:91
#: warehouse/templates/manage/projects.html:132
#: warehouse/templates/manage/team/projects.html:56
#: warehouse/templates/manage/team/projects.html:97
msgid "PyPI requires 2FA to be enabled to manage this project"
msgstr ""

#: warehouse/templates/manage/organization/projects.html:57
#: warehouse/templates/manage/organization/projects.html:98
#: warehouse/templates/manage/projects.html:92
#: warehouse/templates/manage/projects.html:133
#: warehouse/templates/manage/team/projects.html:57
#: warehouse/templates/manage/team/projects.html:98
msgid "2FA Mandated"
msgstr ""

#: warehouse/templates/manage/organization/projects.html:46
#: warehouse/templates/manage/organization/projects.html:109
#: warehouse/templates/manage/projects.html:98
#: warehouse/templates/manage/projects.html:144
#: warehouse/templates/manage/team/projects.html:46
#: warehouse/templates/manage/team/projects.html:109
msgid "This project requires 2FA to be enabled to manage"
msgstr ""

#: warehouse/templates/manage/organization/projects.html:47
#: warehouse/templates/manage/organization/projects.html:110
#: warehouse/templates/manage/projects.html:99
#: warehouse/templates/manage/projects.html:145
#: warehouse/templates/manage/team/projects.html:47
#: warehouse/templates/manage/team/projects.html:110
msgid "2FA Required"
msgstr ""

#: warehouse/templates/manage/organization/projects.html:68
#: warehouse/templates/manage/projects.html:103
#: warehouse/templates/manage/team/projects.html:68
msgid "Sole owner"
msgstr ""

#: warehouse/templates/manage/organization/projects.html:116
#: warehouse/templates/manage/projects.html:151
#: warehouse/templates/manage/team/projects.html:116
msgid "Manage this project"
msgstr ""

#: warehouse/templates/manage/organization/projects.html:121
#: warehouse/templates/manage/projects.html:156
#: warehouse/templates/manage/team/projects.html:121
msgid "You are not an owner of this project"
msgstr ""

#: warehouse/templates/manage/organization/projects.html:129
#: warehouse/templates/manage/projects.html:164
#: warehouse/templates/manage/team/projects.html:129
msgid "View this project's public page"
msgstr ""

#: warehouse/templates/manage/organization/projects.html:132
#: warehouse/templates/manage/projects.html:167
#: warehouse/templates/manage/team/projects.html:132
msgid "This project has no releases"
msgstr ""

#: warehouse/templates/manage/projects.html:176
#, python-format
msgid ""
"You have not uploaded any projects to PyPI, yet. To learn how to get "
"started, visit the <a href=\"%(href)s\" target=\"_blank\" "
"rel=\"noopener\">Python Packaging User Guide</a>"
msgstr ""

#: warehouse/templates/manage/account/publishing.html:30
msgid "Manage publishers"
msgstr ""

#: warehouse/templates/manage/account/publishing.html:45
msgid "Project"
msgstr ""

#: warehouse/templates/manage/account/publishing.html:66
#: warehouse/templates/manage/project/publishing.html:56
msgid "No publishers are currently configured."
msgstr ""

#: warehouse/templates/manage/account/publishing.html:75
msgid "Pending project name"
msgstr ""

#: warehouse/templates/manage/account/publishing.html:76
#: warehouse/templates/manage/project/publishing.html:44
msgid "Publisher"
msgstr ""

#: warehouse/templates/manage/account/publishing.html:77
msgid "Publishing workflow URL"
msgstr ""

#: warehouse/templates/manage/account/publishing.html:88
msgid "No pending publishers are currently configured."
msgstr ""

#: warehouse/templates/manage/account/publishing.html:91
msgid "Add a new pending publisher"
msgstr ""

#: warehouse/templates/manage/account/publishing.html:94
msgid "You can use this page to register \"pending\" OpenID Connect publishers."
msgstr ""

#: warehouse/templates/manage/account/publishing.html:101
#, python-format
msgid ""
"These publishers behave similarly to OpenID Connect publishers registered"
" against specific projects, except that they allow users to "
"<strong>create</strong> the project if it doesn't already exist. Once the"
" project is created, the \"pending\" publisher becomes an ordinary OpenID"
" Connect publisher. You can read more about \"pending\" and ordinary "
"OpenID Connect publishers <a href=\"%(href)s\">here</a>."
msgstr ""

#: warehouse/templates/manage/account/publishing.html:119
msgid "PyPI Project Name"
msgstr ""

#: warehouse/templates/manage/account/publishing.html:124
msgid "project name"
msgstr ""

#: warehouse/templates/manage/account/publishing.html:126
msgid "The project (on PyPI) that will be created when this publisher is used"
msgstr ""

#: warehouse/templates/manage/account/publishing.html:139
#: warehouse/templates/manage/project/publishing.html:80
msgid "owner"
msgstr ""

#: warehouse/templates/manage/account/publishing.html:141
#: warehouse/templates/manage/project/publishing.html:82
msgid "The GitHub organization name or GitHub username that owns the repository"
msgstr ""

#: warehouse/templates/manage/account/publishing.html:149
#: warehouse/templates/manage/project/publishing.html:90
msgid "Repository name"
msgstr ""

#: warehouse/templates/manage/account/publishing.html:154
#: warehouse/templates/manage/project/publishing.html:95
msgid "repository"
msgstr ""

#: warehouse/templates/manage/account/publishing.html:156
#: warehouse/templates/manage/project/publishing.html:97
msgid "The name of the GitHub repository that contains the publishing workflow"
msgstr ""

#: warehouse/templates/manage/account/publishing.html:164
#: warehouse/templates/manage/project/publishing.html:105
msgid "Workflow name"
msgstr ""

#: warehouse/templates/manage/account/publishing.html:169
#: warehouse/templates/manage/project/publishing.html:110
msgid "workflow.yml"
msgstr ""

#: warehouse/templates/manage/account/publishing.html:171
#: warehouse/templates/manage/project/publishing.html:112
msgid ""
"The filename of the publishing workflow. This file should exist in the "
"<code>.github/workflows/</code> directory in the repository configured "
"above."
msgstr ""

#: warehouse/templates/manage/account/publishing.html:178
#: warehouse/templates/manage/project/publishing.html:119
#: warehouse/templates/manage/project/roles.html:320
#: warehouse/templates/manage/team/roles.html:123
msgid "Add"
msgstr ""

#: warehouse/templates/manage/account/recovery_codes-burn.html:34
msgid ""
"In order to verify that you have safely stored your recovery codes for "
"use in the event of a lost 2FA device, submit one of your recovery codes "
"here."
msgstr ""

#: warehouse/templates/manage/account/recovery_codes-burn.html:39
msgid ""
"The recovery code you choose will be considered used and no longer be "
"available to bypass 2FA."
msgstr ""

#: warehouse/templates/manage/account/recovery_codes-burn.html:44
msgid ""
"<strong>Forgot to safely store your recovery codes?</strong> You'll need "
"to generate them again."
msgstr ""

#: warehouse/templates/manage/account/recovery_codes-provision.html:17
msgid "Account recovery codes"
msgstr ""

#: warehouse/templates/manage/account/recovery_codes-provision.html:36
msgid "Regenerate recovery codes"
msgstr ""

#: warehouse/templates/manage/account/recovery_codes-provision.html:42
msgid ""
"If you lose access to your authentication application or security key(s),"
" you’ll need to use one of these recovery codes to log into your PyPI "
"account. Each code can only be used <strong>once</strong>."
msgstr ""

#: warehouse/templates/manage/account/recovery_codes-provision.html:43
msgid ""
"These codes should <strong>only</strong> be used for account recovery, "
"not for typical logins."
msgstr ""

#: warehouse/templates/manage/account/recovery_codes-provision.html:44
msgid ""
"<strong>Keep these somewhere safe</strong>. If you lose your "
"authentication application or security key(s) and do not have access to "
"these recovery codes, you may permanently lose access to your PyPI "
"account!"
msgstr ""

#: warehouse/templates/manage/account/recovery_codes-provision.html:48
msgid "Save your recovery codes"
msgstr ""

#: warehouse/templates/manage/account/recovery_codes-provision.html:62
msgid "Download as file"
msgstr ""

#: warehouse/templates/manage/account/recovery_codes-provision.html:63
#: warehouse/templates/manage/organization/roles.html:193
#: warehouse/templates/manage/project/roles.html:134
#: warehouse/templates/manage/project/roles.html:191
msgid "Save"
msgstr ""

#: warehouse/templates/manage/account/recovery_codes-provision.html:66
msgid "Continue"
msgstr ""

#: warehouse/templates/manage/account/recovery_codes-provision.html:69
msgid "These codes will not be visible again."
msgstr ""

#: warehouse/templates/manage/account/recovery_codes-provision.html:72
msgid "Ensure that you have securely stored them before continuing."
msgstr ""

#: warehouse/templates/manage/account/token.html:38
#, python-format
msgid "Token for \"%(macaroon_description)s\""
msgstr ""

#: warehouse/templates/manage/account/token.html:40
msgid "Permissions:"
msgstr ""

#: warehouse/templates/manage/account/token.html:40
#: warehouse/templates/manage/account/token.html:144
msgid "Upload packages"
msgstr ""

#: warehouse/templates/manage/account/token.html:42
#: warehouse/templates/manage/account/token.html:44
msgid "Scope:"
msgstr ""

#: warehouse/templates/manage/account/token.html:42
#: warehouse/templates/manage/account/token.html:155
msgid "Entire account (all projects)"
msgstr ""

#: warehouse/templates/manage/account/token.html:44
#, python-format
msgid "Project \"%(project)s\""
msgstr ""

#: warehouse/templates/manage/account/token.html:51
msgid ""
"For security reasons this token will only appear once. <strong>Copy it "
"now.</strong>"
msgstr ""

#: warehouse/templates/manage/account/token.html:53
msgid "Copy token to clipboard"
msgstr ""

#: warehouse/templates/manage/account/token.html:54
msgid "Copy token"
msgstr ""

#: warehouse/templates/manage/account/token.html:72
msgid "Using this token"
msgstr ""

#: warehouse/templates/manage/account/token.html:74
msgid "To use this API token:"
msgstr ""

#: warehouse/templates/manage/account/token.html:77
#, python-format
msgid "Set your username to <code>%(token)s</code>"
msgstr ""

#: warehouse/templates/manage/account/token.html:78
#, python-format
msgid ""
"Set your password to the token value, including the "
"<code>%(prefix)s</code> prefix"
msgstr ""

#: warehouse/templates/manage/account/token.html:84
#, python-format
msgid ""
"For example, if you are using <a href=\"%(href)s\">Twine</a> to upload "
"your projects to PyPI, set up your <code>%(filename)s</code> file like "
"this:"
msgstr ""

#: warehouse/templates/manage/account/token.html:94
#, python-format
msgid ""
"For example, if you are using <a href=\"%(href)s\">Twine</a> to upload "
"multiple projects to PyPI, you can set up your <code>%(filename)s</code> "
"file like this:"
msgstr ""

#: warehouse/templates/manage/account/token.html:106
msgid ""
"either a user-scoped token or a project-scoped token you want to set as "
"the default"
msgstr ""

#: warehouse/templates/manage/account/token.html:111
msgid "a project token"
msgstr ""

#: warehouse/templates/manage/account/token.html:113
#, python-format
msgid ""
"You can then use <code>%(command)s</code> to switch to the correct token "
"when uploading to PyPI."
msgstr ""

#: warehouse/templates/manage/account/token.html:119
#, python-format
msgid ""
"For further instructions on how to use this token, <a "
"href=\"%(href)s\">visit the PyPI help page</a>."
msgstr ""

#: warehouse/templates/manage/account/token.html:122
msgid "Add another token"
msgstr ""

#: warehouse/templates/manage/account/token.html:131
msgid "Token name"
msgstr ""

#: warehouse/templates/manage/account/token.html:140
msgid "What is this token for?"
msgstr ""

#: warehouse/templates/manage/account/token.html:154
msgid "Select scope..."
msgstr ""

#: warehouse/templates/manage/account/token.html:167
msgid ""
"An API token scoped to your entire account will have upload permissions "
"for all of your current and future projects."
msgstr ""

#: warehouse/templates/manage/account/token.html:170
msgid "Add token"
msgstr ""

#: warehouse/templates/manage/account/totp-provision.html:17
msgid "Set up 2FA with an authentication application (TOTP)"
msgstr ""

#: warehouse/templates/manage/account/totp-provision.html:32
#, python-format
msgid ""
"PyPI supports any application that follows the <a href=\"%(href)s\" "
"title=\"%(title)s\" target=\"_blank\" rel=\"noopener\"><abbr title"
"=\"time-based one-time password\">TOTP</abbr> standard</a>."
msgstr ""

#: warehouse/templates/manage/account/totp-provision.html:36
#, python-format
msgid ""
"Visit <a href=\"%(href)s\">PyPI's help page</a> for a list of compatible "
"applications."
msgstr ""

#: warehouse/templates/manage/account/totp-provision.html:42
msgid "Set up your application"
msgstr ""

#: warehouse/templates/manage/account/totp-provision.html:45
msgid "Scan the QR code with the authentication application of your choice."
msgstr ""

#: warehouse/templates/manage/account/totp-provision.html:46
msgid ""
"For security reasons, you can only associate one authentication "
"application per PyPI account."
msgstr ""

#: warehouse/templates/manage/account/totp-provision.html:52
msgid "QR code for setting up an authentication application"
msgstr ""

#: warehouse/templates/manage/account/totp-provision.html:55
msgid "<strong>No QR scanner?</strong> Manually enter the code instead:"
msgstr ""

#: warehouse/templates/manage/account/totp-provision.html:67
msgid "Verify application"
msgstr ""

#: warehouse/templates/manage/account/totp-provision.html:72
msgid "Authentication code"
msgstr ""

#: warehouse/templates/manage/account/totp-provision.html:73
msgid ""
"To finalize the set up process, enter the authentication code provided by"
" your application."
msgstr ""

#: warehouse/templates/manage/account/totp-provision.html:85
msgid "Set up application"
msgstr ""

#: warehouse/templates/manage/account/webauthn-provision.html:17
msgid "Set up 2FA with a security device (e.g. USB key)"
msgstr ""

#: warehouse/templates/manage/account/webauthn-provision.html:26
#, python-format
msgid ""
"PyPI supports any device that adheres to the <a href=\"%(href)s\" "
"title=\"%(title)s\" target=\"_blank\" rel=\"noopener\">FIDO standard</a>."
msgstr ""

#: warehouse/templates/manage/account/webauthn-provision.html:28
#, python-format
msgid ""
"Popular <em>USB keys</em> include <a href=\"%(yubico_href)s\" "
"title=\"%(title)s\" target=\"_blank\" rel=\"noopener\">Yubikey</a>, <a "
"href=\"%(titan_href)s\" title=\"%(title)s\" target=\"_blank\" "
"rel=\"noopener\">Google Titan</a> and <a href=\"%(thetis_href)s\" "
"title=\"%(title)s\" target=\"_blank\" rel=\"noopener\">Thetis</a>."
msgstr ""

#: warehouse/templates/manage/account/webauthn-provision.html:43
msgid "Name your device to begin"
msgstr ""

#: warehouse/templates/manage/account/webauthn-provision.html:48
msgid "PyPI supports adding multiple security devices."
msgstr ""

#: warehouse/templates/manage/account/webauthn-provision.html:49
msgid ""
"Please give this device a name. 64 characters or fewer. All Unicode is "
"valid, including spaces."
msgstr ""

#: warehouse/templates/manage/account/webauthn-provision.html:65
msgid "Set up security device"
msgstr ""

#: warehouse/templates/manage/account/webauthn-provision.html:74
#, python-format
msgid ""
"<strong>Not working?</strong> Check you're using a device that follows "
"the <a href=\"%(fido_href)s\" title=\"%(title)s\" target=\"_blank\" "
"rel=\"noopener\">FIDO specification</a> and a <a "
"href=\"%(mozilla_href)s\" title=\"%(title)s\" target=\"_blank\" "
"rel=\"noopener\">compatible browser</a>."
msgstr ""

#: warehouse/templates/manage/account/webauthn-provision.html:78
msgid ""
"Note that some older USB keys do not adhere to the FIDO standard and will"
" not work with PyPI."
msgstr ""

#: warehouse/templates/manage/organization/activate_subscription.html:17
#: warehouse/templates/manage/organization/activate_subscription.html:21
#: warehouse/templates/manage/organization/activate_subscription.html:35
msgid "Activate Subscription"
msgstr ""

#: warehouse/templates/manage/organization/activate_subscription.html:27
msgid ""
"Company accounts require an active subscription. Please enter up-to-date "
"billing information to enable the account."
msgstr ""

#: warehouse/templates/manage/organization/history.html:20
#: warehouse/templates/manage/project/history.html:20
#: warehouse/templates/manage/team/history.html:20
#, python-format
msgid "'%(source_name)s' security history"
msgstr ""

#: warehouse/templates/manage/organization/history.html:25
msgid ""
"Each time you (or your collaborators) perform a security action related "
"to this organization, the action is recorded and displayed here."
msgstr ""

#: warehouse/templates/manage/organization/history.html:32
#, python-format
msgid "'%(organization_name)s' registered as organization name"
msgstr ""

#: warehouse/templates/manage/organization/history.html:36
#, python-format
msgid "%(organization_name)s organization created"
msgstr ""

#: warehouse/templates/manage/organization/history.html:38
#, python-format
msgid "%(organization_name)s organization deleted"
msgstr ""

#: warehouse/templates/manage/organization/history.html:40
#, python-format
msgid ""
"%(previous_organization_name)s organization renamed to "
"%(organization_name)s"
msgstr ""

#: warehouse/templates/manage/organization/history.html:42
#, python-format
msgid "%(organization_name)s organization approved"
msgstr ""

#: warehouse/templates/manage/organization/history.html:44
#, python-format
msgid "%(organization_name)s organization declined"
msgstr ""

#: warehouse/templates/manage/organization/history.html:49
#, python-format
msgid "<a href=\"%(href)s\">%(project_name)s</a> project added to organization"
msgstr ""

#: warehouse/templates/manage/organization/history.html:53
#, python-format
msgid ""
"<a href=\"%(href)s\">%(project_name)s</a> project removed from "
"organization"
msgstr ""

#: warehouse/templates/manage/organization/history.html:60
#, python-format
msgid "<a href=\"%(href)s\">%(username)s</a> added as organization %(role_name)s"
msgstr ""

#: warehouse/templates/manage/organization/history.html:65
#, python-format
msgid ""
"<a href=\"%(href)s\">%(username)s</a> removed as organization "
"%(role_name)s"
msgstr ""

#: warehouse/templates/manage/organization/history.html:70
#, python-format
msgid ""
"<a href=\"%(href)s\">%(username)s</a> changed to organization "
"%(role_name)s"
msgstr ""

#: warehouse/templates/manage/organization/history.html:75
#, python-format
msgid ""
"<a href=\"%(href)s\">%(username)s</a> invited to join as organization "
"%(role_name)s"
msgstr ""

#: warehouse/templates/manage/organization/history.html:80
#, python-format
msgid ""
"<a href=\"%(href)s\">%(username)s</a> declined invitation to join as "
"organization %(role_name)s"
msgstr ""

#: warehouse/templates/manage/organization/history.html:85
#, python-format
msgid ""
"Revoked invitation for <a href=\"%(href)s\">%(username)s</a> to join as "
"organization %(role_name)s"
msgstr ""

#: warehouse/templates/manage/organization/history.html:90
#, python-format
msgid ""
"Invitation for <a href=\"%(href)s\">%(username)s</a> to join as "
"organization %(role_name)s expired"
msgstr ""

#: warehouse/templates/manage/organization/history.html:95
#: warehouse/templates/manage/team/history.html:32
#, python-format
msgid "%(team_name)s team created"
msgstr ""

#: warehouse/templates/manage/organization/history.html:97
#: warehouse/templates/manage/team/history.html:34
#, python-format
msgid "%(team_name)s team deleted"
msgstr ""

#: warehouse/templates/manage/organization/history.html:102
#: warehouse/templates/manage/team/history.html:41
#, python-format
msgid ""
"%(team_name)s team added as project %(role_name)s for <a "
"href=\"%(href)s\">%(project_name)s</a>"
msgstr ""

#: warehouse/templates/manage/organization/history.html:106
#: warehouse/templates/manage/team/history.html:45
#, python-format
msgid ""
"%(team_name)s team removed as project %(role_name)s for <a "
"href=\"%(href)s\">%(project_name)s</a>"
msgstr ""

#: warehouse/templates/manage/organization/history.html:110
#: warehouse/templates/manage/team/history.html:49
#, python-format
msgid ""
"%(team_name)s team changed to project %(role_name)s for <a "
"href=\"%(href)s\">%(project_name)s</a>"
msgstr ""

#: warehouse/templates/manage/organization/history.html:117
#: warehouse/templates/manage/team/history.html:56
#, python-format
msgid "<a href=\"%(href)s\">%(username)s</a> added to %(team_name)s team"
msgstr ""

#: warehouse/templates/manage/organization/history.html:121
#: warehouse/templates/manage/team/history.html:60
#, python-format
msgid "<a href=\"%(href)s\">%(username)s</a> removed from %(team_name)s team"
msgstr ""

#: warehouse/templates/manage/organization/history.html:132
msgid "Registered by:"
msgstr ""

#: warehouse/templates/manage/organization/history.html:139
#: warehouse/templates/manage/project/history.html:34
#: warehouse/templates/manage/team/history.html:71
msgid "Created by:"
msgstr ""

#: warehouse/templates/manage/organization/history.html:144
#: warehouse/templates/manage/team/history.html:76
msgid "Deleted by:"
msgstr ""

#: warehouse/templates/manage/organization/history.html:149
#: warehouse/templates/manage/team/history.html:81
msgid "Renamed by:"
msgstr ""

#: warehouse/templates/manage/organization/history.html:154
msgid "Approved by:"
msgstr ""

#: warehouse/templates/manage/organization/history.html:159
msgid "Declined by:"
msgstr ""

#: warehouse/templates/manage/organization/history.html:166
#: warehouse/templates/manage/project/history.html:43
#: warehouse/templates/manage/project/history.html:91
#: warehouse/templates/manage/project/history.html:125
#: warehouse/templates/manage/project/history.html:170
#: warehouse/templates/manage/project/history.html:196
#: warehouse/templates/manage/team/history.html:88
msgid "Added by:"
msgstr ""

#: warehouse/templates/manage/organization/history.html:171
#: warehouse/templates/manage/project/history.html:56
#: warehouse/templates/manage/project/history.html:116
#: warehouse/templates/manage/project/history.html:132
#: warehouse/templates/manage/project/history.html:178
#: warehouse/templates/manage/project/history.html:204
#: warehouse/templates/manage/team/history.html:93
msgid "Removed by:"
msgstr ""

#: warehouse/templates/manage/organization/history.html:176
#: warehouse/templates/manage/project/history.html:139
#: warehouse/templates/manage/project/history.html:186
#: warehouse/templates/manage/team/history.html:98
msgid "Changed by:"
msgstr ""

#: warehouse/templates/manage/organization/history.html:181
#: warehouse/templates/manage/organization/history.html:186
#: warehouse/templates/manage/project/history.html:146
#: warehouse/templates/manage/project/history.html:153
msgid "Invited by:"
msgstr ""

#: warehouse/templates/manage/organization/history.html:191
#: warehouse/templates/manage/project/history.html:160
msgid "Revoked by:"
msgstr ""

#: warehouse/templates/manage/organization/history.html:198
#: warehouse/templates/manage/project/history.html:284
#: warehouse/templates/manage/team/history.html:105
#, python-format
msgid "Security history for %(source_name)s"
msgstr ""

#: warehouse/templates/manage/organization/history.html:202
#: warehouse/templates/manage/organization/history.html:211
#: warehouse/templates/manage/project/history.html:288
#: warehouse/templates/manage/project/history.html:297
#: warehouse/templates/manage/team/history.html:109
#: warehouse/templates/manage/team/history.html:118
msgid "Time"
msgstr ""

#: warehouse/templates/manage/organization/manage_organization_base.html:20
#, python-format
msgid "Manage '%(organization_name)s'"
msgstr ""

#: warehouse/templates/manage/organization/manage_organization_base.html:57
msgid "Back to organizations"
msgstr ""

#: warehouse/templates/manage/organization/projects.html:17
msgid "Organization projects"
msgstr ""

#: warehouse/templates/manage/organization/projects.html:21
#, python-format
msgid "Manage '%(organization_name)s' projects"
msgstr ""

#: warehouse/templates/manage/organization/projects.html:142
msgid "There are no projects in your organization, yet."
msgstr ""

#: warehouse/templates/manage/organization/projects.html:144
#, python-format
msgid ""
"Get started by adding a project that you own using the form below. To "
"learn how to create a new project, visit the <a href=\"%(href)s\" "
"target=\"_blank\" rel=\"noopener\">Python Packaging User Guide</a>"
msgstr ""

#: warehouse/templates/manage/organization/projects.html:156
msgid "Add project to organization"
msgstr ""

#: warehouse/templates/manage/organization/projects.html:162
msgid "️New or existing project?"
msgstr ""

#: warehouse/templates/manage/organization/projects.html:172
msgid ""
"Transfer an existing project that you own, or create and add a new "
"project to the organization."
msgstr ""

#: warehouse/templates/manage/organization/projects.html:178
msgid "️Name of existing project"
msgstr ""

#: warehouse/templates/manage/organization/projects.html:182
msgid "You do not own any projects that you can add to this organization."
msgstr ""

#: warehouse/templates/manage/organization/projects.html:187
msgid ""
"Owners or managers of this organization can transfer a project that they "
"own to this organization if the project has not been added to another "
"organization. A project that has been added to another organization can "
"be transferred from the project settings page."
msgstr ""

#: warehouse/templates/manage/organization/projects.html:192
msgid "Transfer existing project"
msgstr ""

#: warehouse/templates/manage/organization/projects.html:196
msgid "️Name of new project"
msgstr ""

#: warehouse/templates/manage/organization/projects.html:204
msgid ""
"Owners of this organization can create an empty project and add it to the"
" organization."
msgstr ""

#: warehouse/templates/manage/organization/projects.html:209
msgid "Create and add new project"
msgstr ""

#: warehouse/templates/manage/organization/roles.html:18
#, python-format
msgid "Manage people in '%(organization_name)s'"
msgstr ""

#: warehouse/templates/manage/organization/roles.html:22
#: warehouse/templates/manage/project/roles.html:22
#: warehouse/templates/manage/team/roles.html:22
msgid "2FA enabled"
msgstr ""

#: warehouse/templates/manage/organization/roles.html:23
#: warehouse/templates/manage/organization/roles.html:28
#: warehouse/templates/manage/organization/roles.html:143
#: warehouse/templates/manage/project/roles.html:23
#: warehouse/templates/manage/project/roles.html:28
#: warehouse/templates/manage/project/roles.html:60
#: warehouse/templates/manage/team/roles.html:23
#: warehouse/templates/manage/team/roles.html:28
msgid "2FA"
msgstr ""

#: warehouse/templates/manage/organization/roles.html:27
#: warehouse/templates/manage/project/roles.html:27
#: warehouse/templates/manage/team/roles.html:27
msgid "2FA disabled"
msgstr ""

#: warehouse/templates/manage/organization/roles.html:39
#, python-format
msgid ""
"Use this page to control which PyPI users can help you to manage "
"'%(organization_name)s'."
msgstr ""

#: warehouse/templates/manage/organization/roles.html:41
msgid "Organization Roles"
msgstr ""

#: warehouse/templates/manage/organization/roles.html:43
#, python-format
msgid ""
"There are %(number_of_roles)s possible roles for people in this "
"organization. Refer to the following matrix for details on what each role"
" can do."
msgstr ""

#: warehouse/templates/manage/organization/roles.html:47
msgid "Organization Role Permissions Matrix"
msgstr ""

#: warehouse/templates/manage/organization/roles.html:51
#: warehouse/templates/manage/organization/roles.html:168
#: warehouse/templates/manage/project/roles.html:295
msgid "Member"
msgstr ""

#: warehouse/templates/manage/organization/roles.html:61
msgid "View organization/teams"
msgstr ""

#: warehouse/templates/manage/organization/roles.html:70
msgid "Create/manage teams"
msgstr ""

#: warehouse/templates/manage/organization/roles.html:79
msgid "Invite/manage organization members"
msgstr ""

#: warehouse/templates/manage/organization/roles.html:88
msgid "Delete the organization"
msgstr ""

#: warehouse/templates/manage/organization/roles.html:98
msgid "Manage organization billing"
msgstr ""

#: warehouse/templates/manage/organization/roles.html:106
msgid "Own/maintain specific projects"
msgstr ""

#: warehouse/templates/manage/organization/roles.html:115
msgid "Create new projects"
msgstr ""

#: warehouse/templates/manage/organization/roles.html:124
msgid "Delete projects"
msgstr ""

#: warehouse/templates/manage/organization/roles.html:137
#: warehouse/templates/manage/team/roles.html:47
#, python-format
msgid "Users who can manage %(organization_name)s"
msgstr ""

#: warehouse/templates/manage/organization/roles.html:141
#: warehouse/templates/manage/organization/roles.html:268
#: warehouse/templates/manage/project/roles.html:336
#: warehouse/templates/manage/team/roles.html:51
#: warehouse/templates/manage/team/roles.html:104
msgid "User"
msgstr ""

#: warehouse/templates/manage/organization/roles.html:192
#: warehouse/templates/manage/project/roles.html:133
#: warehouse/templates/manage/project/roles.html:190
msgid "Save role"
msgstr ""

#: warehouse/templates/manage/organization/roles.html:202
msgid "Cannot remove other people from the organization"
msgstr ""

#: warehouse/templates/manage/organization/roles.html:204
#: warehouse/templates/manage/project/roles.html:200
msgid "Cannot remove yourself as Sole Owner"
msgstr ""

#: warehouse/templates/manage/organization/roles.html:207
#, python-format
msgid "Remove %(user)s from this organization."
msgstr ""

#: warehouse/templates/manage/organization/roles.html:208
#, python-format
msgid "Remove %(user)s from this organization"
msgstr ""

#: warehouse/templates/manage/organization/roles.html:234
#: warehouse/templates/manage/project/roles.html:228
msgid "Invite pending"
msgstr ""

#: warehouse/templates/manage/organization/roles.html:236
#: warehouse/templates/manage/project/roles.html:230
msgid "Invite expired"
msgstr ""

#: warehouse/templates/manage/organization/roles.html:243
#, python-format
msgid "Revoke invitation for %(user)s."
msgstr ""

#: warehouse/templates/manage/organization/roles.html:244
#: warehouse/templates/manage/project/roles.html:236
#: warehouse/templates/manage/project/roles.html:237
#, python-format
msgid "Revoke invitation for %(user)s"
msgstr ""

#: warehouse/templates/manage/organization/roles.html:245
#: warehouse/templates/manage/project/roles.html:238
msgid "Revoke invite"
msgstr ""

#: warehouse/templates/manage/organization/roles.html:247
#, python-format
msgid "Re-send invitation for %(user)s."
msgstr ""

#: warehouse/templates/manage/organization/roles.html:248
#, python-format
msgid "Re-send invitation for %(user)s"
msgstr ""

#: warehouse/templates/manage/organization/roles.html:249
msgid "Re-send"
msgstr ""

#: warehouse/templates/manage/organization/roles.html:250
#, python-format
msgid "Delete expired invitation for %(user)s."
msgstr ""

#: warehouse/templates/manage/organization/roles.html:251
#, python-format
msgid "Delete expired invitation for %(user)s"
msgstr ""

#: warehouse/templates/manage/organization/roles.html:252
#: warehouse/templates/manage/project/release.html:112
#: warehouse/templates/manage/project/releases.html:109
msgid "Delete"
msgstr ""

#: warehouse/templates/manage/organization/roles.html:263
msgid "Invite member"
msgstr ""

#: warehouse/templates/manage/organization/roles.html:291
#: warehouse/templates/manage/project/roles.html:359
msgid "Invite"
msgstr ""

#: warehouse/templates/manage/organization/settings.html:17
#: warehouse/templates/manage/organization/settings.html:24
msgid "Organization settings"
msgstr ""

#: warehouse/templates/manage/organization/settings.html:21
#, python-format
msgid "Manage '%(organization_name)s' settings"
msgstr ""

#: warehouse/templates/manage/organization/settings.html:33
#, python-format
msgid "Change the organization account name <a href=\"%(href)s\">below</a>."
msgstr ""

#: warehouse/templates/manage/organization/settings.html:37
#: warehouse/templates/manage/team/settings.html:57
msgid "Date created"
msgstr ""

#: warehouse/templates/manage/organization/settings.html:151
#, python-format
msgid ""
"If you need to convert your organization account from a Company account "
"to a Community account, you can email <a "
"href=\"mailto:%(email)s\">%(email)s</a> to communicate with %(site)s "
"administrators."
msgstr ""

#: warehouse/templates/manage/organization/settings.html:160
msgid "Update organization"
msgstr ""

#: warehouse/templates/manage/organization/settings.html:169
msgid "Billing details"
msgstr ""

#: warehouse/templates/manage/organization/settings.html:171
msgid "Billing status"
msgstr ""

#: warehouse/templates/manage/organization/settings.html:175
msgid "Billing email"
msgstr ""

#: warehouse/templates/manage/organization/settings.html:180
msgid "Manage billing"
msgstr ""

#: warehouse/templates/manage/organization/settings.html:190
#: warehouse/templates/manage/organization/settings.html:211
msgid "Change organization account name"
msgstr ""

#: warehouse/templates/manage/organization/settings.html:195
msgid ""
"You will not be able to revert to your current account name after you "
"rename your organization."
msgstr ""

#: warehouse/templates/manage/organization/settings.html:211
msgid "Change organization account name for"
msgstr ""

#: warehouse/templates/manage/organization/settings.html:211
msgid "Current organization account name"
msgstr ""

#: warehouse/templates/manage/organization/settings.html:218
#: warehouse/templates/manage/organization/settings.html:252
msgid "Delete organization"
msgstr ""

#: warehouse/templates/manage/organization/settings.html:221
msgid "Cannot delete organization"
msgstr ""

#: warehouse/templates/manage/organization/settings.html:223
#, python-format
msgid "Your organization currently owns %(count)s project."
msgid_plural "Your organization currently owns %(count)s projects."
msgstr[0] ""
msgstr[1] ""

#: warehouse/templates/manage/organization/settings.html:228
msgid ""
"You must transfer ownership or delete this project before you can delete "
"your organization."
msgid_plural ""
"You must transfer ownership or delete these projects before you can "
"delete your organization."
msgstr[0] ""
msgstr[1] ""

#: warehouse/templates/manage/organization/settings.html:250
msgid "You will not be able to recover your organization after you delete it."
msgstr ""

#: warehouse/templates/manage/organization/teams.html:17
msgid "Organization teams"
msgstr ""

#: warehouse/templates/manage/organization/teams.html:21
#, python-format
msgid "Manage '%(organization_name)s' teams"
msgstr ""

#: warehouse/templates/manage/organization/teams.html:42
#: warehouse/templates/manage/team/manage_team_base.html:73
#, python-format
msgid "%(member_count)s member"
msgid_plural "%(member_count)s members"
msgstr[0] ""
msgstr[1] ""

#: warehouse/templates/manage/organization/teams.html:55
msgid "Manage this team"
msgstr ""

#: warehouse/templates/manage/organization/teams.html:62
msgid "View this team"
msgstr ""

#: warehouse/templates/manage/organization/teams.html:71
msgid ""
"There are no teams in your organization, yet. Organization owners and "
"managers can create new teams for the organization."
msgstr ""

#: warehouse/templates/manage/organization/teams.html:82
msgid "Create new team"
msgstr ""

#: warehouse/templates/manage/organization/teams.html:88
msgid "️Team name"
msgstr ""

#: warehouse/templates/manage/organization/teams.html:96
msgid ""
"Owners and managers of this organization can create a team for the "
"organization and manage team members, team projects, and team settings."
msgstr ""

#: warehouse/templates/manage/project/documentation.html:18
#, python-format
msgid "Manage '%(project_name)s' documentation"
msgstr ""

#: warehouse/templates/manage/project/documentation.html:25
msgid "Destroy documentation"
msgstr ""

#: warehouse/templates/manage/project/documentation.html:28
#, python-format
msgid ""
"If you would like to DESTROY any existing documentation hosted at <a "
"href=\"%(url)s\">%(url)s</a> there is <strong>no</strong> undo, as "
"uploading new documentation is no longer supported."
msgstr ""

#: warehouse/templates/manage/project/documentation.html:35
msgid "Destroy Documentation for project"
msgstr ""

#: warehouse/templates/manage/project/documentation.html:35
#: warehouse/templates/manage/project/release.html:123
#: warehouse/templates/pages/stats.html:42
msgid "Project name"
msgstr ""

#: warehouse/templates/manage/project/documentation.html:39
msgid "Project documentation"
msgstr ""

#: warehouse/templates/manage/project/documentation.html:41
msgid "Uploading new documentation is no longer supported"
msgstr ""

#: warehouse/templates/manage/project/history.html:25
msgid ""
"Each time you (or your collaborators) perform a security action related "
"to this project, the action is recorded and displayed here."
msgstr ""

#: warehouse/templates/manage/project/history.html:32
msgid "Project created"
msgstr ""

#: warehouse/templates/manage/project/history.html:40
#, python-format
msgid "<a href=\"%(href)s\">Version %(version)s</a> created"
msgstr ""

#: warehouse/templates/manage/project/history.html:53
#, python-format
msgid "Version %(version)s removed"
msgstr ""

#: warehouse/templates/manage/project/history.html:60
#, python-format
msgid "<a href=\"%(href)s\">Version %(version)s</a> yanked"
msgstr ""

#: warehouse/templates/manage/project/history.html:63
#: warehouse/templates/manage/project/history.html:70
msgid "Yanked by:"
msgstr ""

#: warehouse/templates/manage/project/history.html:67
#, python-format
msgid "<a href=\"%(href)s\">Version %(version)s</a> unyanked"
msgstr ""

#: warehouse/templates/manage/project/history.html:76
#, python-format
msgid "File added to <a href=\"%(href)s\">version %(version)s</a>"
msgstr ""

#: warehouse/templates/manage/project/history.html:88
#: warehouse/templates/manage/project/history.html:113
#: warehouse/templates/manage/project/release.html:118
msgid "Filename:"
msgstr ""

#: warehouse/templates/manage/project/history.html:101
#, python-format
msgid "File removed from <a href=\"%(href)s\">version %(version)s</a>"
msgstr ""

#: warehouse/templates/manage/project/history.html:122
#, python-format
msgid "<a href=\"%(href)s\">%(username)s</a> added as project %(role_name)s"
msgstr ""

#: warehouse/templates/manage/project/history.html:129
#, python-format
msgid "<a href=\"%(href)s\">%(username)s</a> removed as project %(role_name)s"
msgstr ""

#: warehouse/templates/manage/project/history.html:136
#, python-format
msgid "<a href=\"%(href)s\">%(username)s</a> changed to project %(role_name)s"
msgstr ""

#: warehouse/templates/manage/project/history.html:143
#, python-format
msgid ""
"<a href=\"%(href)s\">%(username)s</a> invited to join as project "
"%(role_name)s"
msgstr ""

#: warehouse/templates/manage/project/history.html:150
#, python-format
msgid ""
"<a href=\"%(href)s\">%(username)s</a> declined invitation to join as "
"project %(role_name)s"
msgstr ""

#: warehouse/templates/manage/project/history.html:157
#, python-format
msgid ""
"Revoked invitation for <a href=\"%(href)s\">%(username)s</a> to join as "
"project %(role_name)s"
msgstr ""

#: warehouse/templates/manage/project/history.html:167
#, python-format
msgid "%(team_name)s team added as project %(role_name)s"
msgstr ""

#: warehouse/templates/manage/project/history.html:175
#, python-format
msgid "%(team_name)s team changed to project %(role_name)s"
msgstr ""

#: warehouse/templates/manage/project/history.html:183
#, python-format
msgid "%(team_name)s team removed as project %(role_name)s"
msgstr ""

#: warehouse/templates/manage/project/history.html:193
#, python-format
msgid "Project added to %(organization_name)s organization"
msgstr ""

#: warehouse/templates/manage/project/history.html:201
#, python-format
msgid "Project removed from %(organization_name)s organization"
msgstr ""

#: warehouse/templates/manage/project/history.html:209
msgid "Short-lived API token created"
msgstr ""

#: warehouse/templates/manage/project/history.html:210
#: warehouse/templates/manage/project/history.html:233
#: warehouse/templates/manage/project/history.html:247
msgid "Permissions: Can upload to this project"
msgstr ""

#: warehouse/templates/manage/project/history.html:213
#: warehouse/templates/manage/project/history.html:241
msgid "Expiration:"
msgstr ""

#: warehouse/templates/manage/project/history.html:216
msgid "Expiration Status:"
msgstr ""

#: warehouse/templates/manage/project/history.html:220
msgid "Expired"
msgstr ""

#: warehouse/templates/manage/project/history.html:225
msgid "Creator:"
msgstr ""

#: warehouse/templates/manage/project/history.html:232
msgid "API token created"
msgstr ""

#: warehouse/templates/manage/project/history.html:236
#: warehouse/templates/manage/project/history.html:249
msgid "Controlled by:"
msgstr ""

#: warehouse/templates/manage/project/history.html:258
msgid "OpenID Connect publisher added"
msgstr ""

#: warehouse/templates/manage/project/history.html:262
msgid "OpenID Connect publisher removed"
msgstr ""

#: warehouse/templates/manage/project/history.html:268
msgid "2FA requirement enabled"
msgstr ""

#: warehouse/templates/manage/project/history.html:270
msgid "Enabled by:"
msgstr ""

#: warehouse/templates/manage/project/history.html:273
msgid "2FA requirement disabled"
msgstr ""

#: warehouse/templates/manage/project/history.html:275
msgid "Disabled by:"
msgstr ""

#: warehouse/templates/manage/project/manage_project_base.html:20
#, python-format
msgid "Manage '%(project_name)s'"
msgstr ""

#: warehouse/templates/manage/project/manage_project_base.html:65
msgid "Back to projects"
msgstr ""

#: warehouse/templates/manage/project/publishing.html:36
msgid "Manage current publishers"
msgstr ""

#: warehouse/templates/manage/project/publishing.html:40
#, python-format
msgid "OpenID Connect publishers associated with %(project_name)s"
msgstr ""

#: warehouse/templates/manage/project/publishing.html:45
msgid "URL"
msgstr ""

#: warehouse/templates/manage/project/publishing.html:60
msgid "Add a new publisher"
msgstr ""

#: warehouse/templates/manage/project/publishing.html:64
#, python-format
msgid ""
"Read more about GitHub Actions's OpenID Connect support <a "
"href=\"%(href)s\">here</a>."
msgstr ""

#: warehouse/templates/manage/project/release.html:18
#, python-format
msgid "Manage '%(project_name)s' – release version %(version)s"
msgstr ""

#: warehouse/templates/manage/project/release.html:28
#: warehouse/templates/manage/project/release.html:46
#, python-format
msgid "Version %(version)s"
msgstr ""

#: warehouse/templates/manage/project/release.html:41
#: warehouse/templates/manage/project/releases.html:166
msgid "Yanked releases"
msgstr ""

#: warehouse/templates/manage/project/release.html:47
msgid "view release"
msgstr ""

#: warehouse/templates/manage/project/release.html:53
#, python-format
msgid "Files for release %(version)s of %(project_name)s"
msgstr ""

#: warehouse/templates/manage/project/release.html:56
#: warehouse/templates/manage/project/release.html:67
msgid "Filename, size"
msgstr ""

#: warehouse/templates/manage/project/release.html:57
#: warehouse/templates/manage/project/release.html:72
msgid "Type"
msgstr ""

#: warehouse/templates/manage/project/release.html:58
#: warehouse/templates/manage/project/release.html:76
msgid "Python version"
msgstr ""

#: warehouse/templates/manage/project/release.html:59
#: warehouse/templates/manage/project/release.html:80
msgid "Upload date"
msgstr ""

#: warehouse/templates/manage/project/release.html:85
msgid "View file options"
msgstr ""

#: warehouse/templates/manage/project/release.html:91
msgid "File options"
msgstr ""

#: warehouse/templates/manage/project/release.html:95
msgid "Download"
msgstr ""

#: warehouse/templates/manage/project/release.html:101
msgid "View Hashes"
msgstr ""

#: warehouse/templates/manage/project/release.html:106
msgid "Delete file from"
msgstr ""

#: warehouse/templates/manage/project/release.html:108
msgid "Delete file"
msgstr ""

#: warehouse/templates/manage/project/release.html:133
msgid "Uploading new files"
msgstr ""

#: warehouse/templates/manage/project/release.html:135
msgid "No files found"
msgstr ""

#: warehouse/templates/manage/project/release.html:137
#: warehouse/templates/manage/project/releases.html:178
#: warehouse/templates/manage/project/settings.html:111
msgid "Dismiss"
msgstr ""

#: warehouse/templates/manage/project/release.html:138
#, python-format
msgid ""
"Learn how to upload files on the <a href=\"%(href)s\" title=\"%(title)s\""
" target=\"_blank\" rel=\"noopener\">Python Packaging User Guide</a>"
msgstr ""

#: warehouse/templates/manage/project/release.html:141
msgid "Release settings"
msgstr ""

#: warehouse/templates/manage/project/release.html:145
#: warehouse/templates/manage/project/release.html:175
#: warehouse/templates/manage/project/releases.html:123
msgid "Yank release"
msgstr ""

#: warehouse/templates/manage/project/release.html:148
#, python-format
msgid ""
"Yanking will mark this release (and %(count)s file within it) to be "
"ignored when installing in most common scenarios."
msgid_plural ""
"Yanking will mark this release (and %(count)s files within it) to be "
"ignored when installing in most common scenarios."
msgstr[0] ""
msgstr[1] ""

#: warehouse/templates/manage/project/release.html:154
msgid ""
"Yanking will mark this release to be ignored when installing in most "
"common scenarios."
msgstr ""

#: warehouse/templates/manage/project/release.html:158
#, python-format
msgid ""
"This release will still be installable for users pinning to this exact "
"version, e.g. when using <code>%(project_name)s==%(version)s</code>."
msgstr ""

#: warehouse/templates/manage/project/release.html:161
#, python-format
msgid "For more information, see <a href=\"%(href)s\">PEP 592</a>."
msgstr ""

#: warehouse/templates/manage/project/release.html:168
#: warehouse/templates/manage/project/releases.html:126
#, python-format
msgid ""
"You may provide a reason for yanking this release, which will be "
"displayed by pip to users who install "
"<code>%(project_name)s==%(version)s</code>."
msgstr ""

#: warehouse/templates/manage/project/release.html:172
#: warehouse/templates/manage/project/releases.html:130
msgid "Reason (optional)"
msgstr ""

#: warehouse/templates/manage/project/release.html:175
#: warehouse/templates/manage/project/release.html:196
#: warehouse/templates/manage/project/releases.html:23
#: warehouse/templates/manage/project/releases.html:120
#: warehouse/templates/manage/project/releases.html:133
#: warehouse/templates/manage/project/releases.html:142
msgid "Version"
msgstr ""

#: warehouse/templates/manage/project/release.html:180
#: warehouse/templates/manage/project/release.html:196
#: warehouse/templates/manage/project/releases.html:136
msgid "Delete release"
msgstr ""

#: warehouse/templates/manage/project/release.html:184
#, python-format
msgid "Deleting will irreversibly delete this release along with %(count)s file."
msgid_plural "Deleting will irreversibly delete this release along with %(count)s files."
msgstr[0] ""
msgstr[1] ""

#: warehouse/templates/manage/project/release.html:190
msgid "Deleting will irreversibly delete this release."
msgstr ""

#: warehouse/templates/manage/project/release.html:192
#: warehouse/templates/manage/project/releases.html:138
msgid ""
"You will not be able to re-upload a new distribution of the same type "
"with the same version number."
msgstr ""

#: warehouse/templates/manage/project/release.html:193
#: warehouse/templates/manage/project/releases.html:139
msgid ""
"Deletion will break any downstream projects relying on a pinned version "
"of this package. It is intended as a last resort to address legal issues "
"or remove harmful releases."
msgstr ""

#: warehouse/templates/manage/project/release.html:194
#, python-format
msgid ""
"Consider <a href=\"%(yank_href)s\" title=\"%(title)s\" target=\"_blank\" "
"rel=\"noopener\">yanking</a> this release, making a new release or a <a "
"href=\"%(post_href)s\" title=\"%(title)s\" target=\"_blank\" "
"rel=\"noopener\">post release</a> instead."
msgstr ""

#: warehouse/templates/manage/project/releases.html:20
#, python-format
msgid "Releases for %(project_name)s"
msgstr ""

#: warehouse/templates/manage/project/releases.html:24
msgid "Release date"
msgstr ""

#: warehouse/templates/manage/project/releases.html:25
msgid "Files"
msgstr ""

#: warehouse/templates/manage/project/releases.html:27
msgid "Yanked reason"
msgstr ""

#: warehouse/templates/manage/project/releases.html:36
msgid "Manage version"
msgstr ""

#: warehouse/templates/manage/project/releases.html:44
#, python-format
msgid "%(count)s file"
msgid_plural "%(count)s files"
msgstr[0] ""
msgstr[1] ""

#: warehouse/templates/manage/project/releases.html:57
msgid "No files"
msgstr ""

#: warehouse/templates/manage/project/releases.html:67
msgid "View release options"
msgstr ""

#: warehouse/templates/manage/project/releases.html:73
#, python-format
msgid "Options for %(version)s"
msgstr ""

#: warehouse/templates/manage/project/releases.html:76
msgid "Un-yank Release"
msgstr ""

#: warehouse/templates/manage/project/releases.html:81
msgid "Un-yank"
msgstr ""

#: warehouse/templates/manage/project/releases.html:101
msgid "Yank"
msgstr ""

#: warehouse/templates/manage/project/releases.html:119
msgid "Un-yank release"
msgstr ""

#: warehouse/templates/manage/project/releases.html:140
#, python-format
msgid ""
"Consider <a href=\"%(yank_href)s\" title=\"%(title)s\" target=\"_blank\" "
"rel=\"noopener\">yanking</a> this release, making a new release or a <a "
"href=\"%(href)s\" title=\"%(title)s\" target=\"_blank\" "
"rel=\"noopener\">post release</a> instead."
msgstr ""

#: warehouse/templates/manage/project/releases.html:151
#, python-format
msgid "Manage '%(project_name)s' releases"
msgstr ""

#: warehouse/templates/manage/project/releases.html:174
msgid "Creating a new release"
msgstr ""

#: warehouse/templates/manage/project/releases.html:176
msgid "No releases found"
msgstr ""

#: warehouse/templates/manage/project/releases.html:179
#, python-format
msgid ""
"Learn how to create a new release on the <a href=\"%(href)s\" "
"title=\"%(title)s\" target=\"_blank\" rel=\"noopener\">Python Packaging "
"User Guide</a>"
msgstr ""

#: warehouse/templates/manage/project/roles.html:18
#, python-format
msgid "Manage '%(project_name)s' collaborators"
msgstr ""

#: warehouse/templates/manage/project/roles.html:43
#, python-format
msgid ""
"Use this page to control which PyPI users can help you to manage "
"%(project_name)s."
msgstr ""

#: warehouse/templates/manage/project/roles.html:45
msgid "Project Roles"
msgstr ""

#: warehouse/templates/manage/project/roles.html:46
#: warehouse/templates/pages/help.html:603
msgid "There are two possible roles for collaborators:"
msgstr ""

#: warehouse/templates/manage/project/roles.html:48
#: warehouse/templates/manage/project/roles.html:117
#: warehouse/templates/manage/project/roles.html:127
#: warehouse/templates/manage/project/roles.html:174
#: warehouse/templates/manage/project/roles.html:184
msgid "Maintainer"
msgstr ""

#: warehouse/templates/manage/project/roles.html:49
msgid ""
"Has permissions to upload releases for the project. Can upload releases. "
"Cannot invite collaborators. Cannot delete files, releases, or the "
"project."
msgstr ""

#: warehouse/templates/manage/project/roles.html:51
msgid ""
"Has permissions to administer the project. Can upload releases. Can "
"invite other collaborators. Can delete files, releases, or the entire "
"project."
msgstr ""

#: warehouse/templates/manage/project/roles.html:55
#, python-format
msgid "Collaborators who can manage %(project_name)s"
msgstr ""

#: warehouse/templates/manage/project/roles.html:58
msgid "Collaborator"
msgstr ""

#: warehouse/templates/manage/project/roles.html:75
#, python-format
msgid "%(count)s organization owner"
msgid_plural "%(count)s organization owners"
msgstr[0] ""
msgstr[1] ""

#: warehouse/templates/manage/project/roles.html:89
msgid "Cannot remove organization owners"
msgstr ""

#: warehouse/templates/manage/project/roles.html:103
#, python-format
msgid "%(count)s team member"
msgid_plural "%(count)s team members"
msgstr[0] ""
msgstr[1] ""

#: warehouse/templates/manage/project/roles.html:143
msgid "Cannot remove your own team as Owner"
msgstr ""

#: warehouse/templates/manage/project/roles.html:146
#: warehouse/templates/manage/project/roles.html:147
#: warehouse/templates/manage/project/roles.html:203
#: warehouse/templates/manage/project/roles.html:204
#, python-format
msgid "Remove %(collaborator)s from this project"
msgstr ""

#: warehouse/templates/manage/project/roles.html:247
msgid "Add internal collaborator"
msgstr ""

#: warehouse/templates/manage/project/roles.html:254
msgid "️Team or member?"
msgstr ""

#: warehouse/templates/manage/project/roles.html:264
msgid "Add a team or an individual member as a collaborator."
msgstr ""

#: warehouse/templates/manage/project/roles.html:272
msgid "️Name of team"
msgstr ""

#: warehouse/templates/manage/project/roles.html:276
msgid "There are no teams in the organization."
msgstr ""

#: warehouse/templates/manage/project/roles.html:327
msgid "Invite external collaborator"
msgstr ""

#: warehouse/templates/manage/project/roles.html:329
msgid "Invite collaborator"
msgstr ""

#: warehouse/templates/manage/project/settings.html:18
#, python-format
msgid "Manage '%(project_name)s' settings"
msgstr ""

#: warehouse/templates/manage/project/settings.html:21
msgid "Project settings"
msgstr ""

#: warehouse/templates/manage/project/settings.html:23
msgid "Project size:"
msgstr ""

#: warehouse/templates/manage/project/settings.html:31
#: warehouse/templates/manage/project/settings.html:39
#, python-format
msgid "<a href=\"%(help_url)s\"> (request an increase) </a>"
msgstr ""

#: warehouse/templates/manage/project/settings.html:48
#, python-format
msgid "Create a token for %(project_name)s"
msgstr ""

#: warehouse/templates/manage/project/settings.html:53
#, python-format
msgid ""
"<a href=\"%(href)s\">Verify your primary email address</a> to add an API "
"token for %(project_name)s."
msgstr ""

#: warehouse/templates/manage/project/settings.html:60
msgid "<abbr title=\"two factor authentication\">2FA</abbr> requirement"
msgstr ""

#: warehouse/templates/manage/project/settings.html:61
msgid ""
"Requiring 2FA for this project will require all collaborators to have 2FA"
" enabled for their individual account. Any collaborator who does not have"
" 2FA enabled will not be able to manage the project until they enable "
"2FA."
msgstr ""

#: warehouse/templates/manage/project/settings.html:69
msgid ""
"This project is part of PyPI's two-factor authentication mandate for "
"critical projects. As a result, this setting cannot be disabled for this "
"project."
msgstr ""

#: warehouse/templates/manage/project/settings.html:76
msgid ""
"This project will be part of PyPI's two-factor authentication mandate for"
" critical projects. As a result, this setting cannot be disabled for this"
" project."
msgstr ""

#: warehouse/templates/manage/project/settings.html:84
msgid "You must enable 2FA for your account before you can modify this setting."
msgstr ""

#: warehouse/templates/manage/project/settings.html:94
#, python-format
msgid "Disable 2FA requirement for %(project_name)s"
msgstr ""

#: warehouse/templates/manage/project/settings.html:96
#, python-format
msgid "Enable 2FA requirement for %(project_name)s"
msgstr ""

#: warehouse/templates/manage/project/settings.html:102
msgid "Project description and sidebar"
msgstr ""

#: warehouse/templates/manage/project/settings.html:104
#, python-format
msgid ""
"To set the '%(project_name)s' description, author, links, classifiers, "
"and other details for your next release, use the <a "
"href=\"%(setup_args_href)s\" rel=\"noopener\" "
"target=\"_blank\"><code>setup()</code> arguments in your "
"<code>setup.py</code> file</a>. Updating these fields will not change the"
" metadata for past releases. Additionally, you <strong>must</strong> use "
"<a href=\"%(twine_docs_href)s\" rel=\"noopener\" "
"target=\"_blank\">Twine</a> to upload your files in order to get full "
"support for these fields. See <a href=\"%(distribution_href)s\" "
"rel=\"noopener\" target=\"_blank\">the Python Packaging User Guide</a> "
"for more help."
msgstr ""

#: warehouse/templates/manage/project/settings.html:124
msgid "Remove project from organization"
msgstr ""

#: warehouse/templates/manage/project/settings.html:127
msgid "Removing this project from the organization will:"
msgstr ""

#: warehouse/templates/manage/project/settings.html:131
#: warehouse/templates/manage/project/settings.html:181
#, python-format
msgid "Remove this project from the '%(organization_name)s' organization."
msgstr ""

#: warehouse/templates/manage/project/settings.html:134
#: warehouse/templates/manage/project/settings.html:184
#, python-format
msgid ""
"Revoke project permissions for teams in the '%(organization_name)s' "
"organization."
msgstr ""

#: warehouse/templates/manage/project/settings.html:138
#: warehouse/templates/manage/project/settings.html:144
#: warehouse/templates/manage/project/settings.html:199
msgid ""
"Individual owners and maintainers of the project will retain their "
"project permissions."
msgstr ""

#: warehouse/templates/manage/project/settings.html:143
#, python-format
msgid ""
"This will remove the project from the '%(organization_name)s' "
"organization."
msgstr ""

#: warehouse/templates/manage/project/settings.html:147
msgid "Remove project"
msgstr ""

#: warehouse/templates/manage/project/settings.html:147
#: warehouse/templates/manage/project/settings.html:211
#: warehouse/templates/manage/project/settings.html:278
msgid "Project Name"
msgstr ""

#: warehouse/templates/manage/project/settings.html:151
msgid "Cannot remove project from organization"
msgstr ""

#: warehouse/templates/manage/project/settings.html:153
msgid ""
"Your organization is currently the <strong>sole owner</strong> of the "
"project. You must add an individual owner to the project before you can "
"remove the project from your organization."
msgstr ""

#: warehouse/templates/manage/project/settings.html:169
msgid "Transfer project to another organization"
msgstr ""

#: warehouse/templates/manage/project/settings.html:171
msgid "Transfer project to an organization"
msgstr ""

#: warehouse/templates/manage/project/settings.html:176
msgid "Transferring this project will:"
msgstr ""

#: warehouse/templates/manage/project/settings.html:189
msgid "Add the project to another organization that you own."
msgstr ""

#: warehouse/templates/manage/project/settings.html:191
msgid "Add the project to an organization that you own."
msgstr ""

#: warehouse/templates/manage/project/settings.html:195
msgid "Grant full project permissions to owners of the organization."
msgstr ""

#: warehouse/templates/manage/project/settings.html:211
msgid "Transfer project"
msgstr ""

#: warehouse/templates/manage/project/settings.html:217
msgid "Cannot transfer project to another organization"
msgstr ""

#: warehouse/templates/manage/project/settings.html:219
msgid "Cannot transfer project to an organization"
msgstr ""

#: warehouse/templates/manage/project/settings.html:224
msgid ""
"Organization owners can transfer the project to organizations that they "
"own or manage."
msgstr ""

#: warehouse/templates/manage/project/settings.html:225
msgid "You are not an owner or manager of any other organizations."
msgstr ""

#: warehouse/templates/manage/project/settings.html:227
msgid ""
"Project owners can transfer the project to organizations that they own or"
" manage."
msgstr ""

#: warehouse/templates/manage/project/settings.html:228
msgid "You are not an owner or manager of any organizations."
msgstr ""

#: warehouse/templates/manage/project/settings.html:238
#: warehouse/templates/manage/project/settings.html:278
msgid "Delete project"
msgstr ""

#: warehouse/templates/manage/project/settings.html:241
msgid "Deleting this project will:"
msgstr ""

#: warehouse/templates/manage/project/settings.html:246
#, python-format
msgid ""
"Irreversibly delete the project along with <a href=\"%(href)s\">%(count)s"
" release</a>"
msgid_plural ""
"Irreversibly delete the project along with <a href=\"%(href)s\">%(count)s"
" releases</a>"
msgstr[0] ""
msgstr[1] ""

#: warehouse/templates/manage/project/settings.html:252
msgid "Irreversibly delete the project"
msgstr ""

#: warehouse/templates/manage/project/settings.html:256
msgid "Make the project name available to <strong>any other PyPI</strong> user"
msgstr ""

#: warehouse/templates/manage/project/settings.html:258
msgid ""
"This user will be able to make new releases under this project name, so "
"long as the distribution filenames do not match filenames from a "
"previously released distribution (all PyPI distribution filenames are "
"unique, as they are generated by combining the project name + version "
"number + distribution type)"
msgstr ""

#: warehouse/templates/manage/team/history.html:25
msgid ""
"Each time you (or your collaborators) perform a security action related "
"to this team, the action is recorded and displayed here."
msgstr ""

#: warehouse/templates/manage/team/history.html:36
#, python-format
msgid "%(previous_team_name)s team renamed to %(team_name)s"
msgstr ""

#: warehouse/templates/manage/team/manage_team_base.html:20
#, python-format
msgid "Manage '%(team_name)s'"
msgstr ""

#: warehouse/templates/manage/team/manage_team_base.html:63
msgid "Back to teams"
msgstr ""

#: warehouse/templates/manage/team/projects.html:17
msgid "Team projects"
msgstr ""

#: warehouse/templates/manage/team/projects.html:21
#, python-format
msgid "Manage '%(team_name)s' projects"
msgstr ""

#: warehouse/templates/manage/team/projects.html:142
msgid ""
"This team does not have admin or upload permissions for any projects, "
"yet. Get started by configuring collaborators for a project in your "
"organization."
msgstr ""

#: warehouse/templates/manage/team/roles.html:18
#, python-format
msgid "Manage members of '%(team_name)s'"
msgstr ""

#: warehouse/templates/manage/team/roles.html:43
msgid "Use this page to manage which organization users are members of this team."
msgstr ""

#: warehouse/templates/manage/team/roles.html:75
msgid "Cannot remove other people from the team"
msgstr ""

#: warehouse/templates/manage/team/roles.html:78
#: warehouse/templates/manage/team/roles.html:79
#, python-format
msgid "Remove %(user)s from this team"
msgstr ""

#: warehouse/templates/manage/team/roles.html:90
msgid "There are no members in this team, yet."
msgstr ""

#: warehouse/templates/manage/team/roles.html:92
msgid "Get started by adding a team member below."
msgstr ""

#: warehouse/templates/manage/team/roles.html:99
msgid "Add member"
msgstr ""

#: warehouse/templates/manage/team/roles.html:119
#, python-format
msgid ""
"Add an organization owner, manager, or member to the team. <a "
"href=\"%(href)s\">Manage organization members</a> to view all users in "
"the organization or to invite a user to the organization."
msgstr ""

#: warehouse/templates/manage/team/settings.html:17
#: warehouse/templates/manage/team/settings.html:24
msgid "Team settings"
msgstr ""

#: warehouse/templates/manage/team/settings.html:21
#, python-format
msgid "Manage '%(team_name)s' settings"
msgstr ""

#: warehouse/templates/manage/team/settings.html:33
msgid "Team name"
msgstr ""

#: warehouse/templates/manage/team/settings.html:39
msgid "Name of your team"
msgstr ""

#: warehouse/templates/manage/team/settings.html:64
msgid "Update team"
msgstr ""

#: warehouse/templates/manage/team/settings.html:73
#: warehouse/templates/manage/team/settings.html:80
msgid "Delete team"
msgstr ""

#: warehouse/templates/manage/team/settings.html:78
msgid "You will not be able to recover your team after you delete it."
msgstr ""

#: warehouse/templates/manage/team/settings.html:80
msgid "Team Name"
msgstr ""

#: warehouse/templates/organizations/profile.html:16
#, python-format
msgid "Profile of %(orgname)s"
msgstr ""

#: warehouse/templates/organizations/profile.html:30
msgid "Organization"
msgstr ""

#: warehouse/templates/organizations/profile.html:73
#, python-format
msgid "%(org)s has not uploaded any projects to PyPI, yet"
msgstr ""

#: warehouse/templates/packaging/detail.html:108
msgid "view hashes"
msgstr ""

#: warehouse/templates/packaging/detail.html:128
#, python-format
msgid "RSS: latest releases for %(project_name)s"
msgstr ""

#: warehouse/templates/packaging/detail.html:163
msgid "Copy PIP instructions"
msgstr ""

#: warehouse/templates/packaging/detail.html:173
msgid "This release has been yanked"
msgstr ""

#: warehouse/templates/packaging/detail.html:179
#, python-format
msgid "Stable version available (%(version)s)"
msgstr ""

#: warehouse/templates/packaging/detail.html:183
#, python-format
msgid "Newer version available (%(version)s)"
msgstr ""

#: warehouse/templates/packaging/detail.html:187
msgid "Latest version"
msgstr ""

#: warehouse/templates/packaging/detail.html:192
#, python-format
msgid "Released: %(release_date)s"
msgstr ""

#: warehouse/templates/packaging/detail.html:204
msgid "No project description provided"
msgstr ""

#: warehouse/templates/packaging/detail.html:217
msgid "Navigation"
msgstr ""

#: warehouse/templates/packaging/detail.html:218
#: warehouse/templates/packaging/detail.html:250
#, python-format
msgid "Navigation for %(project)s"
msgstr ""

#: warehouse/templates/packaging/detail.html:221
#: warehouse/templates/packaging/detail.html:253
msgid "Project description. Focus will be moved to the description."
msgstr ""

#: warehouse/templates/packaging/detail.html:223
#: warehouse/templates/packaging/detail.html:255
#: warehouse/templates/packaging/detail.html:283
msgid "Project description"
msgstr ""

#: warehouse/templates/packaging/detail.html:227
#: warehouse/templates/packaging/detail.html:265
msgid "Release history. Focus will be moved to the history panel."
msgstr ""

#: warehouse/templates/packaging/detail.html:229
#: warehouse/templates/packaging/detail.html:267
#: warehouse/templates/packaging/detail.html:305
msgid "Release history"
msgstr ""

#: warehouse/templates/packaging/detail.html:234
#: warehouse/templates/packaging/detail.html:272
msgid "Download files. Focus will be moved to the project files."
msgstr ""

#: warehouse/templates/packaging/detail.html:236
#: warehouse/templates/packaging/detail.html:274
#: warehouse/templates/packaging/detail.html:361
msgid "Download files"
msgstr ""

#: warehouse/templates/packaging/detail.html:259
msgid "Project details. Focus will be moved to the project details."
msgstr ""

#: warehouse/templates/packaging/detail.html:261
#: warehouse/templates/packaging/detail.html:297
msgid "Project details"
msgstr ""

#: warehouse/templates/packaging/detail.html:290
msgid "The author of this package has not provided a project description"
msgstr ""

#: warehouse/templates/packaging/detail.html:307
msgid "Release notifications"
msgstr ""

#: warehouse/templates/packaging/detail.html:308
msgid "RSS feed"
msgstr ""

#: warehouse/templates/packaging/detail.html:320
msgid "This version"
msgstr ""

#: warehouse/templates/packaging/detail.html:340
msgid "pre-release"
msgstr ""

#: warehouse/templates/packaging/detail.html:345
msgid "yanked"
msgstr ""

#: warehouse/templates/packaging/detail.html:362
#, python-format
msgid ""
"Download the file for your platform. If you're not sure which to choose, "
"learn more about <a href=\"%(href)s\" title=\"%(title)s\" "
"target=\"_blank\" rel=\"noopener\">installing packages</a>."
msgstr ""

#: warehouse/templates/packaging/detail.html:364
msgid "Source Distribution"
msgid_plural "Source Distributions"
msgstr[0] ""
msgstr[1] ""

#: warehouse/templates/packaging/detail.html:380
msgid "No source distribution files available for this release."
msgstr ""

#: warehouse/templates/packaging/detail.html:381
#, python-format
msgid ""
"See tutorial on <a href=\"%(href)s\" title=\"%(title)s\" "
"target=\"_blank\" rel=\"noopener\">generating distribution archives</a>."
msgstr ""

#: warehouse/templates/packaging/detail.html:388
msgid "Built Distribution"
msgid_plural "Built Distributions"
msgstr[0] ""
msgstr[1] ""

#: warehouse/templates/pages/classifiers.html:22
msgid ""
"Each project's maintainers provide PyPI with a list of \"Trove "
"classifiers\" to categorize each release, describing who it's for, what "
"systems it can run on, and how mature it is."
msgstr ""

#: warehouse/templates/pages/classifiers.html:23
msgid ""
"These standardized classifiers can then be used by community members to "
"find projects based on their desired criteria."
msgstr ""

#: warehouse/templates/pages/classifiers.html:25
#, python-format
msgid ""
"Instructions for how to add Trove classifiers to a project can be found "
"on the <a href=\"%(ppug_href)s\" title=\"%(title)s\" target=\"_blank\" "
"rel=\"noopener\">Python Packaging User Guide</a>. To read the original "
"classifier specification, refer to <a href=\"%(pep301_href)s\" "
"title=\"%(title)s\" target=\"_blank\" rel=\"noopener\"><abbr "
"title=\"Python enhancement proposal\">PEP</abbr> 301</a>."
msgstr ""

#: warehouse/templates/pages/classifiers.html:30
msgid ""
"To prevent a package from being uploaded to PyPI, use the special "
"\"Private :: Do Not Upload\" classifier. PyPI will always reject packages"
" with classifiers beginning with \"Private ::\"."
msgstr ""

#: warehouse/templates/pages/classifiers.html:32
msgid "List of classifiers"
msgstr ""

#: warehouse/templates/pages/help.html:19
#: warehouse/templates/pages/help.html:30
msgid "Note:"
msgstr ""

#: warehouse/templates/pages/help.html:20
#, python-format
msgid ""
"All users submitting feedback, reporting issues or contributing to "
"Warehouse are expected to follow the <a href=\"%(href)s\" "
"title=\"%(title)s\" target=\"_blank\" rel=\"noopener\">PSF Code of "
"Conduct</a>."
msgstr ""

#: warehouse/templates/pages/help.html:31
#, python-format
msgid ""
"If you lose your %(method)s and can no longer log in, you may "
"<strong>permanently lose access to your account</strong>. You should "
"generate and securely store <a href=\"#recoverycodes\">recovery codes</a>"
" to regain access in that event.."
msgstr ""

#: warehouse/templates/pages/help.html:37
msgid ""
"We recommend that all PyPI users set up <em>at least two</em> supported "
"two factor authentication methods and provision <a "
"href=\"#recoverycodes\">recovery codes</a>."
msgstr ""

#: warehouse/templates/pages/help.html:43
msgid ""
"If you've lost access to all two factor methods for your account and do "
"not have <a href=\"#recoverycodes\">recovery codes</a>, you can request "
"help <a href=\"#account-recovery\">with account recovery</a>."
msgstr ""

#: warehouse/templates/pages/help.html:52
msgid "What's a package, project, or release?"
msgstr ""

#: warehouse/templates/pages/help.html:53
msgid "How do I install a file (package) from PyPI?"
msgstr ""

#: warehouse/templates/pages/help.html:54
msgid "How do I package and publish my code for PyPI?"
msgstr ""

#: warehouse/templates/pages/help.html:55
msgid "What's a trove classifier?"
msgstr ""

#: warehouse/templates/pages/help.html:56
msgid "What's a \"yanked\" release?"
msgstr ""

#: warehouse/templates/pages/help.html:58
msgid "Why do I need a verified email address?"
msgstr ""

#: warehouse/templates/pages/help.html:59
msgid "Why is PyPI telling me my password is compromised?"
msgstr ""

#: warehouse/templates/pages/help.html:60
msgid "What should I do if I notice suspicious activity on my account?"
msgstr ""

#: warehouse/templates/pages/help.html:61
msgid "Why is PyPI telling me my API token is compromised?"
msgstr ""

#: warehouse/templates/pages/help.html:62
msgid "What is two factor authentication and how does it work on PyPI?"
msgstr ""

#: warehouse/templates/pages/help.html:63
msgid ""
"How does two factor authentication with an authentication application "
"(<abbr title=\"time-based one-time password\">TOTP</abbr>) work? How do I"
" set it up on PyPI?"
msgstr ""

#: warehouse/templates/pages/help.html:64
msgid ""
"How does two factor authentication with a security device (e.g. USB key) "
"work? How do I set it up on PyPI?"
msgstr ""

#: warehouse/templates/pages/help.html:65
msgid "What devices (other than a USB key) can I use as a security device?"
msgstr ""

#: warehouse/templates/pages/help.html:66
msgid ""
"How does two factor authentication with a recovery code work? How do I "
"set it up on PyPI?"
msgstr ""

#: warehouse/templates/pages/help.html:67
msgid "How can I use API tokens to authenticate with PyPI?"
msgstr ""

#: warehouse/templates/pages/help.html:68
msgid "Why do certain actions require me to confirm my password?"
msgstr ""

#: warehouse/templates/pages/help.html:69
msgid "How do I change my PyPI username?"
msgstr ""

#: warehouse/templates/pages/help.html:70
msgid "How can I use OpenID connect to authenticate with PyPI?"
msgstr ""

#: warehouse/templates/pages/help.html:72
msgid "How can I run a mirror of PyPI?"
msgstr ""

#: warehouse/templates/pages/help.html:73
msgid "Does PyPI have APIs I can use?"
msgstr ""

#: warehouse/templates/pages/help.html:74
msgid "How do I get notified when a new version of a project is released?"
msgstr ""

#: warehouse/templates/pages/help.html:75
msgid ""
"Where can I see statistics about PyPI, downloads, and project/package "
"usage?"
msgstr ""

#: warehouse/templates/pages/help.html:76
msgid "What are the file hashes used for, and how can I verify them?"
msgstr ""

#: warehouse/templates/pages/help.html:78
msgid "I forgot my PyPI password. Can you help me?"
msgstr ""

#: warehouse/templates/pages/help.html:79
msgid "I've lost access to my PyPI account. Can you help me?"
msgstr ""

#: warehouse/templates/pages/help.html:80
msgid ""
"Why am I getting a \"Invalid or non-existent authentication "
"information.\" error when uploading files?"
msgstr ""

#: warehouse/templates/pages/help.html:81
msgid ""
"Why am I getting \"No matching distribution found\" or \"Could not fetch "
"URL\" errors during <code>pip install</code>?"
msgstr ""

#: warehouse/templates/pages/help.html:82
msgid "I am having trouble using the PyPI website. Can you help me?"
msgstr ""

#: warehouse/templates/pages/help.html:83
msgid "Why can't I manually upload files to PyPI, through the browser interface?"
msgstr ""

#: warehouse/templates/pages/help.html:84
msgid "How can I publish my private packages to PyPI?"
msgstr ""

#: warehouse/templates/pages/help.html:85
msgid "Why did my package or user registration get blocked?"
msgstr ""

#: warehouse/templates/pages/help.html:86
msgid "How do I get a file size limit exemption or increase for my project?"
msgstr ""

#: warehouse/templates/pages/help.html:87
msgid ""
"How do I get a total project size limit exemption or increase for my "
"project?"
msgstr ""

#: warehouse/templates/pages/help.html:88
msgid ""
"Where does PyPI get its data on project vulnerabilities from, and how can"
" I correct it?"
msgstr ""

#: warehouse/templates/pages/help.html:89
msgid "Why am I getting \"the description failed to render\" error?"
msgstr ""

#: warehouse/templates/pages/help.html:91
msgid ""
"Why am I getting a \"Filename or contents already exists\" or \"Filename "
"has been previously used\" error?"
msgstr ""

#: warehouse/templates/pages/help.html:92
msgid "Why isn't my desired project name available?"
msgstr ""

#: warehouse/templates/pages/help.html:93
msgid "How do I claim an abandoned or previously registered project name?"
msgstr ""

#: warehouse/templates/pages/help.html:94
msgid "What collaborator roles are available for a project on PyPI?"
msgstr ""

#: warehouse/templates/pages/help.html:95
msgid "How do I become an owner/maintainer of a project on PyPI?"
msgstr ""

#: warehouse/templates/pages/help.html:96
msgid "How can I upload a project description in a different format?"
msgstr ""

#: warehouse/templates/pages/help.html:97
msgid "How do I request a new trove classifier?"
msgstr ""

#: warehouse/templates/pages/help.html:98
msgid "Where can I report a bug or provide feedback about PyPI?"
msgstr ""

#: warehouse/templates/pages/help.html:100
msgid "Who maintains PyPI?"
msgstr ""

#: warehouse/templates/pages/help.html:101
msgid "What powers PyPI?"
msgstr ""

#: warehouse/templates/pages/help.html:102
msgid "Can I depend on PyPI being available?"
msgstr ""

#: warehouse/templates/pages/help.html:103
msgid "How can I contribute to PyPI?"
msgstr ""

#: warehouse/templates/pages/help.html:104
msgid "How do I keep up with upcoming changes to PyPI?"
msgstr ""

#: warehouse/templates/pages/help.html:105
msgid "How can I get a list of PyPI's IP addresses?"
msgstr ""

#: warehouse/templates/pages/help.html:106
msgid ""
"What does the \"beta feature\" badge mean? What are Warehouse's current "
"beta features?"
msgstr ""

#: warehouse/templates/pages/help.html:107
msgid "How do I pronounce \"PyPI\"?"
msgstr ""

#: warehouse/templates/pages/help.html:114
msgid "Common questions"
msgstr ""

#: warehouse/templates/pages/help.html:117
#: warehouse/templates/pages/help.html:206
msgid "Basics"
msgstr ""

#: warehouse/templates/pages/help.html:128
msgid "My Account"
msgstr ""

#: warehouse/templates/pages/help.html:149
#: warehouse/templates/pages/help.html:548
msgid "Integrating"
msgstr ""

#: warehouse/templates/pages/help.html:160
#: warehouse/templates/pages/help.html:585
msgid "Administration of projects on PyPI"
msgstr ""

#: warehouse/templates/pages/help.html:175
#: warehouse/templates/pages/help.html:669
msgid "Troubleshooting"
msgstr ""

#: warehouse/templates/pages/help.html:192
#: warehouse/templates/pages/help.html:837
msgid "About"
msgstr ""

#: warehouse/templates/pages/help.html:209
#, python-format
msgid ""
"<p>We use a number of terms to describe software available on PyPI, like "
"\"project\", \"release\", \"file\", and \"package\". Sometimes those "
"terms are confusing because they're used to describe different things in "
"other contexts. Here's how we use them on PyPI:</p> <p>A \"project\" on "
"PyPI is the name of a collection of releases and files, and information "
"about them. Projects on PyPI are made and shared by other members of the "
"Python community so that you can use them.</p> <p>A \"release\" on PyPI "
"is a specific version of a project. For example, the <a "
"href=\"%(requests_href)s\">requests</a> project has many releases, like "
"\"requests 2.10\" and \"requests 1.2.1\". A release consists of one or "
"more \"files\".</p> <p>A \"file\", also known as a \"package\", on PyPI "
"is something that you can download and install. Because of different "
"hardware, operating systems, and file formats, a release may have several"
" files (packages), like an archive containing source code or a binary <a "
"href=\"%(wheel_href)s\">wheel</a>.</p>"
msgstr ""

#: warehouse/templates/pages/help.html:218
#, python-format
msgid ""
"To learn how to install a file from PyPI, visit the <a "
"href=\"%(installation_href)s\" title=\"%(title)s\" target=\"_blank\" "
"rel=\"noopener\">installation tutorial</a> on the <a "
"href=\"%(user_guide_href)s\" title=\"%(title)s\" target=\"_blank\" "
"rel=\"noopener\">Python Packaging User Guide</a>."
msgstr ""

#: warehouse/templates/pages/help.html:225
#, python-format
msgid ""
"For full instructions on configuring, packaging and distributing your "
"Python project, refer to the <a href=\"%(packaging_tutorial_href)s\" "
"title=\"%(title)s\" target=\"_blank\" rel=\"noopener\">packaging "
"tutorial</a> on the <a href=\"%(user_guide_href)s\" title=\"%(title)s\" "
"target=\"_blank\" rel=\"noopener\">Python Packaging User Guide</a>."
msgstr ""

#: warehouse/templates/pages/help.html:232
#, python-format
msgid ""
"Classifiers are used to categorize projects on PyPI. See <a "
"href=\"%(href)s\">the classifiers page</a> for more information, as well "
"as a list of valid classifiers."
msgstr ""

#: warehouse/templates/pages/help.html:239
#, python-format
msgid ""
"A yanked release is a release that is always ignored by an installer, "
"unless it is the only release that matches a version specifier (using "
"either <code>==</code> or <code>===</code>). See <a href=\"%(href)s\" "
"title=\"%(title)s\" target=\"_blank\" rel=\"noopener\"><abbr "
"title=\"Python enhancement proposal\">PEP</abbr> 592</a> for more "
"information."
msgstr ""

#: warehouse/templates/pages/help.html:246
msgid "My account"
msgstr ""

#: warehouse/templates/pages/help.html:249
msgid ""
"Currently, PyPI requires a verified email address to perform the "
"following operations:"
msgstr ""

#: warehouse/templates/pages/help.html:251
msgid "Register a new project."
msgstr ""

#: warehouse/templates/pages/help.html:252
msgid "Upload a new version or file."
msgstr ""

#: warehouse/templates/pages/help.html:254
msgid ""
"The list of activities that require a verified email address is likely to"
" grow over time."
msgstr ""

#: warehouse/templates/pages/help.html:255
#, python-format
msgid ""
"This policy will allow us to enforce a key policy of <a href=\"%(href)s\""
" title=\"%(title)s\" target=\"_blank\" rel=\"noopener\"><abbr "
"title=\"Python enhancement proposal\">PEP</abbr> 541</a> regarding "
"maintainer reachability. It also reduces the viability of spam attacks to"
" create many accounts in an automated fashion."
msgstr ""

#: warehouse/templates/pages/help.html:256
#, python-format
msgid ""
"You can manage your account's email addresses in your <a "
"href=\"%(href)s\">account settings</a>. This also allows for sending a "
"new confirmation email for users who signed up in the past, before we "
"began enforcing this policy."
msgstr ""

#: warehouse/templates/pages/help.html:259
#, python-format
msgid ""
"<p> PyPI itself has not suffered a breach. This is a protective measure "
"to reduce the risk of <a href=\"%(credential_stuffing_href)s\" "
"title=\"%(title)s\" target=\"_blank\" rel=\"noopener\">credential "
"stuffing</a> attacks against PyPI and its users. </p> <p> Each time a "
"user supplies a password — while registering, authenticating, or updating"
" their password — PyPI securely checks whether that password has appeared"
" in public data breaches. </p> <p> During each of these processes, PyPI "
"generates a SHA-1 hash of the supplied password and uses the first five "
"(5) characters of the hash to check the <a "
"href=\"%(haveibeenpwned_href)s\" title=\"%(title)s\" target=\"_blank\" "
"rel=\"noopener\">Have I Been Pwned API</a> and determine if the password "
"has been previously compromised. The plaintext password is never stored "
"by PyPI or submitted to the Have I Been Pwned API. </p> <p> PyPI will not"
" allow such passwords to be used when setting a password at registration "
"or updating your password. </p> <p> If you receive an error message "
"saying that \"This password appears in a breach or has been compromised "
"and cannot be used\", you should change it all other places that you use "
"it as soon as possible. </p> <p> If you have received this error while "
"attempting to log in or upload to PyPI, then your password has been reset"
" and you cannot log in to PyPI until you <a "
"href=\"%(reset_pwd_href)s\">reset your password</a>. </p>"
msgstr ""

#: warehouse/templates/pages/help.html:294
#, python-format
msgid ""
"<p> All PyPI user events are stored under security history in account "
"settings. If there are any events that seem suspicious, take the "
"following steps: <ul> <li><a href=\"%(reset_pwd_href)s\">Reset your "
"password</a></li> <li>Contact the PyPI admins about the event at <a "
"href=\"mailto:%(admin_email)s\">%(admin_email)s</a></li> </ul> </p>"
msgstr ""

#: warehouse/templates/pages/help.html:306
msgid ""
"<p> A PyPI API token linked to your account was posted on a public "
"website. It was automatically revoked, but before regenerating a new one,"
" please check the email you received and attempt to determine the cause. "
"The <a href=\"#suspicious-activity\">suspicious activity</a> section "
"applies too. </p>"
msgstr ""

#: warehouse/templates/pages/help.html:316
#, python-format
msgid ""
"<p> Two factor authentication (2FA) makes your account more secure by "
"requiring two things in order to log in: <em>something you know</em> and "
"<em>something you own</em>. </p> <p> In PyPI's case, \"something you "
"know\" is your username and password, while \"something you own\" can be "
"<a href=\"#totp\">an application to generate a temporary code</a>, or a "
"<a href=\"#utfkey\">security device</a> (most commonly a USB key). </p> "
"<p> It is strongly recommended that you set up two factor authentication "
"on your PyPI account. </p> <p> Users who have chosen to set up two factor"
" authentication will be asked to provide their second method of identity "
"verification during the log in process. This only affects logging in via "
"a web browser, and not (yet) package uploads. </p> <p>You can follow the "
"improvements to <abbr title=\"two factor authentication\">2FA</abbr> on "
"<a href=\"%(href)s\" title=\"%(title)s\" target=\"_blank\" "
"rel=\"noopener\">discuss.python.org</a>.</p>"
msgstr ""

#: warehouse/templates/pages/help.html:343
#, python-format
msgid ""
"PyPI users can set up two-factor authentication using any authentication "
"application that supports the <a href=\"%(href)s\" title=\"%(title)s\" "
"target=\"_blank\" rel=\"noopener\"><abbr title=\"time-based one-time "
"password\">TOTP</abbr> standard</a>."
msgstr ""

#: warehouse/templates/pages/help.html:344
msgid ""
"<abbr title=\"time-based one-time password\">TOTP</abbr> authentication "
"applications generate a regularly changing authentication code to use "
"when logging into your account."
msgstr ""

#: warehouse/templates/pages/help.html:345
msgid ""
"Because <abbr title=\"time-based one-time password\">TOTP</abbr> is an "
"open standard, there are many applications that are compatible with your "
"PyPI account. Popular applications include:"
msgstr ""

#: warehouse/templates/pages/help.html:348
#, python-format
msgid ""
"Google Authenticator for <a href=\"%(android_href)s\" title=\"%(title)s\""
" target=\"_blank\" rel=\"noopener\">Android</a> or <a "
"href=\"%(ios_href)s\" title=\"%(title)s\" target=\"_blank\" "
"rel=\"noopener\">iOS</a>"
msgstr ""

#: warehouse/templates/pages/help.html:351
#: warehouse/templates/pages/help.html:353
#: warehouse/templates/pages/help.html:358
#: warehouse/templates/pages/help.html:360
msgid "(proprietary)"
msgstr ""

#: warehouse/templates/pages/help.html:355
#, python-format
msgid ""
"Duo Mobile for <a href=\"%(android_href)s\" title=\"%(title)s\" "
"target=\"_blank\" rel=\"noopener\">Android</a> or <a "
"href=\"%(ios_href)s\" title=\"%(title)s\" target=\"_blank\" "
"rel=\"noopener\">iOS</a>"
msgstr ""

#: warehouse/templates/pages/help.html:361
#: warehouse/templates/pages/help.html:362
msgid "(open source)"
msgstr ""

#: warehouse/templates/pages/help.html:366
#, python-format
msgid ""
"Some password managers (e.g. <a href=\"%(href)s\" title=\"%(title)s\" "
"target=\"_blank\" rel=\"noopener\">1Password</a>) can also generate "
"authentication codes. For security reasons, PyPI only allows you to set "
"up one application per account."
msgstr ""

#: warehouse/templates/pages/help.html:374
msgid ""
"To set up <abbr title=\"two factor authentication\">2FA</abbr> with an "
"authentication application:"
msgstr ""

#: warehouse/templates/pages/help.html:376
msgid ""
"Open an authentication (<abbr title=\"time-based one-time "
"password\">TOTP</abbr>) application"
msgstr ""

#: warehouse/templates/pages/help.html:377
msgid ""
"Log in to your PyPI account, go to your account settings, and choose "
"\"Add <abbr title=\"two factor authentication\">2FA</abbr> with "
"authentication application\""
msgstr ""

#: warehouse/templates/pages/help.html:378
msgid ""
"PyPI will generate a secret key, specific to your account. This is "
"displayed as a QR code, and as a text code."
msgstr ""

#: warehouse/templates/pages/help.html:379
msgid ""
"Scan the QR code with your authentication application, or type it in "
"manually. The method of input will depend on the application you have "
"chosen."
msgstr ""

#: warehouse/templates/pages/help.html:380
msgid ""
"Your application will generate an authentication code - use this to "
"verify your set up on PyPI"
msgstr ""

#: warehouse/templates/pages/help.html:383
msgid ""
"The PyPI server and your application now share your PyPI secret key, "
"allowing your application to generate valid authentication codes for your"
" PyPI account."
msgstr ""

#: warehouse/templates/pages/help.html:385
#: warehouse/templates/pages/help.html:427
msgid "Next time you log in to PyPI you'll need to:"
msgstr ""

#: warehouse/templates/pages/help.html:387
#: warehouse/templates/pages/help.html:479
msgid "Provide your username and password, as normal"
msgstr ""

#: warehouse/templates/pages/help.html:388
msgid "Open your authentication application to generate an authentication code"
msgstr ""

#: warehouse/templates/pages/help.html:389
msgid "Use this code to finish logging into PyPI"
msgstr ""

#: warehouse/templates/pages/help.html:395
msgid ""
"A security device is a USB key or <a href=\"#utfdevices\">other "
"device</a> that generates a one-time password and sends that password to "
"the browser. This password is then used by PyPI to authenticate you as a "
"user."
msgstr ""

#: warehouse/templates/pages/help.html:397
msgid "To set up two factor authentication with a <em>USB key</em>, you'll need:"
msgstr ""

#: warehouse/templates/pages/help.html:399
#, python-format
msgid ""
"To use a <a href=\"%(href)s\" title=\"%(title)s\" target=\"_blank\" "
"rel=\"noopener\">browser that supports <abbr title=\"web "
"authentication\">WebAuthn</abbr> and PublicKeyCredential</a>, as this is "
"the standard implemented by PyPI."
msgstr ""

#: warehouse/templates/pages/help.html:400
msgid "To be running JavaScript on your browser"
msgstr ""

#: warehouse/templates/pages/help.html:401
#, python-format
msgid ""
"To use a USB key that adheres to the <a href=\"%(href)s\" "
"title=\"%(title)s\" target=\"_blank\" rel=\"noopener\">FIDO U2F "
"specification</a>:"
msgstr ""

#: warehouse/templates/pages/help.html:404
#, python-format
msgid ""
"Popular keys include <a href=\"%(yubikey_href)s\" title=\"%(title)s\" "
"target=\"_blank\" rel=\"noopener\">Yubikey</a>, <a "
"href=\"%(titan_href)s\" title=\"%(title)s\" target=\"_blank\" "
"rel=\"noopener\">Google Titan</a> and <a href=\"%(thetis_href)s\" "
"title=\"%(title)s\" target=\"_blank\" rel=\"noopener\">Thetis</a>."
msgstr ""

#: warehouse/templates/pages/help.html:411
msgid ""
"Note that some older Yubico USB keys <strong>do not follow the FIDO "
"specification</strong>, and will therefore not work with PyPI"
msgstr ""

#: warehouse/templates/pages/help.html:416
msgid "Follow these steps:"
msgstr ""

#: warehouse/templates/pages/help.html:418
msgid ""
"<li>Log in to your PyPI account, go to your account settings, and choose "
"\"Add <abbr title=\"two factor authentication\">2FA</abbr> with security "
"device (e.g. USB key)\"</li> <li>Give your key a name. This is necessary "
"because it's possible to add more than one security device to your "
"account.</li> <li>Click on the \"Set up security device\" button</li> "
"<li>Insert and touch your USB key, as instructed by your browser</li>"
msgstr ""

#: warehouse/templates/pages/help.html:425
msgid ""
"Once complete, your USB key will be registered to your PyPI account and "
"can be used during the log in process."
msgstr ""

#: warehouse/templates/pages/help.html:429
msgid ""
"<li>Provide your username and password, as normal</li> <li>Insert and "
"touch your USB key to finish logging into PyPI</li>"
msgstr ""

#: warehouse/templates/pages/help.html:440
#, python-format
msgid ""
"There is a growing ecosystem of <a href=\"%(href)s\" title=\"%(title)s\" "
"target=\"_blank\" rel=\"noopener\">devices that are FIDO compliant</a>, "
"and can therefore be used with PyPI."
msgstr ""

#: warehouse/templates/pages/help.html:445
#, python-format
msgid ""
"Emerging solutions include biometric (facial and fingerprint) scanners "
"and FIDO compatible credit cards. There is also growing support for <a "
"href=\"%(href)s\" title=\"%(title)s\" target=\"_blank\" "
"rel=\"noopener\">mobile phones to act as security devices</a>."
msgstr ""

#: warehouse/templates/pages/help.html:451
#, python-format
msgid ""
"As PyPI's two factor implementation follows the <a href=\"%(href)s\" "
"title=\"%(title)s\" target=\"_blank\" rel=\"noopener\"><abbr title=\"web "
"authentication\">WebAuthn</abbr> standard</a>, PyPI users will be able to"
" take advantage of any future developments in this field."
msgstr ""

#: warehouse/templates/pages/help.html:460
msgid ""
"If you lose access to your <a href=\"#totp\">authentication "
"application</a> or <a href=\"#utfkey\">security device</a>, you can use "
"these codes to sign into PyPI."
msgstr ""

#: warehouse/templates/pages/help.html:463
msgid ""
"Recovery codes are <strong>one time use</strong>. They are not a "
"substitute for a <a href=\"#totp\">authentication application</a> or <a "
"href=\"#utfkey\">security device</a> and should only be used for "
"recovery. After using a recovery code to sign in, it becomes inactive."
msgstr ""

#: warehouse/templates/pages/help.html:469
msgid "To provision recovery codes:"
msgstr ""

#: warehouse/templates/pages/help.html:471
msgid ""
"Log in to your PyPI account, go to your account settings, and choose "
"\"Generate recovery codes\""
msgstr ""

#: warehouse/templates/pages/help.html:472
msgid ""
"Securely store the displayed recovery codes! Consider printing them out "
"and storing them in a safe location or saving them in a password manager."
msgstr ""

#: warehouse/templates/pages/help.html:475
msgid ""
"If you lose access to your stored recovery codes or use all of them, you "
"can get new ones by selecting \"Regenerate recovery codes\" in your "
"account settings."
msgstr ""

#: warehouse/templates/pages/help.html:477
msgid "To sign in with a recovery code:"
msgstr ""

#: warehouse/templates/pages/help.html:480
msgid ""
"When prompted for two factor authentication, select \"Login using "
"recovery codes\""
msgstr ""

#: warehouse/templates/pages/help.html:481
msgid ""
"As each code can be used only once, you might want to mark the code as "
"used"
msgstr ""

#: warehouse/templates/pages/help.html:482
msgid ""
"If you have few recovery codes remaining, you may also want to generate a"
" new set using the \"Regenerate recovery codes\" button in your account "
"settings."
msgstr ""

#: warehouse/templates/pages/help.html:487
msgid ""
"<p>API tokens provide an alternative way (instead of username and "
"password) to authenticate when <strong>uploading packages</strong> to "
"PyPI.</p> <p>You can create a token for an entire PyPI account, in which "
"case, the token will work for all projects associated with that account. "
"Alternatively, you can limit a token's scope to a specific project.</p> "
"<p><strong>We strongly recommend you authenticate with an API token where"
" possible.</strong></p>"
msgstr ""

#: warehouse/templates/pages/help.html:494
msgid "To make an API token:"
msgstr ""

#: warehouse/templates/pages/help.html:497
msgid "Verify your email address"
msgstr ""

#: warehouse/templates/pages/help.html:497
#, python-format
msgid "(check your <a href=\"%(href)s\">account settings</a>)"
msgstr ""

#: warehouse/templates/pages/help.html:498
#, python-format
msgid ""
"In your <a href=\"%(href)s\">account settings</a>, go to the API tokens "
"section and select \"Add API token\""
msgstr ""

#: warehouse/templates/pages/help.html:501
msgid "To use an API token:"
msgstr ""

#: warehouse/templates/pages/help.html:504
msgid "Set your username to <code>__token__</code>"
msgstr ""

#: warehouse/templates/pages/help.html:505
msgid ""
"Set your password to the token value, including the <code>pypi-</code> "
"prefix"
msgstr ""

#: warehouse/templates/pages/help.html:509
#, python-format
msgid ""
"Where you edit or add these values will depend on your individual use "
"case. For example, some users may need to edit <a "
"href=\"%(pypirc_href)s\" title=\"%(title)s\" target=\"_blank\" "
"rel=\"noopener\">their <code>.pypirc</code> file</a>, while others may "
"need to update their CI configuration file (e.g. <a "
"href=\"%(travis_href)s\" title=\"%(title)s\" target=\"_blank\" "
"rel=\"noopener\"><code>.travis.yml</code> if you are using Travis</a>)."
msgstr ""

#: warehouse/templates/pages/help.html:513
msgid ""
"Advanced users may wish to inspect their token by decoding it with "
"base64, and checking the output against the unique identifier displayed "
"on PyPI."
msgstr ""

#: warehouse/templates/pages/help.html:517
msgid ""
"<p>PyPI asks you to confirm your password before you want to perform a "
"<i>sensitive action</i>. Sensitive actions include things like adding or "
"removing maintainers, deleting distributions, generating API tokens, and "
"setting up two-factor authentication.</p> <p>You'll only have to re-"
"confirm your password if it's been more than an hour since you last "
"confirmed it.</p> <p><strong>We strongly recommend you only perform such "
"actions on your personal, password-protected computer.</strong></p>"
msgstr ""

#: warehouse/templates/pages/help.html:524
msgid "PyPI does not currently support changing a username."
msgstr ""

#: warehouse/templates/pages/help.html:525
msgid ""
"Instead, you can create a new account with the desired username, add the "
"new account as a maintainer of all the projects your old account owns, "
"and then delete the old account, which will have the same effect."
msgstr ""

#: warehouse/templates/pages/help.html:530
#, python-format
msgid ""
"PyPI users and projects can use <a href=\"%(openid)s\">OpenID Connect</a>"
" (OIDC) to delegate publishing authority for a PyPI package to a trusted "
"third party service, eliminating the need to use API tokens or passwords."
msgstr ""

#: warehouse/templates/pages/help.html:537
msgid ""
"Using OIDC to authenticate when publishing is done by registering "
"\"publishers,\" which correspond to services with OIDC identities like "
"GitHub Actions. Existing projects can add or remove OIDC publishers at "
"any time. OIDC publishers can also be created in advance for projects "
"that don't exist yet."
msgstr ""

#: warehouse/templates/pages/help.html:551
msgid "Yes, including RSS feeds of new packages and new releases."
msgstr ""

#: warehouse/templates/pages/help.html:551
msgid "See the API reference."
msgstr ""

#: warehouse/templates/pages/help.html:554
#, python-format
msgid ""
"If you need to run your own mirror of PyPI, the <a "
"href=\"%(href)s\">bandersnatch project</a> is the recommended solution. "
"Note that the storage requirements for a PyPI mirror would exceed 1 "
"terabyte—and growing!"
msgstr ""

#: warehouse/templates/pages/help.html:557
#, python-format
msgid ""
"You can subscribe to the <a href=\"%(rss_href)s\" title=\"%(title)s\" "
"target=\"_blank\" rel=\"noopener\">project releases RSS feed</a>. "
"Additionally, there are several third-party services that offer "
"comprehensive monitoring and notifications for project releases and "
"vulnerabilities listed as <a href=\"%(href)s\" title=\"%(title)s\" "
"target=\"_blank\" rel=\"noopener\">GitHub apps</a>."
msgstr ""

#: warehouse/templates/pages/help.html:560
#, python-format
msgid ""
"You can analyze PyPI project/package metadata and <a href=\"%(href)s\" "
"title=\"%(title)s\" target=\"_blank\" rel=\"noopener\">download usage "
"statistics</a> via our public dataset on Google BigQuery."
msgstr ""

#: warehouse/templates/pages/help.html:562
#, python-format
msgid ""
"<a href=\"%(libs_io_href)s\" title=\"%(title)s\" target=\"_blank\" "
"rel=\"noopener\">Libraries.io provides statistics for PyPI projects</a> "
"(<a href=\"%(libs_io_example_href)s\" title=\"%(title)s\" "
"target=\"_blank\" rel=\"noopener\">example</a>, <a "
"href=\"%(libs_io_api_href)s\" title=\"%(title)s\" target=\"_blank\" "
"rel=\"noopener\">API</a>) including GitHub stars and forks, dependency "
"tracking (<a href=\"%(in_progress_href)s\" title=\"%(title)s\" "
"target=\"_blank\" rel=\"noopener\">in progress</a>), and <a "
"href=\"%(other_factors_href)s\" title=\"%(title)s\" target=\"_blank\" "
"rel=\"noopener\">other relevant factors</a>."
msgstr ""

#: warehouse/templates/pages/help.html:571
#, python-format
msgid ""
"For recent statistics on uptime and performance, see <a href=\"%(href)s\""
" title=\"%(title)s\" target=\"_blank\" rel=\"noopener\">our status "
"page</a>."
msgstr ""

#: warehouse/templates/pages/help.html:574
msgid ""
"For each package hosted on PyPI, there are corresponding hashes for that "
"file. These hashes can be used to verify that the file you are "
"downloading is the same one that the project maintainer uploaded. This is"
" especially useful if downloading packages from a mirror. The hashes can "
"be obtained from the project page in the \"Download Files\" section or "
"from the JSON API. Here is an example of generating the hashes:"
msgstr ""

#: warehouse/templates/pages/help.html:581
msgid ""
"In practice, it would only be necessary to verify one of the hashes. It "
"is not recommended to use the MD5 hash because of known security issues "
"with the MD5 algorithm. This hash is provided for backwards compatibility"
" only."
msgstr ""

#: warehouse/templates/pages/help.html:588
#, python-format
msgid ""
"PyPI does not support publishing private packages. If you need to publish"
" your private package to a package index, the recommended solution is to "
"run your own deployment of the <a href=\"%(href)s\">devpi project</a>."
msgstr ""

#: warehouse/templates/pages/help.html:591
msgid ""
"Your publishing tool may return an error that your new project can't be "
"created with your desired name, despite no evidence of a project or "
"release of the same name on PyPI. Currently, there are four primary "
"reasons this may occur:"
msgstr ""

#: warehouse/templates/pages/help.html:593
#, python-format
msgid ""
"The project name conflicts with a <a href=\"%(href)s\" "
"title=\"%(title)s\" target=\"_blank\" rel=\"noopener\">Python Standard "
"Library</a> module from any major version from 2.5 to present."
msgstr ""

#: warehouse/templates/pages/help.html:594
msgid ""
"The project name is too similar to an existing project and may be "
"confusable."
msgstr ""

#: warehouse/templates/pages/help.html:595
#, python-format
msgid ""
"The project name has been explicitly prohibited by the PyPI "
"administrators. For example, <code>%(incorrect_code)s</code> is a common "
"typo for <code>%(correct_code)s</code>, and should not surprise the user "
"with a malicious package."
msgstr ""

#: warehouse/templates/pages/help.html:596
msgid ""
"The project name has been registered by another user, but no releases "
"have been created."
msgstr ""

#: warehouse/templates/pages/help.html:596
#, python-format
msgid "See <a href=\"%(href)s\">%(anchor_text)s</a>"
msgstr ""

#: warehouse/templates/pages/help.html:600
#, python-format
msgid ""
"Follow the <a href=\"%(href)s\" title=\"%(title)s\" target=\"_blank\" "
"rel=\"noopener\">\"How to request a name transfer\"</a> section of <abbr "
"title=\"Python enhancement proposal\">PEP</abbr> 541."
msgstr ""

#: warehouse/templates/pages/help.html:604
msgid ""
"Can upload releases for a package. Cannot add collaborators. Cannot "
"delete files, releases, or the project."
msgstr ""

#: warehouse/templates/pages/help.html:605
msgid "Owner:"
msgstr ""

#: warehouse/templates/pages/help.html:605
msgid ""
"Can upload releases. Can add other collaborators. Can delete files, "
"releases, or the entire project."
msgstr ""

#: warehouse/templates/pages/help.html:608
msgid ""
"Only the current owners of a project have the ability to add new owners "
"or maintainers. If you need to request ownership, you should contact the "
"current owner(s) of the project directly. Many project owners provide "
"their contact details in the 'Author' field of the 'Meta' details on the "
"project page."
msgstr ""

#: warehouse/templates/pages/help.html:609
#, python-format
msgid "If the owner is unresponsive, see <a href=\"%(href)s\">%(anchor_text)s</a>"
msgstr ""

#: warehouse/templates/pages/help.html:612
#, python-format
msgid ""
"By default, an upload's description will render with <a href=\"%(href)s\""
" title=\"%(title)s\" target=\"_blank\" "
"rel=\"noopener\">reStructuredText</a>. If the description is in an "
"alternate format like Markdown, a package may set the "
"<code>long_description_content_type</code> in <code>setup.py</code> to "
"the alternate format."
msgstr ""

#: warehouse/templates/pages/help.html:613
#, python-format
msgid ""
"Refer to the <a href=\"%(href)s\" title=\"%(title)s\" target=\"_blank\" "
"rel=\"noopener\">Python Packaging User Guide</a> for details on the "
"available formats."
msgstr ""

#: warehouse/templates/pages/help.html:618
#, python-format
msgid ""
"If you can't upload your project's release to PyPI because you're hitting"
" the upload file size limit, we can sometimes increase your limit. Make "
"sure you've uploaded at least one release for the project that's "
"<em>under</em> the limit (a <a href=\"%(dev_release_href)s\" "
"title=\"%(title)s\" target=\"_blank\" rel=\"noopener\">developmental "
"release version number</a> is fine). Then, <a "
"href=\"%(file_issue_href)s\" title=\"%(title)s\" target=\"_blank\" "
"rel=\"noopener\">file an issue</a> and tell us:"
msgstr ""

#: warehouse/templates/pages/help.html:627
#: warehouse/templates/pages/help.html:648
msgid "A link to your project on PyPI (or Test PyPI)"
msgstr ""

#: warehouse/templates/pages/help.html:628
msgid "The size of your release, in megabytes"
msgstr ""

#: warehouse/templates/pages/help.html:629
msgid "Which index/indexes you need the increase for (PyPI, Test PyPI, or both)"
msgstr ""

#: warehouse/templates/pages/help.html:630
#: warehouse/templates/pages/help.html:650
msgid ""
"A brief description of your project, including the reason for the "
"additional size."
msgstr ""

#: warehouse/templates/pages/help.html:636
msgid ""
"If you can't upload your project's release to PyPI because you're hitting"
" the project size limit, first remove any unnecessary releases or "
"individual files to lower your overall project size."
msgstr ""

#: warehouse/templates/pages/help.html:643
#, python-format
msgid ""
"If that is not possible, we can sometimes increase your limit. <a "
"href=\"%(file_issue_href)s\" title=\"%(title)s\" target=\"_blank\" "
"rel=\"noopener\">File an issue</a> and tell us:"
msgstr ""

#: warehouse/templates/pages/help.html:649
msgid "The total size of your project, in gigabytes"
msgstr ""

#: warehouse/templates/pages/help.html:656
#, python-format
msgid ""
"PyPI receives reports on vulnerabilities in the packages hosted on it "
"from the <a href=\"%(osv_href)s\" title=\"%(title)s\" target=\"_blank\" "
"rel=\"noopener\">Open Source Vulnerabilities project</a>, which in turn "
"ingests vulnerabilities from the <a href=\"%(vulns_href)s\" "
"title=\"%(title)s\" target=\"_blank\" rel=\"noopener\">Python Packaging "
"Advisory Database</a>."
msgstr ""

#: warehouse/templates/pages/help.html:661
#, python-format
msgid ""
"If you believe vulnerability data for your project is invalid or "
"incorrect, <a href=\"%(file_issue_href)s\" title=\"%(title)s\" "
"target=\"_blank\" rel=\"noopener\">file an issue</a> with details."
msgstr ""

#: warehouse/templates/pages/help.html:673
#, python-format
msgid ""
"PyPI will reject uploads if the package description fails to render. You "
"may <a href=\"%(href)s\" title=\"%(title)s\">use twine's check "
"command</a> to locally check a description for validity."
msgstr ""

#: warehouse/templates/pages/help.html:679
msgid ""
"If you've forgotten your PyPI password but you remember your email "
"address or username, follow these steps to reset your password:"
msgstr ""

#: warehouse/templates/pages/help.html:681
#, python-format
msgid "Go to <a href=\"%(href)s\">reset your password</a>."
msgstr ""

#: warehouse/templates/pages/help.html:682
msgid "Enter the email address or username you used for PyPI and submit the form."
msgstr ""

#: warehouse/templates/pages/help.html:683
msgid "You'll receive an email with a password reset link."
msgstr ""

#: warehouse/templates/pages/help.html:688
msgid "If you've lost access to your PyPI account due to:"
msgstr ""

#: warehouse/templates/pages/help.html:690
msgid "Lost access to the email address associated with your account"
msgstr ""

#: warehouse/templates/pages/help.html:691
msgid ""
"Lost two factor authentication <a href=\"#totp\">application</a>, <a "
"href=\"#utfkey\">device</a>, and <a href=\"#recoverycodes\">recovery "
"codes</a>"
msgstr ""

#: warehouse/templates/pages/help.html:694
#, python-format
msgid ""
"You can proceed to <a href=\"%(href)s\" title=\"%(title)s\" "
"target=\"_blank\" rel=\"noopener\">file an issue on our tracker</a> to "
"request assistance with account recovery."
msgstr ""

#: warehouse/templates/pages/help.html:701
msgid "If you are using a username and password for uploads:"
msgstr ""

#: warehouse/templates/pages/help.html:703
msgid "Ensure that your username and password are correct."
msgstr ""

#: warehouse/templates/pages/help.html:704
msgid ""
"Ensure that your username and password do not contain any trailing "
"characters such as newlines."
msgstr ""

#: warehouse/templates/pages/help.html:706
msgid "If you are using an <a href=\"#apitoken\">API Token</a> for uploads:"
msgstr ""

#: warehouse/templates/pages/help.html:708
msgid "Ensure that your API Token is valid and has not been revoked."
msgstr ""

#: warehouse/templates/pages/help.html:709
msgid ""
"Ensure that your API Token is <a href=\"#apitoken\">properly "
"formatted</a> and does not contain any trailing characters such as "
"newlines."
msgstr ""

#: warehouse/templates/pages/help.html:710
msgid "Ensure that the username you are using is <code>__token__</code>."
msgstr ""

#: warehouse/templates/pages/help.html:712
msgid ""
"In both cases, remember that PyPI and TestPyPI each require you to create"
" an account, so your credentials may be different."
msgstr ""

#: warehouse/templates/pages/help.html:714
msgid ""
"If you're using Windows and trying to paste your password or token in the"
" Command Prompt or PowerShell, note that Ctrl-V and Shift+Insert won't "
"work. Instead, you can use \"Edit > Paste\" from the window menu, or "
"enable \"Use Ctrl+Shift+C/V as Copy/Paste\" in \"Properties\"."
msgstr ""

#: warehouse/templates/pages/help.html:718
#, python-format
msgid ""
"This is a <a href=\"%(href)s\" title=\"%(title)s\" target=\"_blank\" "
"rel=\"noopener\">known issue</a> with Python's <code>getpass</code> "
"module."
msgstr ""

#: warehouse/templates/pages/help.html:725
#, python-format
msgid ""
"Transport Layer Security, or TLS, is part of how we make sure connections"
" between your computer and PyPI are private and secure. It's a "
"cryptographic protocol that's had several versions over time. PyPI <a "
"href=\"%(announcement_href)s\" title=\"%(title)s\" target=\"_blank\" "
"rel=\"noopener\">turned off support for TLS versions 1.0 and 1.1</a> in "
"April 2018. <a href=\"%(reason_href)s\" title=\"%(title)s\" "
"target=\"_blank\" rel=\"noopener\">Learn why on the PSF blog</a>."
msgstr ""

#: warehouse/templates/pages/help.html:732
#, python-format
msgid ""
"If you are having trouble with <code>%(command)s</code> and get a "
"<code>No matching distribution found</code> or <code>Could not fetch "
"URL</code> error, try adding <code>-v</code> to the command to get more "
"information:"
msgstr ""

#: warehouse/templates/pages/help.html:734
msgid ""
"If you see an error like <code>There was a problem confirming the ssl "
"certificate</code> or <code>tlsv1 alert protocol version</code> or "
"<code>TLSV1_ALERT_PROTOCOL_VERSION</code>, you need to be connecting to "
"PyPI with a newer TLS support library."
msgstr ""

#: warehouse/templates/pages/help.html:735
msgid ""
"The specific steps you need to take will depend on your operating system "
"version, where your installation of Python originated (python.org, your "
"OS vendor, or an intermediate distributor), and the installed versions of"
" Python, <code>setuptools</code>, and <code>pip</code>."
msgstr ""

#: warehouse/templates/pages/help.html:737
#, python-format
msgid ""
"For help, go to <a href=\"%(irc_href)s\" title=\"%(title)s\" "
"target=\"_blank\" rel=\"noopener\">the <code>#pypa</code> IRC channel on "
"Libera</a>, file an issue at <a href=\"%(issue_tracker_href)s\" "
"title=\"%(title)s\" target=\"_blank\" rel=\"noopener\">pypa/packaging-"
"problems/issues</a>, or <a href=\"%(discourse_href)s\" "
"title=\"%(title)s\" target=\"_blank\" rel=\"noopener\">discuss on the "
"Discourse</a>, including your OS and installation details and the output "
"of <code>%(command)s</code>."
msgstr ""

#: warehouse/templates/pages/help.html:748
#, python-format
msgid ""
"We take <a href=\"%(href)s\" title=\"%(title)s\" target=\"_blank\" "
"rel=\"noopener\">accessibility</a> very seriously and want to make the "
"website easy to use for everyone."
msgstr ""

#: warehouse/templates/pages/help.html:753
#, python-format
msgid ""
"If you are experiencing an accessibility problem, <a href=\"%(href)s\" "
"title=\"%(title)s\" target=\"_blank\" rel=\"noopener\">report it to us on"
" GitHub</a>, so we can try to fix the problem, for you and others."
msgstr ""

#: warehouse/templates/pages/help.html:761
#, python-format
msgid ""
"In a previous version of PyPI, it used to be possible for maintainers to "
"upload releases to PyPI using a form in the web browser. This feature was"
" deprecated with the new version of PyPI – we instead recommend that you "
"<a href=\"%(href)s\" title=\"%(title)s\" target=\"_blank\" "
"rel=\"noopener\">use twine to upload your project to PyPI</a>."
msgstr ""

#: warehouse/templates/pages/help.html:770
msgid ""
"Spammers return to PyPI with some regularity hoping to place their Search"
" Engine Optimized phishing, scam, and click-farming content on the site. "
"Since PyPI allows for indexing of the Long Description and other data "
"related to projects and has a generally solid search reputation, it is a "
"prime target."
msgstr ""

#: warehouse/templates/pages/help.html:772
#, python-format
msgid ""
"When the PyPI administrators are overwhelmed by spam <strong>or</strong> "
"determine that there is some other threat to PyPI, new user registration "
"and/or new project registration may be disabled. Check <a "
"href=\"%(href)s\" title=\"%(title)s\" target=\"_blank\" "
"rel=\"noopener\">our status page</a> for more details, as we'll likely "
"have updated it with reasoning for the intervention."
msgstr ""

#: warehouse/templates/pages/help.html:781
msgid "PyPI will return these errors for one of these reasons:"
msgstr ""

#: warehouse/templates/pages/help.html:783
msgid "Filename has been used and file exists"
msgstr ""

#: warehouse/templates/pages/help.html:784
msgid "Filename has been used but file no longer exists"
msgstr ""

#: warehouse/templates/pages/help.html:785
msgid "A file with the exact same content exists"
msgstr ""

#: warehouse/templates/pages/help.html:788
msgid ""
"PyPI does not allow for a filename to be reused, even once a project has "
"been deleted and recreated."
msgstr ""

#: warehouse/templates/pages/help.html:794
msgid ""
"A distribution filename on PyPI consists of the combination of project "
"name, version number, and distribution type."
msgstr ""

#: warehouse/templates/pages/help.html:800
msgid ""
"This ensures that a given distribution for a given release for a given "
"project will always resolve to the same file, and cannot be "
"surreptitiously changed one day by the projects maintainer or a malicious"
" party (it can only be removed)."
msgstr ""

#: warehouse/templates/pages/help.html:808
msgid ""
"To avoid this situation in most cases, you will need to change the "
"version number to one that you haven't previously uploaded to PyPI, "
"rebuild the distribution, and then upload the new distribution."
msgstr ""

#: warehouse/templates/pages/help.html:817
#, python-format
msgid ""
"If you would like to request a new trove classifier file a pull request "
"on the <a href=\"%(href)s\" title=\"%(title)s\" target=\"_blank\" "
"rel=\"noopener\"><code>pypa/trove-classifiers</code> project</a>. Be sure"
" to include a brief justification of why it is important."
msgstr ""

#: warehouse/templates/pages/help.html:825
#, python-format
msgid ""
"If you're experiencing an issue with PyPI itself, we welcome "
"<strong>constructive</strong> feedback and bug reports via our <a "
"href=\"%(href)s\" title=\"%(title)s\" target=\"_blank\" "
"rel=\"noopener\">issue tracker</a>. Please note that this tracker is only"
" for issues with the software that runs PyPI. Before writing a new issue,"
" first check that a similar issue does not already exist."
msgstr ""

#: warehouse/templates/pages/help.html:832
msgid ""
"If you are having an issue is with a specific package installed from "
"PyPI, you should reach out to the maintainers of that project directly "
"instead."
msgstr ""

#: warehouse/templates/pages/help.html:841
#, python-format
msgid ""
"PyPI is powered by the Warehouse project; <a href=\"%(href)s\" "
"title=\"%(title)s\" target=\"_blank\" rel=\"noopener\">Warehouse</a> is "
"an open source project developed under the umbrella of the Python "
"Packaging Authority (PyPA) and supported by the Python Packaging Working "
"Group (PackagingWG)."
msgstr ""

#: warehouse/templates/pages/help.html:846
#, python-format
msgid ""
"The <a href=\"%(href)s\" title=\"%(title)s\" target=\"_blank\" "
"rel=\"noopener\">PyPA</a> is an independent group of developers whose "
"goal is to improve and maintain many of the core projects related to "
"Python packaging."
msgstr ""

#: warehouse/templates/pages/help.html:851
#, python-format
msgid ""
"The <a href=\"%(packaging_wg_href)s\" title=\"%(title)s\" "
"target=\"_blank\" rel=\"noopener\">PackagingWG</a> is a working group of "
"the Python Software Foundation (PSF) whose goal is to raise and disburse "
"funds to support the ongoing improvement of Python packaging. Most "
"recently it <a href=\"%(otf_award_href)s\" title=\"%(title)s\" "
"target=\"_blank\" rel=\"noopener\">secured an award from the Open "
"Technology Fund</a> whose funding is enabling developers to improve "
"Warehouse's security and accessibility."
msgstr ""

#: warehouse/templates/pages/help.html:861
#, python-format
msgid ""
"PyPI is powered by <a href=\"%(warehouse_href)s\" title=\"%(title)s\" "
"target=\"_blank\" rel=\"noopener\">Warehouse</a> and by a variety of "
"tools and services provided by our <a href=\"%(sponsors_href)s\">generous"
" sponsors</a>."
msgstr ""

#: warehouse/templates/pages/help.html:868
msgid ""
"As of April 16, 2018, PyPI.org is at \"production\" status, meaning that "
"it has moved out of beta and replaced the old site (pypi.python.org). It "
"is now robust, tested, and ready for expected browser and API traffic."
msgstr ""

#: warehouse/templates/pages/help.html:870
#, python-format
msgid ""
"PyPI is heavily cached and distributed via <abbr title=\"content delivery"
" network\">CDN</abbr> thanks to our sponsor <a href=\"%(fastly_href)s\" "
"title=\"%(title)s\" target=\"_blank\" rel=\"noopener\">Fastly</a> and "
"thus is generally available globally. However, the site is mostly "
"maintained by volunteers, we do not provide any specific Service Level "
"Agreement, and as could be expected for a giant distributed system, "
"things can and sometimes do go wrong. See <a "
"href=\"%(status_page_href)s\" title=\"%(title)s\" target=\"_blank\" "
"rel=\"noopener\">our status page</a> for current and past outages and "
"incidents. If you have high availability requirements for your package "
"index, consider either a <a href=\"%(mirror_href)s\">mirror</a> or a <a "
"href=\"%(private_index_href)s\">private index</a>."
msgstr ""

#: warehouse/templates/pages/help.html:884
#, python-format
msgid ""
"We have a huge amount of work to do to continue to maintain and improve "
"PyPI (also known as <a href=\"%(href)s\" title=\"%(title)s\" "
"target=\"_blank\" rel=\"noopener\">the Warehouse project</a>)."
msgstr ""

#: warehouse/templates/pages/help.html:889
msgid "Financial:"
msgstr ""

#: warehouse/templates/pages/help.html:889
#, python-format
msgid ""
"We would deeply appreciate <a href=\"%(href)s\">your donations to fund "
"development and maintenance</a>."
msgstr ""

#: warehouse/templates/pages/help.html:890
msgid "Development:"
msgstr ""

#: warehouse/templates/pages/help.html:890
msgid ""
"Warehouse is open source, and we would love to see some new faces working"
" on the project. You <strong>do not</strong> need to be an experienced "
"open-source developer to make a contribution – in fact, we'd love to help"
" you make your first open source pull request!"
msgstr ""

#: warehouse/templates/pages/help.html:892
#, python-format
msgid ""
"If you have skills in Python, ElasticSearch, HTML, SCSS, JavaScript, or "
"SQLAlchemy then skim our <a href=\"%(getting_started_href)s\" "
"title=\"%(title)s\" target=\"_blank\" rel=\"noopener\">\"Getting "
"started\" guide</a>, then take a look at the <a "
"href=\"%(issue_tracker_href)s\" title=\"%(title)s\" target=\"_blank\" "
"rel=\"noopener\">issue tracker</a>. We've created a <a "
"href=\"%(good_first_issue_href)s\" title=\"%(title)s\" target=\"_blank\" "
"rel=\"noopener\">'Good first issue'</a> label – we recommend you start "
"here."
msgstr ""

#: warehouse/templates/pages/help.html:900
#, python-format
msgid ""
"Issues are grouped into <a href=\"%(href)s\" title=\"%(title)s\" "
"target=\"_blank\" rel=\"noopener\">milestones</a>; working on issues in "
"the current milestone is a great way to help push the project forward. If"
" you're interested in working on a particular issue, leave a comment and "
"we can guide you through the contribution process."
msgstr ""

#: warehouse/templates/pages/help.html:907
msgid "Stay updated:"
msgstr ""

#: warehouse/templates/pages/help.html:908
#, python-format
msgid ""
"You can also follow the ongoing development of the project on the <a "
"href=\"%(discourse_forum_href)s\" title=\"%(title)s\" target=\"_blank\" "
"rel=\"noopener\">Python packaging forum on Discourse</a>."
msgstr ""

#: warehouse/templates/pages/help.html:917
#, python-format
msgid ""
"Changes to PyPI are generally announced on both the <a "
"href=\"%(mailing_list_href)s\" title=\"%(title)s\" target=\"_blank\" "
"rel=\"noopener\">pypi-announce mailing list</a> and the <a "
"href=\"%(blog_href)s\" title=\"%(title)s\" target=\"_blank\" "
"rel=\"noopener\">PSF blog</a> under the label \"pypi\". The PSF blog also"
" has <a href=\"%(atom_href)s\" title=\"%(title)s\" target=\"_blank\" "
"rel=\"noopener\">Atom</a> and <a href=\"%(rss_href)s\" "
"title=\"%(title)s\" target=\"_blank\" rel=\"noopener\">RSS</a> feeds for "
"the \"pypi\" label."
msgstr ""

#: warehouse/templates/pages/help.html:927
#, python-format
msgid ""
"All traffic is routed through our global CDN, which lists their public IP"
" addresses here: <a href=\"%(href)s\">%(href)s</a>."
msgstr ""

#: warehouse/templates/pages/help.html:928
#, python-format
msgid ""
"More information about this list can be found here: <a "
"href=\"%(href)s\">%(href)s</a>."
msgstr ""

#: warehouse/templates/pages/help.html:932
msgid ""
"When Warehouse's maintainers are deploying new features, at first we mark"
" them with a small \"beta feature\" symbol to tell you: this should "
"probably work fine, but it's new and less tested than other site "
"functionality."
msgstr ""

#: warehouse/templates/pages/help.html:933
msgid "Currently, no features are in beta."
msgstr ""

#: warehouse/templates/pages/help.html:937
#, python-format
msgid ""
"\"PyPI\" should be pronounced like \"pie pea eye\", specifically with the"
" \"PI\" pronounced as individual letters, rather as a single sound. This "
"minimizes confusion with the <a href=\"%(href)s\" "
"title=\"%(title)s\">PyPy</a> project, which is a popular alternative "
"implementation of the Python language."
msgstr ""

#: warehouse/templates/pages/help.html:949
msgid "Resources"
msgstr ""

#: warehouse/templates/pages/help.html:950
msgid "Looking for something else? Perhaps these links will help:"
msgstr ""

#: warehouse/templates/pages/help.html:952
msgid "Python Packaging User Guide"
msgstr ""

#: warehouse/templates/pages/help.html:953
msgid "Python documentation"
msgstr ""

#: warehouse/templates/pages/help.html:954
msgid "(main Python website)"
msgstr ""

#: warehouse/templates/pages/help.html:955
msgid "Python community page"
msgstr ""

#: warehouse/templates/pages/help.html:955
msgid "(lists IRC channels, mailing lists, etc.)"
msgstr ""

#: warehouse/templates/pages/help.html:958
msgid "Contact"
msgstr ""

#: warehouse/templates/pages/help.html:960
#, python-format
msgid ""
"The <a href=\"%(pypa_href)s\" title=\"%(title)s\" target=\"_blank\" "
"rel=\"noopener\">Python Packaging Authority (PyPA)</a> is a working group"
" who work together to improve Python packaging. If you'd like to get in "
"touch with a core packaging developer, use <a href=\"%(irc_href)s\" "
"title=\"%(title)s\" target=\"_blank\" rel=\"noopener\">#pypa on IRC "
"(Libera)</a>, or <a href=\"%(discourse_href)s\" title=\"%(title)s\" "
"target=\"_blank\" rel=\"noopener\">browse the online board</a>."
msgstr ""

#: warehouse/templates/pages/security.html:15
msgid "Security"
msgstr ""

#: warehouse/templates/pages/security.html:20
msgid "Reporting a security issue"
msgstr ""

#: warehouse/templates/pages/security.html:22
msgid ""
"We take security very seriously and ask that you follow our security "
"policy carefully."
msgstr ""

#: warehouse/templates/pages/security.html:24
msgid "Important!"
msgstr ""

#: warehouse/templates/pages/security.html:24
msgid ""
"If you believe you've identified a security issue with PyPI, <strong>DO "
"NOT</strong> report the issue in any public forum, including (but not "
"limited to):"
msgstr ""

#: warehouse/templates/pages/security.html:27
msgid "Our GitHub issue tracker"
msgstr ""

#: warehouse/templates/pages/security.html:28
msgid "Official or unofficial chat channels"
msgstr ""

#: warehouse/templates/pages/security.html:29
msgid "Official or unofficial mailing lists"
msgstr ""

#: warehouse/templates/pages/security.html:35
msgid "If you've identified a security issue with a project hosted on PyPI"
msgstr ""

#: warehouse/templates/pages/security.html:36
#, python-format
msgid ""
"Email <a href=\"%(href)s\">security@pypi.org</a>, providing the following"
" details:"
msgstr ""

#: warehouse/templates/pages/security.html:38
msgid "A URL to the project in question"
msgstr ""

#: warehouse/templates/pages/security.html:39
msgid "An explanation of what makes the project a security issue"
msgstr ""

#: warehouse/templates/pages/security.html:40
#, python-format
msgid ""
"If applicable: a link to the problematic lines in the project's "
"distributions via <a href=\"%(href)s\">inspector.pypi.io</a>"
msgstr ""

#: warehouse/templates/pages/security.html:42
msgid ""
"Valid malware reports may include examples of typo-squatting, dependency "
"confusion, data exfiltration, obfustication, command/control, etc."
msgstr ""

#: warehouse/templates/pages/security.html:44
msgid ""
"If you've identified a security issue with PyPI itself (not a project "
"hosted on PyPI)"
msgstr ""

#: warehouse/templates/pages/security.html:45
#, python-format
msgid ""
"Email <a href=\"%(href)s\">security@pypi.org</a>, providing as much "
"relevant information as possible, including reproducing steps."
msgstr ""

#: warehouse/templates/pages/security.html:47
msgid "What happens next?"
msgstr ""

#: warehouse/templates/pages/security.html:48
msgid ""
"Once you've submitted an issue via email, you should receive an "
"acknowledgment within 48 hours."
msgstr ""

#: warehouse/templates/pages/security.html:49
msgid ""
"Depending on the action to be taken, you may receive further follow-up "
"emails."
msgstr ""

#: warehouse/templates/pages/security.html:52
msgid "This security policy was last updated on June 2022."
msgstr ""

#: warehouse/templates/pages/sitemap.html:21
msgid "PyPI site map"
msgstr ""

#: warehouse/templates/pages/sitemap.html:25
msgid "PyPI home"
msgstr ""

#: warehouse/templates/pages/sitemap.html:26
msgid "Search and filter projects"
msgstr ""

#: warehouse/templates/pages/sitemap.html:30
msgid "Authentication"
msgstr ""

#: warehouse/templates/pages/sitemap.html:32
msgid "Login"
msgstr ""

#: warehouse/templates/pages/sitemap.html:42
msgid "Security policy"
msgstr ""

#: warehouse/templates/pages/sitemap.html:44
#: warehouse/templates/pages/trademarks.html:20
msgid "PyPI Trademarks"
msgstr ""

#: warehouse/templates/pages/sponsors.html:23
msgid "Support PyPI and related projects"
msgstr ""

#: warehouse/templates/pages/sponsors.html:24
msgid "Sponsor the Python Software Foundation"
msgstr ""

#: warehouse/templates/pages/sponsors.html:27
msgid ""
"The Python Software Foundation raises and distributes funds to improve "
"Python's packaging ecosystem."
msgstr ""

#: warehouse/templates/pages/sponsors.html:29
msgid "Recent projects funded include:"
msgstr ""

#: warehouse/templates/pages/sponsors.html:32
msgid ""
"The successful relaunch of the Python Package Index, powered by the new "
"'Warehouse' codebase"
msgstr ""

#: warehouse/templates/pages/sponsors.html:33
#, python-format
msgid ""
"With <a href=\"%(project_href)s\" title=\"%(title)s\" target=\"_blank\" "
"rel=\"noopener\">$170,000 in funding</a> from the <a "
"href=\"%(funder_href)s\" title=\"%(title)s\" target=\"_blank\" "
"rel=\"noopener\">Mozilla Open Source Support Program</a> in 2018"
msgstr ""

#: warehouse/templates/pages/sponsors.html:36
msgid ""
"Improving PyPI's security and accessibility, and adding support for "
"multiple locales"
msgstr ""

#: warehouse/templates/pages/sponsors.html:37
#, python-format
msgid ""
"With $80,000 in funding from the <a href=\"%(funder_href)s\" "
"title=\"%(title)s\" target=\"_blank\" rel=\"noopener\">Open Technology "
"Fund</a> in 2019"
msgstr ""

#: warehouse/templates/pages/sponsors.html:40
msgid "Additional security-focused features for PyPI"
msgstr ""

#: warehouse/templates/pages/sponsors.html:41
#, python-format
msgid ""
"With <a href=\"%(project_href)s\" title=\"%(title)s\" target=\"_blank\" "
"rel=\"noopener\">$100,000 in funding</a> from <a href=\"%(funder_href)s\""
" title=\"%(title)s\" target=\"_blank\" rel=\"noopener\">Facebook "
"Research</a> in 2019 and 2020"
msgstr ""

#: warehouse/templates/pages/sponsors.html:44
msgid "Overhauling pip's user experience and dependency resolver"
msgstr ""

#: warehouse/templates/pages/sponsors.html:45
#, python-format
msgid ""
"With <a href=\"%(project_href)s\" title=\"%(title)s\" target=\"_blank\" "
"rel=\"noopener\">$407,000 in funding</a> from the <a "
"href=\"%(funder0_href)s\" title=\"%(title)s\" target=\"_blank\" "
"rel=\"noopener\">Chan Zuckerberg Initiative</a> and the <a "
"href=\"%(funder1_href)s\" title=\"%(title)s\" target=\"_blank\" "
"rel=\"noopener\">Mozilla Open Source Support Program</a> in 2020"
msgstr ""

#: warehouse/templates/pages/sponsors.html:49
msgid ""
"With your support, the PSF can continue to fund packaging improvements, "
"benefiting millions of Python users around the world."
msgstr ""

#: warehouse/templates/pages/sponsors.html:57
msgid "PSF Sponsorship"
msgstr ""

#: warehouse/templates/pages/sponsors.html:60
msgid ""
"All of these initiatives help maintain and support the tools that the "
"Python community uses daily. This work can only be done with the generous"
" financial support that you or your organization provides."
msgstr ""

#: warehouse/templates/pages/sponsors.html:61
msgid "Your contributions matter and they make an impact. Every donation counts!"
msgstr ""

#: warehouse/templates/pages/sponsors.html:65
msgid "Become a sponsor"
msgstr ""

#: warehouse/templates/pages/sponsors.html:67
msgid ""
"The PSF is recognized by the IRS as a 501(c)(3) non-profit charitable "
"organization, and donations are tax-deductible for organizations that pay"
" taxes in the United States."
msgstr ""

#: warehouse/templates/pages/sponsors.html:78
msgid "Get your logo on PyPI.org"
msgstr ""

#: warehouse/templates/pages/sponsors.html:79
msgid ""
"Looking for brand visibility? In the last year*, 21.1 million people from"
" 237 countries visited PyPI.org."
msgstr ""

#: warehouse/templates/pages/sponsors.html:80
msgid "* Data as of March 2020"
msgstr ""

#: warehouse/templates/pages/sponsors.html:83
msgid "Strengthen the Python ecosystem"
msgstr ""

#: warehouse/templates/pages/sponsors.html:84
msgid ""
"Funds raised by the Python Software Foundation go directly towards "
"improving the tools your company uses every day."
msgstr ""

#: warehouse/templates/pages/sponsors.html:87
msgid "Boost your reputation"
msgstr ""

#: warehouse/templates/pages/sponsors.html:88
msgid ""
"Enhance your company's reputation by investing in Python and the open "
"source community."
msgstr ""

#: warehouse/templates/pages/stats.html:21
msgid "PyPI statistics"
msgstr ""

#: warehouse/templates/pages/stats.html:23
msgid ""
"We all love stats, so here are some useful statistics about PyPI. The "
"statistics page is cached for 24 hours, so don't expect the numbers to be"
" realtime."
msgstr ""

#: warehouse/templates/pages/stats.html:30
msgid "Top projects by total package size"
msgstr ""

#: warehouse/templates/pages/stats.html:32
msgid ""
"Here is a list of the top 100 projects based on the sum of their "
"packages' sizes (in bytes)."
msgstr ""

#: warehouse/templates/pages/stats.html:39
msgid "Statistics by project"
msgstr ""

#: warehouse/templates/pages/stats.html:43
msgid "Sum of release files (bytes)"
msgstr ""

#: warehouse/templates/pages/stats.html:48
msgid "All of PyPI"
msgstr ""

#: warehouse/templates/pages/trademarks.html:15
msgid "Trademarks"
msgstr ""

#: warehouse/templates/pages/trademarks.html:24
msgid "Wordmarks"
msgstr ""

#: warehouse/templates/pages/trademarks.html:28
#: warehouse/templates/pages/trademarks.html:34
#: warehouse/templates/pages/trademarks.html:41
#: warehouse/templates/pages/trademarks.html:47
msgid "USPTO Registration Number"
msgstr ""

#: warehouse/templates/pages/trademarks.html:29
#: warehouse/templates/pages/trademarks.html:35
#: warehouse/templates/pages/trademarks.html:42
#: warehouse/templates/pages/trademarks.html:48
msgid "International Registration Number"
msgstr ""

#: warehouse/templates/pages/trademarks.html:37
msgid "Logos"
msgstr ""

#: warehouse/templates/search/results.html:18
#: warehouse/templates/search/results.html:114
#: warehouse/templates/search/results.html:211
msgid "Search results"
msgstr ""

#: warehouse/templates/search/results.html:40
#, python-format
msgid "Did you mean '<a class=\"link\" href=\"%(link)s\">%(text)s</a>'?"
msgstr ""

#: warehouse/templates/search/results.html:82
msgid "Close panel"
msgstr ""

#: warehouse/templates/search/results.html:86
#, python-format
msgid "Filter by <a href=\"%(href)s\">classifier</a>"
msgstr ""

#: warehouse/templates/search/results.html:117
msgid "Enter a search query, or select a filter from the list of classifiers."
msgstr ""

#: warehouse/templates/search/results.html:118
msgid "Enter a search query, or add a filter by clicking on the button."
msgstr ""

#: warehouse/templates/search/results.html:119
msgid "You can combine searches and classifier filters. Examples:"
msgstr ""

#: warehouse/templates/search/results.html:123
msgid "Python 3 compatible projects"
msgstr ""

#: warehouse/templates/search/results.html:128
msgid "Sphinx extensions that have a stable/production status"
msgstr ""

#: warehouse/templates/search/results.html:133
msgid "Projects related to \"graphics\" with OSI-approved licenses"
msgstr ""

#: warehouse/templates/search/results.html:150
#, python-format
msgid "<strong>%(count_display)s</strong> project"
msgid_plural "<strong>%(count_display)s</strong> projects"
msgstr[0] ""
msgstr[1] ""

#: warehouse/templates/search/results.html:157
#, python-format
msgid "for \"%(term)s\""
msgstr ""

#: warehouse/templates/search/results.html:161
msgid "with the selected classifier"
msgid_plural "with the selected classifiers"
msgstr[0] ""
msgstr[1] ""

#: warehouse/templates/search/results.html:177
msgid "Order by"
msgstr ""

#: warehouse/templates/search/results.html:179
msgid "Relevance"
msgstr ""

#: warehouse/templates/search/results.html:180
msgid "Date last updated"
msgstr ""

#: warehouse/templates/search/results.html:193
msgid "Filter"
msgstr ""

#: warehouse/templates/search/results.html:204
msgid "Add filter"
msgstr ""

#: warehouse/templates/search/results.html:220
#, python-format
msgid "There were no results for '%(term)s'"
msgstr ""

#: warehouse/templates/search/results.html:222
#, python-format
msgid "There were no results for '%(filters)s' filter"
msgid_plural "There were no results for '%(filters)s' filters"
msgstr[0] ""
msgstr[1] ""
<|MERGE_RESOLUTION|>--- conflicted
+++ resolved
@@ -268,11 +268,7 @@
 msgid "You can't register more than 3 pending OpenID Connect publishers at once."
 msgstr ""
 
-<<<<<<< HEAD
-#: warehouse/accounts/views.py:1438 warehouse/manage/views.py:3181
-=======
 #: warehouse/accounts/views.py:1447 warehouse/manage/views/__init__.py:1692
->>>>>>> 709925e9
 msgid ""
 "There have been too many attempted OpenID Connect registrations. Try "
 "again later."
@@ -372,18 +368,11 @@
 msgid "Generating new recovery codes will invalidate your existing codes."
 msgstr ""
 
-<<<<<<< HEAD
-#: warehouse/manage/views.py:1991
-msgid "User '${username}' already has ${role_name} role for organization"
-msgstr ""
-
-#: warehouse/manage/views.py:2002
-=======
-#: warehouse/manage/views/__init__.py:2476
+#: warehouse/manage/views/__init__.py:2477
 msgid "Team '${team_name}' already has ${role_name} role for project"
 msgstr ""
 
-#: warehouse/manage/views/__init__.py:2584
+#: warehouse/manage/views/__init__.py:2585
 msgid "User '${username}' already has ${role_name} role for project"
 msgstr ""
 
@@ -391,71 +380,31 @@
 msgid "${username} is now ${role} of the '${project_name}' project."
 msgstr ""
 
-#: warehouse/manage/views/__init__.py:2686
->>>>>>> 709925e9
+#: warehouse/manage/views/__init__.py:2685
 msgid ""
 "User '${username}' does not have a verified primary email address and "
 "cannot be added as a ${role_name} for project"
 msgstr ""
 
-<<<<<<< HEAD
-#: warehouse/manage/views.py:2015 warehouse/manage/views.py:4450
-msgid "User '${username}' already has an active invite. Please try again later."
-msgstr ""
-
-#: warehouse/manage/views.py:2080 warehouse/manage/views.py:4516
-msgid "Invitation sent to '${username}'"
-msgstr ""
-
-#: warehouse/manage/views.py:2163 warehouse/manage/views.py:2205
-msgid "Could not find organization invitation."
-msgstr ""
-
-#: warehouse/manage/views.py:2173
-msgid "Organization invitation could not be re-sent."
-msgstr ""
-
-#: warehouse/manage/views.py:2220
-msgid "Expired invitation for '${username}' deleted."
-msgstr ""
-
-#: warehouse/manage/views.py:2267 warehouse/manage/views.py:4593
-msgid "Invitation revoked from '${username}'."
-msgstr ""
-
-#: warehouse/manage/views.py:4229
-msgid "Team '${team_name}' already has ${role_name} role for project"
-msgstr ""
-
-#: warehouse/manage/views.py:4337
-msgid "User '${username}' already has ${role_name} role for project"
-msgstr ""
-
-#: warehouse/manage/views.py:4405
-msgid "${username} is now ${role} of the '${project_name}' project."
-msgstr ""
-
-#: warehouse/manage/views.py:4437
-=======
-#: warehouse/manage/views/__init__.py:2699
+#: warehouse/manage/views/__init__.py:2698
 #: warehouse/manage/views/organizations.py:891
 msgid "User '${username}' already has an active invite. Please try again later."
 msgstr ""
 
-#: warehouse/manage/views/__init__.py:2765
+#: warehouse/manage/views/__init__.py:2764
 #: warehouse/manage/views/organizations.py:956
 msgid "Invitation sent to '${username}'"
 msgstr ""
 
-#: warehouse/manage/views/__init__.py:2798
+#: warehouse/manage/views/__init__.py:2797
 msgid "Could not find role invitation."
 msgstr ""
 
-#: warehouse/manage/views/__init__.py:2809
+#: warehouse/manage/views/__init__.py:2808
 msgid "Invitation already expired."
 msgstr ""
 
-#: warehouse/manage/views/__init__.py:2842
+#: warehouse/manage/views/__init__.py:2841
 #: warehouse/manage/views/organizations.py:1143
 msgid "Invitation revoked from '${username}'."
 msgstr ""
@@ -465,20 +414,11 @@
 msgstr ""
 
 #: warehouse/manage/views/organizations.py:878
->>>>>>> 709925e9
 msgid ""
 "User '${username}' does not have a verified primary email address and "
 "cannot be added as a ${role_name} for organization"
 msgstr ""
 
-<<<<<<< HEAD
-#: warehouse/manage/views.py:4549
-msgid "Could not find role invitation."
-msgstr ""
-
-#: warehouse/manage/views.py:4560
-msgid "Invitation already expired."
-=======
 #: warehouse/manage/views/organizations.py:1039
 #: warehouse/manage/views/organizations.py:1081
 msgid "Could not find organization invitation."
@@ -490,7 +430,6 @@
 
 #: warehouse/manage/views/organizations.py:1096
 msgid "Expired invitation for '${username}' deleted."
->>>>>>> 709925e9
 msgstr ""
 
 #: warehouse/oidc/forms.py:33
