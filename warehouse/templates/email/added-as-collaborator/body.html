{# SPDX-License-Identifier: Apache-2.0 -#}
{% extends "email/_base/body.html" %}
{% set site = request.registry.settings["site.name"] %}
{% block content %}
  <p>
    {% trans role=role, site=site, project_name=project_name, initiator_username=initiator_username %}You have been added as <strong>{{ role }}</strong> to the {{ site }} project {{ project_name }} by {{ initiator_username }}.{% endtrans %}
  </p>
{% endblock %}
{% block reason %}
<<<<<<< HEAD
  {% trans initiator_username=initiator_username, site=site %}You are receiving this because you have been added by {{ initiator_username }} to a project on {{ site }}.{% endtrans %}
{% endblock %}
=======
{% trans initiator_username=initiator_username, site=site %}You are receiving this because you have been added by {{ initiator_username }} to a project on {{ site }}.{% endtrans %}
{% endblock %}

Project "{{ project_name }}" details: https://pypi.org/project/{{ project_name }}
Role "{{ role }}" details: https://pypi.org/help/#collaborator-roles
Added by {{ initiator_username }}: https://pypi.org/user/{{ initiator_username }}
>>>>>>> 1fa184ed
<|MERGE_RESOLUTION|>--- conflicted
+++ resolved
@@ -7,14 +7,9 @@
   </p>
 {% endblock %}
 {% block reason %}
-<<<<<<< HEAD
   {% trans initiator_username=initiator_username, site=site %}You are receiving this because you have been added by {{ initiator_username }} to a project on {{ site }}.{% endtrans %}
-{% endblock %}
-=======
-{% trans initiator_username=initiator_username, site=site %}You are receiving this because you have been added by {{ initiator_username }} to a project on {{ site }}.{% endtrans %}
 {% endblock %}
 
 Project "{{ project_name }}" details: https://pypi.org/project/{{ project_name }}
 Role "{{ role }}" details: https://pypi.org/help/#collaborator-roles
-Added by {{ initiator_username }}: https://pypi.org/user/{{ initiator_username }}
->>>>>>> 1fa184ed
+Added by {{ initiator_username }}: https://pypi.org/user/{{ initiator_username }}