{#
 # Licensed under the Apache License, Version 2.0 (the "License");
 # you may not use this file except in compliance with the License.
 # You may obtain a copy of the License at
 #
 # http://www.apache.org/licenses/LICENSE-2.0
 #
 # Unless required by applicable law or agreed to in writing, software
 # distributed under the License is distributed on an "AS IS" BASIS,
 # WITHOUT WARRANTIES OR CONDITIONS OF ANY KIND, either express or implied.
 # See the License for the specific language governing permissions and
 # limitations under the License.
-#}

{% macro humanize(timestamp, relative="true", time="false") -%}
<time datetime="{{ timestamp|format_datetime('yyyy-MM-ddTHH:mm:ssZ') }}" data-controller="localized-time" data-localized-time-relative="{{ relative }}" data-localized-time-show-time="{{ time }}">
  {{ timestamp|format_date()}}
</time>
{%- endmacro %}

{% macro password_strength_gauge(data_target=None) -%}
<div id="password-strength">
  <p class="form-group__help-text">
    {% trans %}Choose a strong password that contains letters (uppercase and lowercase), numbers and special characters. Avoid common words or repetition.{% endtrans %}
  </p>
  <p class="form-group__help-text">
    <strong>{% trans %}Password strength:{% endtrans %}</strong>
    <span class="password-strength">
      <span class="password-strength__gauge"{% if data_target %} data-target="{{ data_target }}"{% endif %}>
        <span class="sr-only">{% trans %}Password field is empty{% endtrans %}</span>
      </span>
    </span>
  </p>
</div>
{%- endmacro %}

{% macro main_navigation_logged_out() -%}
<div id="user-indicator" class="horizontal-menu horizontal-menu--light horizontal-menu--tall">
  <nav class="horizontal-menu horizontal-menu--light horizontal-menu--tall hide-on-tablet" aria-label="{% trans %}Main navigation{% endtrans %}">
    <ul>
      <li class="horizontal-menu__item"><a href="{{ request.route_path('help') }}" class="horizontal-menu__link">{% trans %}Help{% endtrans %}</a></li>
      <li class="horizontal-menu__item"><a href="https://donate.pypi.org" class="horizontal-menu__link">{% trans %}Donate{% endtrans %}</a></li>
      <li class="horizontal-menu__item"><a href="{{ request.route_path('accounts.login') }}" class="horizontal-menu__link">{% trans %}Log in{% endtrans %}</a></li>
      <li class="horizontal-menu__item"><a href="{{ request.route_path('accounts.register') }}" class="horizontal-menu__link">{% trans %}Register{% endtrans %}</a></li>
    </ul>
  </nav>
  <nav class="dropdown dropdown--on-menu hidden show-on-tablet" aria-label="{% trans %}Main navigation{% endtrans %}">
    <button type="button" class="horizontal-menu__link dropdown__trigger" aria-haspopup="true" aria-expanded="false" aria-label="{% trans %}View menu{% endtrans %}">
      {% trans %}Menu{% endtrans %}
      <span class="dropdown__trigger-caret">
        <i class="fa fa-caret-down" aria-hidden="true"></i>
      </span>
    </button>
    <ul class="dropdown__content" aria-hidden="true" aria-label="{% trans %}Main menu{% endtrans %}">
      <li><a class="dropdown__link" href="{{ request.route_path('help') }}">{% trans %}Help{% endtrans %}</a></li>
      <li><a class="dropdown__link" href="https://donate.pypi.org">{% trans %}Donate{% endtrans %}</a></li>
      <li><a class="dropdown__link" href="{{ request.route_path('accounts.login') }}">{% trans %}Log in{% endtrans %}</a></li>
      <li><a class="dropdown__link" href="{{ request.route_path('accounts.register') }}">{% trans %}Register{% endtrans %}</a></li>
    </ul>
  </nav>
</div>
{%- endmacro %}

<!DOCTYPE html>
<html lang="{{ request.locale }}">
  <head>
    <meta charset="utf-8">
    <meta http-equiv="X-UA-Compatible" content="IE=edge">
    <meta name="viewport" content="width=device-width, initial-scale=1">

    <meta name="defaultLanguage" content="en">
    <meta name="availableLanguages" content="{{ ', '.join(KNOWN_LOCALES.keys()) }}">

    {% if request.registry.settings.get("warehouse.domain") == "test.pypi.org" %}
      {% set testPyPI = true %}
    {% endif %}

    <title>{% block title_base %}{% block title %}{% endblock %}{% if self.title() %} · {% endif %}{{ request.registry.settings['site.name'] }}{% endblock %}</title>
    <meta name="description" content="{% block description %}{% trans %}The Python Package Index (PyPI) is a repository of software for the Python programming language.{% endtrans %}{% endblock %}">

    <link rel="stylesheet" href="{{ request.static_path('warehouse:static/dist/css/warehouse.css') }}">
    <link rel="stylesheet" href="{{ request.static_path('warehouse:static/dist/css/fontawesome.css') }}">
    <link rel="stylesheet" href="{{ request.static_path('warehouse:static/dist/css/regular.css') }}">
    <link rel="stylesheet" href="{{ request.static_path('warehouse:static/dist/css/solid.css') }}">
    <link rel="stylesheet" href="{{ request.static_path('warehouse:static/dist/css/brands.css') }}">
    <link rel="stylesheet" href="https://fonts.googleapis.com/css?family=Source+Sans+Pro:400,400italic,600,600italic,700,700italic%7CSource+Code+Pro:500">
    <noscript>
      <link rel="stylesheet" href="{{ request.static_path('warehouse:static/dist/css/noscript.css') }}">
    </noscript>

    {% block extra_css %}{% endblock %}

    <link rel="icon" href="{{ request.static_path('warehouse:static/dist/images/favicon.ico') }}" type="image/x-icon">

    <link rel="alternate" type="application/rss+xml" title="{% trans %}RSS: 40 latest updates{% endtrans %}" href="{{ request.route_path('rss.updates') }}">
    <link rel="alternate" type="application/rss+xml" title="{% trans %}RSS: 40 newest packages{% endtrans %}" href="{{ request.route_path('rss.packages') }}">
    {% if self.canonical_url() %}
    <link rel="canonical" href="{% block canonical_url %}{% endblock %}">
    {% endif %}

    <meta property="og:url" content="{% if request.matched_route %}{{ request.current_route_url() }}{% else %}{{ request.urll }}{% endif %}">
    <meta property="og:site_name" content="PyPI">
    <meta property="og:type" content="website">
    <meta property="og:image" content="{{ request.static_url('warehouse:static/dist/images/twitter.jpg') }}">
    <meta property="og:title" content="{{ self.title()|default('Python Package Index') }}">
    <meta property="og:description" content="{{ self.description() }}">

    <link rel="search" type="application/opensearchdescription+xml" title="PyPI" href="{{ request.route_path('opensearch.xml') }}">

    {# This needs to be included first (in order to capture errors when
     # executing other JS scripts. It also can't be async, because then order
     # of execution is not guaranteed, and it can't be deferred, because most
     # of our JS would then execute before it, and we might miss exceptions.
     #}
    {% if request.registry.settings.get("sentry.frontend_dsn") -%}
    <script
      src="https://cdn.ravenjs.com/3.26.2/raven.min.js"
      integrity="sha384-D6LXy67EIC102DTuqypxwQsTHgiatlbvg7q/1YAWFb6lRyZ1lIZ6bGDsX7jxHNKA"
      crossorigin="anonymous">
    </script>
    {% endif -%}
    {# All of our JavaScript should be loaded using the async attribute so it's
     # fine to have it in the header. This will allow the browser to start
     # downloading it ASAP while still not blocking the parser.
     #}
    <script async
            {% if request.registry.settings.get("ga.tracking_id") -%}
            data-ga-id="{{ request.registry.settings['ga.tracking_id'] }}"
            {% endif -%}
            {% if request.registry.settings.get("sentry.frontend_dsn") -%}
            data-sentry-frontend-dsn="{{ request.registry.settings['sentry.frontend_dsn'] }}"
            {% endif -%}
            src="{{ request.static_path('warehouse:static/dist/js/warehouse.js') }}">
    </script>
    {% block extra_js %}
    {% endblock %}
    {% if request.registry.settings.get("ga.tracking_id") -%}
    <script async src="https://www.googletagmanager.com/gtag/js?id={{ request.registry.settings['ga.tracking_id'] }}"></script>
    {% endif -%}
    <script defer src="https://www.fastly-insights.com/insights.js?k=6a52360a-f306-421e-8ed5-7417d0d4a4e9&dnt=true"></script>
  </head>

  <body data-controller="viewport-toggle">
    {% block body %}

    <!-- Accessibility: this link should always be the first piece of content inside the body-->
    <a href="#content" class="skip-to-content">{% trans %}Skip to main content{% endtrans %}</a>

    <button type="button" class="button button--primary button--switch-to-mobile hidden" data-target="viewport-toggle.switchToMobile" data-action="viewport-toggle#switchToMobile">
      {% trans %}Switch to mobile version{% endtrans %}
    </button>

    <div id="sticky-notifications" class="stick-to-top js-stick-to-top">
      <!-- Add browser warning. Will show for ie9 and below -->
      <!--[if IE]>
      <div class="notification-bar notification-bar--warning" role="status">
        <span class="notification-bar__icon">
          <i class="fa fa-exclamation-triangle" aria-hidden="true"></i>
          <span class="sr-only">{% trans %}Warning{% endtrans %}</span>
        </span>
        <span class="notification-bar__message">{% trans %}You are using an unsupported browser, upgrade to a newer version.{% endtrans %}</span>
      </div>
      <![endif]-->
      {% if testPyPI %}
      <div class="notification-bar notification-bar--warning" role="status">
        <span class="notification-bar__icon">
          <i class="fa fa-exclamation-triangle" aria-hidden="true"></i>
          <span class="sr-only">{% trans %}Warning{% endtrans %}</span>
        </span>
        <span class="notification-bar__message">{% trans %}You are using TestPyPI – a separate instance of the Python Package Index that allows you to try distribution tools and processes without affecting the real index.{% endtrans %}</span>
      </div>
      {% endif %}
      <noscript>
      <div class="notification-bar notification-bar--warning" role="status">
        {# TODO: This should be removed once GH-3828 is fixed. #}
        <span class="notification-bar__icon">
          <i class="fa fa-exclamation-triangle" aria-hidden="true"></i>
          <span class="sr-only">{% trans %}Warning{% endtrans %}</span>
        </span>
        <span class="notification-bar__message">{% trans %}Some features may not work without JavaScript. Please try enabling it if you encounter problems.{% endtrans %}</span>
      </div>
      </noscript>
    </div>

    {% block flash_messages %}
      {% csi request.route_path("includes.flash-messages") %}
      {% endcsi %}
    {% endblock %}

    {% for flag in request.flags.notifications() %}
    <div class="notification-bar">
      <span class="notification-bar__message">{{ flag.description }}</span>
    </div>
    {% endfor %}

    {% block session_notifications %}
      {% csi request.route_path("includes.session-notifications") %}
      {% endcsi %}
    {% endblock %}

    <header class="site-header {% if testPyPI %}site-header--test-pypi{% endif %}">
      <div class="site-container">
        <div class="split-layout">
          {% block brand %}
          <div class="split-layout">
            <div>
              <a class="site-header__logo" href="{{ request.route_path('index') }}">
                <img alt="{{ request.registry.settings['site.name'] }}" src="{{ request.static_path('warehouse:static/dist/images/logo-small.svg') }}">
              </a>
            </div>

            <form class="search-form search-form--primary" action="{{ request.route_path('search') }}" role="search">
              <label for="search" class="sr-only">{% trans %}Search PyPI{% endtrans %}</label>
              <input id="search" class="search-form__search" type="text" name="q" placeholder="{% trans %}Search projects{% endtrans %}" value="{{ term }}" autocomplete="off" autocapitalize="off" spellcheck="false">
              {% block search_form_extra_inputs %}{% endblock %}
              <button type="submit" class="search-form__button">
                <i class="fa fa-search" aria-hidden="true"></i>
                <span class="sr-only">{% trans %}Search{% endtrans %}</span>
              </button>
            </form>
          </div>
          {% endblock %}

          {% csi request.route_path("includes.current-user-indicator") %}
            {{ main_navigation_logged_out() }}
          {% endcsi %}
        </div>
      </div>
    </header>

    {% block mobile_search %}
    <div class="mobile-search">
      <form class="search-form search-form--fullwidth" action="{{ request.route_path('search') }}" role="search">
        <label for="mobile-search" class="sr-only">{% trans %}Search PyPI{% endtrans %}</label>
        <input id="mobile-search" class="search-form__search" type="text" name="q" placeholder="{% trans %}Search projects{% endtrans %}" value="{{ term }}" autocomplete="off" autocapitalize="off" spellcheck="false">
        {{ self.search_form_extra_inputs() }}
        <button type="submit" class="search-form__button">
          <i class="fa fa-search" aria-hidden="true"></i>
          <span class="sr-only">{% trans %}Search{% endtrans %}</span>
        </button>
      </form>
    </div>
    {% endblock mobile_search %}

    <main id="content">
      {% block content %}
      {% endblock content %}
    </main>

    <footer class="footer">
      <div class="footer__logo">
        <img src="{{ request.static_path('warehouse:static/dist/images/white-cube.svg') }}" alt="" class="-js-white-cube">
      </div>

      <div class="footer__menus">
        <div class="footer__menu">
          <h2>{% trans %}Help{% endtrans %}</h2>
          <nav aria-label="{% trans %}Help navigation{% endtrans %}">
            <ul>
              <li><a href="https://packaging.python.org/installing/" title="{% trans %}External link{% endtrans %}" target="_blank" rel="noopener">{% trans %}Installing packages{% endtrans %}</a></li>
              <li><a href="https://packaging.python.org/tutorials/packaging-projects/" title="{% trans %}External link{% endtrans %}" target="_blank" rel="noopener">{% trans %}Uploading packages{% endtrans %}</a></li>
              <li><a href="https://packaging.python.org/" title="{% trans %}External link{% endtrans %}" target="_blank" rel="noopener">{% trans %}User guide{% endtrans %}</a></li>
              <li><a href="{{ request.route_path('help')}}">{% trans %}FAQs{% endtrans %}</a></li>
            </ul>
          </nav>
        </div>

        <div class="footer__menu">
          <h2>{% trans %}About PyPI{% endtrans %}</h2>
          <nav aria-label="{% trans %}About PyPI navigation{% endtrans %}">
            <ul>
              <li><a href="https://twitter.com/PyPI" title="{% trans %}External link{% endtrans %}" target="_blank" rel="noopener">{% trans %}PyPI on Twitter{% endtrans %}</a></li>
              <li><a href="https://dtdg.co/pypi" title="{% trans %}External link{% endtrans %}" target="_blank" rel="noopener">{% trans %}Infrastructure dashboard{% endtrans %}</a></li>
              <li><a href="https://www.python.org/dev/peps/pep-0541/" title="{% trans %}External link{% endtrans %}" target="_blank" rel="noopener">{% trans %}Package index name retention{% endtrans %}</a></li>
              <li><a href="{{ request.route_path('sponsors') }}">{% trans %}Our sponsors{% endtrans %}</a></li>
            </ul>
          </nav>
        </div>

<<<<<<< HEAD
        <ul class="footer__menu">
          <li>
            <h2>Contributing to PyPI</h2>
          </li>
          <li><a href="{{ request.route_path('help')}}#feedback">Bugs &amp; feedback</a></li>
          <li><a href="https://github.com/pypa/warehouse">Contribute on GitHub</a></li>
          <li><a href="{{ request.route_path('credits') }}">Development Credits</a></li>
        </ul>
        <ul class="footer__menu">
          <li>
            <h2>Using PyPI</h2>
          </li>
          <li><a href="https://www.pypa.io/en/latest/code-of-conduct/">Code of conduct</a></li>
          <li><a href="{{ request.route_path('security') }}">Security policy</a></li>
          <li><a href="https://www.python.org/privacy/">Privacy policy</a></li>
          <li><a href="{{ request.route_path('policy.terms-of-use') }}">Terms of use</a></li>
        </ul>
=======
        <div class="footer__menu">
          <h2>{% trans %}Contributing to PyPI{% endtrans %}</h2>
          <nav aria-label="{% trans %}How to contribute navigation{% endtrans %}">
            <ul>
              <li><a href="{{ request.route_path('help')}}#feedback">{% trans %}Bugs and feedback{% endtrans %}</a></li>
              <li><a href="https://github.com/pypa/warehouse" title="{% trans %}External link{% endtrans %}" target="_blank" rel="noopener">{% trans %}Contribute on GitHub{% endtrans %}</a></li>
              <li><a href="https://hosted.weblate.org/projects/pypa/warehouse/" title="{% trans %}External link{% endtrans %}" target="_blank" rel="noopener">{% trans %}Translate PyPI{% endtrans %}</a></li>
              <li><a href="https://github.com/pypa/warehouse/graphs/contributors" title="{% trans %}External link{% endtrans %}" target="_blank" rel="noopener">{% trans %}Development credits{% endtrans %}</a></li>
            </ul>
          </nav>
        </div>

        <div class="footer__menu">
          <h2>{% trans %}Using PyPI{% endtrans %}</h2>
          <nav aria-label="{% trans %}Using PyPI navigation{% endtrans %}">
            <ul>
              <li><a href="https://www.pypa.io/en/latest/code-of-conduct/" title="{% trans %}External link{% endtrans %}" target="_blank" rel="noopener">{% trans %}Code of conduct{% endtrans %}</a></li>
              <li><a href="{{ request.route_path('security') }}">{% trans %}Report security issue{% endtrans %}</a></li>
              <li><a href="https://www.python.org/privacy/" title="{% trans %}External link{% endtrans %}" target="_blank" rel="noopener">{% trans %}Privacy policy{% endtrans %}</a></li>
              <li><a href="{{ request.route_path('policy.terms-of-use') }}">{% trans %}Terms of use{% endtrans %}</a></li>
            </ul>
          </nav>
        </div>
>>>>>>> c66767ee
      </div>

      <hr class="footer__divider">

      <div class="footer__text">
        {% if request.registry.settings.get("statuspage.url") %}
        <p>{% trans %}Status: {% endtrans %}<a href="https://status.python.org/" title="{% trans %}External link{% endtrans %}" target="_blank" rel="noopener">
          <span data-statuspage-domain="{{ request.registry.settings['statuspage.url'] }}">{% trans %}all systems operational{% endtrans %}</span></a>
        </p>
        {% endif %}
        <p>
          {% trans %}Developed and maintained by the Python community, for the Python community.{% endtrans %}
          <br>
          <a href="https://donate.pypi.org">{% trans %}Donate today!{% endtrans %}</a>
        </p>
        <p>© {{ now()|format_date('yyyy') }} <a href="https://www.python.org/psf/" title="{% trans %}External link{% endtrans %}" target="_blank" rel="noopener">Python Software Foundation</a><br>
          <a href="{{ request.route_path('sitemap') }}">{% trans %}Site map{% endtrans %}</a>
        </p>
      </div>

      <div class="centered hide-on-desktop">
        <button type="button" class="button button--switch-to-desktop hidden" data-target="viewport-toggle.switchToDesktop" data-action="viewport-toggle#switchToDesktop">
          {% trans %}Switch to desktop version{% endtrans %}
        </button>
      </div>
    </footer>


    <div class="language-switcher">
      <form action="{{ request.route_path('locale') }}">
        <ul>
          {% for locale, language in KNOWN_LOCALES.items() %}
          <li>
            <button class="{{ 'language-switcher__selected' if request.locale_name == locale else '' }}" name="locale_id" value="{{ locale }}" type="submit">{{ language }}</button>
          </li>
          {% endfor %}
        </ul>
      </form>
    </div>


    {% include "warehouse:templates/includes/sponsors.html" %}

    {% endblock body %}
  </body>

</html><|MERGE_RESOLUTION|>--- conflicted
+++ resolved
@@ -277,25 +277,6 @@
           </nav>
         </div>
 
-<<<<<<< HEAD
-        <ul class="footer__menu">
-          <li>
-            <h2>Contributing to PyPI</h2>
-          </li>
-          <li><a href="{{ request.route_path('help')}}#feedback">Bugs &amp; feedback</a></li>
-          <li><a href="https://github.com/pypa/warehouse">Contribute on GitHub</a></li>
-          <li><a href="{{ request.route_path('credits') }}">Development Credits</a></li>
-        </ul>
-        <ul class="footer__menu">
-          <li>
-            <h2>Using PyPI</h2>
-          </li>
-          <li><a href="https://www.pypa.io/en/latest/code-of-conduct/">Code of conduct</a></li>
-          <li><a href="{{ request.route_path('security') }}">Security policy</a></li>
-          <li><a href="https://www.python.org/privacy/">Privacy policy</a></li>
-          <li><a href="{{ request.route_path('policy.terms-of-use') }}">Terms of use</a></li>
-        </ul>
-=======
         <div class="footer__menu">
           <h2>{% trans %}Contributing to PyPI{% endtrans %}</h2>
           <nav aria-label="{% trans %}How to contribute navigation{% endtrans %}">
@@ -303,7 +284,7 @@
               <li><a href="{{ request.route_path('help')}}#feedback">{% trans %}Bugs and feedback{% endtrans %}</a></li>
               <li><a href="https://github.com/pypa/warehouse" title="{% trans %}External link{% endtrans %}" target="_blank" rel="noopener">{% trans %}Contribute on GitHub{% endtrans %}</a></li>
               <li><a href="https://hosted.weblate.org/projects/pypa/warehouse/" title="{% trans %}External link{% endtrans %}" target="_blank" rel="noopener">{% trans %}Translate PyPI{% endtrans %}</a></li>
-              <li><a href="https://github.com/pypa/warehouse/graphs/contributors" title="{% trans %}External link{% endtrans %}" target="_blank" rel="noopener">{% trans %}Development credits{% endtrans %}</a></li>
+              <li><a href="{{ request.route_path('credits') }}">{% trans %}Development credits{% endtrans %}</a></li>
             </ul>
           </nav>
         </div>
@@ -319,7 +300,6 @@
             </ul>
           </nav>
         </div>
->>>>>>> c66767ee
       </div>
 
       <hr class="footer__divider">
