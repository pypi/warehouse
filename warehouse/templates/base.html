{#
 # Licensed under the Apache License, Version 2.0 (the "License");
 # you may not use this file except in compliance with the License.
 # You may obtain a copy of the License at
 #
 # http://www.apache.org/licenses/LICENSE-2.0
 #
 # Unless required by applicable law or agreed to in writing, software
 # distributed under the License is distributed on an "AS IS" BASIS,
 # WITHOUT WARRANTIES OR CONDITIONS OF ANY KIND, either express or implied.
 # See the License for the specific language governing permissions and
 # limitations under the License.
-#}
<!DOCTYPE html>
<html lang="en">
  <head>
    <meta charset="utf-8">
    <meta http-equiv="X-UA-Compatible" content="IE=edge">
    <meta name="viewport" content="width=device-width, initial-scale=1">

    <meta name="defaultLanguage" content="en">
    <meta name="availableLanguages" content="en">

    <title>{% block title_base %}{% block title %}{% endblock %}{% if self.title() %} · {% endif %}{{ request.registry.settings['site.name'] }}{% endblock %}</title>
    <meta name="description" content="{% block description %}The Python Package Index (PyPI) is a repository of software for the Python programming language.{% endblock %}">

    <link rel="stylesheet" href="{{ request.static_path('warehouse:static/dist/css/warehouse.css') }}">
    <link rel="stylesheet" href="{{ request.static_path('warehouse:static/dist/css/font-awesome.css') }}">
    <link rel="stylesheet" href="https://fonts.googleapis.com/css?family=Source+Sans+Pro:400,400italic,600,600italic,700,700italic|Source+Code+Pro:500">
    {% block extra_css %}{% endblock %}

    <link rel="icon" href="{{ request.static_path('warehouse:static/dist/images/favicon.ico') }}" type="image/x-icon">

    <link rel="alternate" type="application/rss+xml" title="RSS: 40 latest updates" href="{{ request.route_path('rss.updates') }}">
    <link rel="alternate" type="application/rss+xml" title="RSS: 40 newest packages" href="{{ request.route_path('rss.packages') }}">
    {% if self.canonical_url() %}
    <link rel="canonical" href="{% block canonical_url %}{% endblock %}">
    {% endif %}

    <meta property="og:url" content="{% if request.matched_route %}{{ request.current_route_url() }}{% else %}{{ request.urll }}{% endif %}">
    <meta property="og:site_name" content="PyPI">
    <meta property="og:type" content="website">
    <meta property="og:image" content="{{ request.static_url('warehouse:static/dist/images/logo-large.svg') }}">
    <meta property="og:title" content="{{ self.title()|default('Python Package Index') }}">
    <meta property="og:description" content="{{ self.description() }}">

    <link rel="search" type="application/opensearchdescription+xml" title="PyPI" href="{{ request.route_path('opensearch.xml') }}">

    {# All of our Javascript should be loaded using the async attribute so it's
     # fine to have it in the header. This will allow the browser to start
     # downloading it ASAP while still not blocking the parser.
     #}
    <script async
            {% if request.registry.settings.get("ga.tracking_id") -%}
            data-ga-id="{{ request.registry.settings['ga.tracking_id'] }}"
            {% endif -%}
            src="{{ request.static_path('warehouse:static/dist/js/warehouse.js') }}">
    </script>
    {% block extra_js %}
    {% endblock %}
    <script async src="https://www.google-analytics.com/analytics.js"></script>
  </head>

  <body>
    {% block body %}
    <div class="sr-only">
      <a href="#content">Skip to main content</a>
    </div>

    <section class="stick-to-top js-stick-to-top">
      {% include "warehouse:templates/includes/warning-banner.html" %}
      <!-- Add browser warning. Will show for ie9 and below -->
      <!--[if IE]>
      <div class="notification-bar notification-bar--warning">
        <span class="notification-bar__icon">
          <i class="fa fa-exclamation-triangle" aria-hidden="true"></i>
          <span class="sr-only">Warning:</span>
        </span>
        <span class="notification-bar__message">You are using an unsupported browser, please upgrade to a newer version.</span>
      </div>
      <![endif]-->
    </section>

    {% block flash_messages %}
      {% csi request.route_path("includes.flash-messages") %}
      {% endcsi %}
    {% endblock %}

    <div class="notification-bar">
      <span class="notification-bar__message">Help us improve Python packaging - <a href="https://donate.pypi.org">Donate today!</a></span>
    </div>

    <header class="site-header">
      <div class="site-container">
        <div class="split-layout">
          {% block brand %}
          <div class="split-layout">
            <a class="site-header__logo" href="{{ request.route_path('index') }}">
              <img alt="{{ request.registry.settings['site.name'] }}" src="{{ request.static_path('warehouse:static/dist/images/logo-small.svg') }}">
            </a>

            <form class="search-form search-form--primary" action="{{ request.route_path('search') }}">
              <div role="search">
                <label for="search" class="sr-only">Search PyPI</label>
                <input id="search" class="search-form__search" type="text" name="q" placeholder="Search Projects" value="{{ term }}">
                {%- block search_form_extra_inputs %}{% endblock %}
                <input class="search-form__button button button--dark" type="submit" value="Search">
              </div>
            </form>
          </div>
          {% endblock %}

          {% csi request.route_path("includes.current-user-indicator") %}
          {% endcsi %}
        </div>
      </div>
    </header>

    {% block mobile_search %}
    <section class="mobile-search">
      <form class="search-form search-form--fullwidth" action="{{ request.route_path('search') }}">
        <div role="search">
          <label for="mobile-search" class="sr-only">Search PyPI</label>
<<<<<<< HEAD
          <input id="mobile-search" class="search-form__search" type="text" name="q" placeholder="Search Projects" value="{{ term }}">
=======
          <input id="mobile-search" class="search-form__search" type="text" name="q" placeholder="Search Projects">
          {{ self.search_form_extra_inputs() }}
>>>>>>> 229d9aba
          <button class="search-form__button button button--dark" type="submit">
            <span class="button__icon">
              <i class="fa fa-search" aria-hidden="true"></i>
              <span class="sr-only">Search</span>
            </span>
            <span class="button__text">Search</span>
          </button>
        </div>
      </form>
    </section>
    {% endblock mobile_search %}

    <main id="content">
      {% block content %}
      {% endblock content %}
    </main>

    <footer class="footer" role="contentinfo">
      <div class="footer__logo">
        <img src="{{ request.static_path('warehouse:static/dist/images/white-cube.svg') }}" alt="Logo" class="-js-white-cube">
      </div>

      <div class="footer__menus">
        <ul class="footer__menu">
          <li>
            <h3>Get Help</h3>
          </li>
          <li><a href="https://packaging.python.org/installing/">Installing Packages</a></li>
          <li><a href="https://packaging.python.org/distributing/">Uploading Packages</a></li>
          <li><a href="https://packaging.python.org/">User Guide</a></li>
        </ul>
        <ul class="footer__menu">
          <li>
            <h3>About PyPI</h3>
          </li>
          {% if request.registry.settings.get("statuspage.url") %}
          <li><a href="https://status.python.org/">Status: <span data-statuspage-domain="{{ request.registry.settings['statuspage.url'] }}">All Systems Operational</span></a></li>
          {% endif %}
          <li><a href="{{ request.route_path('security') }}">Security Policy</a></li>
          <li><a href="{{ request.route_path('sponsors') }}">Our Sponsors</a></li>
        </ul>
        <ul class="footer__menu">
          <li>
            <h3>Contributing to PyPI</h3>
          </li>
          <li><a href="{{ request.route_path('help')}}#feedback">Bugs &amp; Feedback</a></li>
          <li><a href="https://github.com/pypa/warehouse">Contribute on GitHub</a></li>
          <li><a href="https://github.com/pypa/warehouse/graphs/contributors">Development Credits</a></li>
        </ul>
      </div>

      <hr class="footer__divider">

      <div class="footer__text">
        <p>
          Developed and maintained by the Python community, for the Python community.
          <br>
          <a href="https://donate.pypi.org">Donate Today!</a>
        </p>
        <p>© {{ now()|format_date('yyyy') }} Python Software Foundation. <a href="{{ request.route_path('policy.terms-of-use') }}">Terms of Use</a></p>
      </div>
    </footer>

    {% include "warehouse:templates/includes/sponsors.html" %}

    {% endblock body %}
  </body>

</html><|MERGE_RESOLUTION|>--- conflicted
+++ resolved
@@ -121,12 +121,8 @@
       <form class="search-form search-form--fullwidth" action="{{ request.route_path('search') }}">
         <div role="search">
           <label for="mobile-search" class="sr-only">Search PyPI</label>
-<<<<<<< HEAD
           <input id="mobile-search" class="search-form__search" type="text" name="q" placeholder="Search Projects" value="{{ term }}">
-=======
-          <input id="mobile-search" class="search-form__search" type="text" name="q" placeholder="Search Projects">
           {{ self.search_form_extra_inputs() }}
->>>>>>> 229d9aba
           <button class="search-form__button button button--dark" type="submit">
             <span class="button__icon">
               <i class="fa fa-search" aria-hidden="true"></i>
