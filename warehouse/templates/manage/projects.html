{#
 # Licensed under the Apache License, Version 2.0 (the "License");
 # you may not use this file except in compliance with the License.
 # You may obtain a copy of the License at
 #
 # http://www.apache.org/licenses/LICENSE-2.0
 #
 # Unless required by applicable law or agreed to in writing, software
 # distributed under the License is distributed on an "AS IS" BASIS,
 # WITHOUT WARRANTIES OR CONDITIONS OF ANY KIND, either express or implied.
 # See the License for the specific language governing permissions and
 # limitations under the License.
-#}
{% extends "manage_base.html" %}

{% block projects_active %}vertical-tabs__tab--is-active{% endblock %}
{% block title %}{{ title }}{% endblock %}

{% block main %}
  <h1 class="page-title">Your Projects ({{ request.user.projects|length }})</h1>
  <div class="package-list">
    {% if request.user.projects %}
    {% for project in request.user.projects %}
    {% set release = project.releases[0] if project.releases else None %}
    <div class="package-snippet">
      <div class="split-layout split-layout--table">
        <div>
          <h3 class="package-snippet__title">{{ project.name }}</h3>
          {% if release %}
          <p class="package-snippet__meta">
            <em>Last released on {{ release.created|format_date() }}</em>
          </p>
          <p class="package-snippet__description">
            {{ release.summary }}
          </p>
          {% endif %}
        </div>
        <div class="package-snippet__buttons">
<<<<<<< HEAD
          <a href="{{ request.route_path('manage.project.settings', name=project.normalized_name) }}" class="button button--primary">Edit</a>
          <a href="{{ request.route_path('packaging.project', name=release.project.normalized_name) }}" class="button">View</a>
=======
          <a href="{{ request.route_path('manage.project.settings', name=project.normalized_name) }}" class="button button--highlight">Edit</a>
          <a href="{{ request.route_path('packaging.project', name=project.normalized_name) }}" class="button">View</a>
>>>>>>> 5717e3c9
        </div>
      </div>
    </div>
    {% endfor %}
    {% else %}
      <div class="callout-block no-top-margin">
        <p>You have not uploaded any projects to PyPI, yet. To learn how to get started, visit the <a href="https://packaging.python.org/">Python Packaging User Guide</a></p>
      </div>
    {% endif %}
  </div>
{% endblock %}<|MERGE_RESOLUTION|>--- conflicted
+++ resolved
@@ -36,13 +36,8 @@
           {% endif %}
         </div>
         <div class="package-snippet__buttons">
-<<<<<<< HEAD
           <a href="{{ request.route_path('manage.project.settings', name=project.normalized_name) }}" class="button button--primary">Edit</a>
-          <a href="{{ request.route_path('packaging.project', name=release.project.normalized_name) }}" class="button">View</a>
-=======
-          <a href="{{ request.route_path('manage.project.settings', name=project.normalized_name) }}" class="button button--highlight">Edit</a>
           <a href="{{ request.route_path('packaging.project', name=project.normalized_name) }}" class="button">View</a>
->>>>>>> 5717e3c9
         </div>
       </div>
     </div>
