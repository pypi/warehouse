{#
 # Licensed under the Apache License, Version 2.0 (the "License");
 # you may not use this file except in compliance with the License.
 # You may obtain a copy of the License at
 #
 # http://www.apache.org/licenses/LICENSE-2.0
 #
 # Unless required by applicable law or agreed to in writing, software
 # distributed under the License is distributed on an "AS IS" BASIS,
 # WITHOUT WARRANTIES OR CONDITIONS OF ANY KIND, either express or implied.
 # See the License for the specific language governing permissions and
 # limitations under the License.
-#}
{% extends "manage_project_base.html" %}

{% import "warehouse:templates/includes/pagination.html" as pagination %}

{% set active_tab = 'history' %}

{% block title %}{% trans source_name=project.name %}'{{ source_name }}' security history{% endtrans %}{% endblock %}

{% block main %}
  <h2>{% trans %}Security history{% endtrans %}</h2>

  <p>{% trans %}Each time you (or your collaborators) perform a security action related to this project, the action is recorded and displayed here.{% endtrans %}</p>

  {% macro event_summary(event) -%}
    {# Keep in sync with: warehouse/events/tags.py #}

    {# Display project events #}
    {% if event.tag == EventTag.Project.ProjectCreate %}
    <strong>{% trans %}Project created{% endtrans %}</strong>
    <small>
      {% trans %}Created by:{% endtrans %} <a href="{{ request.route_path('accounts.profile', username=event.additional.created_by) }}">{{ event.additional.created_by }}</a>
    </small>

    {# Display release events #}
    {% elif event.tag == EventTag.Project.ReleaseAdd %}
    <strong>
      {% trans href=request.route_path('manage.project.release', project_name=project.name, version=event.additional.canonical_version), version=event.additional.canonical_version %}<a href="{{ href }}">Version {{ version }}</a> created{% endtrans %}
    </strong>
    <small>
      {% trans %}Added by:{% endtrans %}
      {% if event.additional.ephemeral %}
      <a href="{{ request.route_path('manage.project.settings.publishing', project_name=project.name) }}">{{ event.additional.submitted_by }}</a>
      {% else %}
      <a href="{{ request.route_path('accounts.profile', username=event.additional.submitted_by) }}">{{ event.additional.submitted_by }}</a>
      {% endif %}
    </small>
    {% elif event.tag == EventTag.Project.ReleaseRemove %}
    <strong>
      {# No link to removed release #}
      {% trans version=event.additional.canonical_version %}Version {{ version }} removed{% endtrans %}
    </strong>
    <small>
      {% trans %}Removed by:{% endtrans %} <a href="{{ request.route_path('accounts.profile', username=event.additional.submitted_by) }}">{{ event.additional.submitted_by }}</a>
    </small>
    {% elif event.tag == EventTag.Project.ReleaseFileRemove %}
    <strong>
      {% trans href=request.route_path('manage.project.release', project_name=project.name, version=event.additional.canonical_version), version=event.additional.canonical_version %}File removed from <a href="{{ href }}">version {{ version }}</a>{% endtrans %}
    </strong>
    <small>
      {% trans %}Filename:{% endtrans %} <code>{{ event.additional.filename }}</code>
    </small>
    <small>
      {% trans %}Removed by:{% endtrans %} <a href="{{ request.route_path('accounts.profile', username=event.additional.submitted_by) }}">{{ event.additional.submitted_by }}</a>
    </small>
    {% elif event.tag == EventTag.Project.ReleaseYank %}
    <strong>
      {% trans href=request.route_path('manage.project.release', project_name=project.name, version=event.additional.canonical_version), version=event.additional.canonical_version %}<a href="{{ href }}">Version {{ version }}</a> yanked{% endtrans %}
    </strong>
    <small>
      {% trans %}Yanked by:{% endtrans %} <a href="{{ request.route_path('accounts.profile', username=event.additional.submitted_by) }}">{{ event.additional.submitted_by }}</a>
    </small>
    {% elif event.tag == EventTag.Project.ReleaseUnyank %}
    <strong>
      {% trans href=request.route_path('manage.project.release', project_name=project.name, version=event.additional.canonical_version), version=event.additional.canonical_version %}<a href="{{ href }}">Version {{ version }}</a> unyanked{% endtrans %}
    </strong>
    <small>
      {% trans %}Yanked by:{% endtrans %} <a href="{{ request.route_path('accounts.profile', username=event.additional.submitted_by) }}">{{ event.additional.submitted_by }}</a>
    </small>

    {# Display role events #}
    {% elif event.tag == EventTag.Project.RoleAdd or event.tag == "project:role:accepted" %}
    <strong>
      {% trans href=request.route_path('accounts.profile', username=event.additional.target_user), username=event.additional.target_user, role_name=event.additional.role_name|lower %}<a href="{{ href }}">{{ username }}</a> added as project {{ role_name }}{% endtrans %}
    </strong>
    <small>
      {% trans %}Added by:{% endtrans %} <a href="{{ request.route_path('accounts.profile', username=event.additional.submitted_by) }}">{{ event.additional.submitted_by }}</a>
    </small>
    {% elif event.tag == EventTag.Project.RoleRemove or event.tag == "project:role:delete" %}
    <strong>
      {% trans href=request.route_path('accounts.profile', username=event.additional.target_user), username=event.additional.target_user, role_name=event.additional.role_name|lower %}<a href="{{ href }}">{{ username }}</a> removed as project {{ role_name }}{% endtrans %}
    </strong>
    <small>
      {% trans %}Removed by:{% endtrans %} <a href="{{ request.route_path('accounts.profile', username=event.additional.submitted_by) }}">{{ event.additional.submitted_by }}</a>
    </small>
    {% elif event.tag == EventTag.Project.RoleChange %}
    <strong>
      {% trans href=request.route_path('accounts.profile', username=event.additional.target_user), username=event.additional.target_user, role_name=event.additional.role_name|lower %}<a href="{{ href }}">{{ username }}</a> changed to project {{ role_name }}{% endtrans %}
    </strong>
    <small>
      {% trans %}Changed by:{% endtrans %} <a href="{{ request.route_path('accounts.profile', username=event.additional.submitted_by) }}">{{ event.additional.submitted_by }}</a>
    </small>
    {% elif event.tag == EventTag.Project.RoleInvite %}
    <strong>
      {% trans href=request.route_path('accounts.profile', username=event.additional.target_user), username=event.additional.target_user, role_name=event.additional.role_name|lower %}<a href="{{ href }}">{{ username }}</a> invited to join as project {{ role_name }}{% endtrans %}
    </strong>
    <small>
<<<<<<< HEAD
      {% trans %}Permissions: Can upload to this project{% endtrans %}<br>
      {% if event.additional.user %}
      {% trans %}Controlled by:{% endtrans %} <a href="{{ request.route_path('accounts.profile', username=event.additional.user) }}">{{ event.additional.user }}</a><br>
      {% endif %}
      {% if event.additional.expires %}
      {% trans %}Expires at:{% endtrans %} {{ event.additional.expires | format_datetime() }}<br>
      {% endif %}
      {% trans %}Token name:{% endtrans %} {{ event.additional.description }}
=======
      {% trans %}Invited by:{% endtrans %} <a href="{{ request.route_path('accounts.profile', username=event.additional.submitted_by) }}">{{ event.additional.submitted_by }}</a>
>>>>>>> aa89050a
    </small>
    {% elif event.tag == EventTag.Project.RoleDeclineInvite %}
    <strong>
      {% trans href=request.route_path('accounts.profile', username=event.additional.target_user), username=event.additional.target_user, role_name=event.additional.role_name|lower %}<a href="{{ href }}">{{ username }}</a> declined invitation to join as project {{ role_name }}{% endtrans %}
    </strong>
    <small>
      {% trans %}Invited by:{% endtrans %} <a href="{{ request.route_path('accounts.profile', username=event.additional.submitted_by) }}">{{ event.additional.submitted_by }}</a>
    </small>
    {% elif event.tag == EventTag.Project.RoleRevokeInvite %}
    <strong>
      {% trans href=request.route_path('accounts.profile', username=event.additional.target_user), username=event.additional.target_user, role_name=event.additional.role_name|lower %}Revoked invitation for <a href="{{ href }}">{{ username }}</a> to join as project {{ role_name }}{% endtrans %}
    </strong>
    <small>
      {% trans %}Revoked by:{% endtrans %} <a href="{{ request.route_path('accounts.profile', username=event.additional.submitted_by) }}">{{ event.additional.submitted_by }}</a>
    </small>

    {# Display team project role events #}
    {% elif event.tag == EventTag.Project.TeamProjectRoleAdd %}
    {% set submitted_by = get_user(event.additional.submitted_by_user_id).username %}
    <strong>
      {% trans team_name=event.additional.target_team, role_name=event.additional.role_name|lower %}{{ team_name }} team added as project {{ role_name }}{% endtrans %}
    </strong>
    <small>
      {% trans %}Added by:{% endtrans %} <a href="{{ request.route_path('accounts.profile', username=submitted_by) }}">{{ submitted_by }}</a>
    </small>
    {% elif event.tag == EventTag.Project.TeamProjectRoleRemove %}
    {% set submitted_by = get_user(event.additional.submitted_by_user_id).username %}
    <strong>
      {% trans team_name=event.additional.target_team, role_name=event.additional.role_name|lower %}{{ team_name }} team changed to project {{ role_name }}{% endtrans %}
    </strong>
    <small>
      {% trans %}Removed by:{% endtrans %} <a href="{{ request.route_path('accounts.profile', username=submitted_by) }}">{{ submitted_by }}</a>
    </small>
    {% elif event.tag == EventTag.Project.TeamProjectRoleChange %}
    {% set submitted_by = get_user(event.additional.submitted_by_user_id).username %}
    <strong>
      {% trans team_name=event.additional.target_team, role_name=event.additional.role_name|lower %}{{ team_name }} team removed as project {{ role_name }}{% endtrans %}
    </strong>
    <small>
      {% trans %}Changed by:{% endtrans %} <a href="{{ request.route_path('accounts.profile', username=submitted_by) }}">{{ submitted_by }}</a>
    </small>

    {# Display organization project events #}
    {% elif event.tag == EventTag.Project.OrganizationProjectAdd %}
    {% set submitted_by = get_user(event.additional.submitted_by_user_id).username %}
    <strong>
      {% trans organization_name=event.additional.organization_name %}Project added to {{ organization_name }} organization{% endtrans %}
    </strong>
    <small>
      {% trans %}Added by:{% endtrans %} <a href="{{ request.route_path('accounts.profile', username=submitted_by) }}">{{ submitted_by }}</a>
    </small>
    {% elif event.tag == EventTag.Project.OrganizationProjectRemove %}
    {% set submitted_by = get_user(event.additional.submitted_by_user_id).username %}
    <strong>
      {% trans organization_name=event.additional.organization_name %}Project removed from {{ organization_name }} organization{% endtrans %}
    </strong>
    <small>
      {% trans %}Removed by:{% endtrans %} <a href="{{ request.route_path('accounts.profile', username=submitted_by) }}">{{ submitted_by }}</a>
    </small>

    {# Display API token events #}
    {% elif event.tag == EventTag.Project.APITokenAdded %}
    <strong>{% trans %}API token added{% endtrans %}</strong>
    <small>{% trans %}Permissions: Can upload to this project{% endtrans %}</small>
    <small>
      {% trans %}Controlled by:{% endtrans %} <a href="{{ request.route_path('accounts.profile', username=event.additional.user) }}">{{ event.additional.user }}</a>
    </small>
    <small>{% trans %}Token name:{% endtrans %} {{ event.additional.description }}</small>
    {% elif event.tag == EventTag.Project.APITokenRemoved %}
    <strong>{% trans %}API token removed{% endtrans %}</strong>
    <small>{% trans %}Permissions: Can upload to this project{% endtrans %}</small>
    <small>
      {% trans %}Controlled by:{% endtrans %} <a href="{{ request.route_path('accounts.profile', username=event.additional.user) }}">{{ event.additional.user }}</a>
    </small>
    <small>{% trans %}Token name:{% endtrans %} {{ event.additional.description }}</small>
    {% if event.additional.yanked_reason %}
    <small>{% trans %}Reason:{% endtrans %} {{ event.additional.yanked_reason }}</small>
    {% endif %}

    {# Display OIDC provider events #}
    {% elif event.tag == EventTag.Project.OIDCProviderAdded %}
    <strong>{% trans %}OpenID Connect provider added{% endtrans %}</strong>
    <small>{% trans %}Provider:{% endtrans %} {{ event.additional.provider }}</small>
    <small>{% trans %}Publisher:{% endtrans %} {{ event.additional.specifier }}</small>
    {% elif event.tag == EventTag.Project.OIDCProviderRemoved %}
    <strong>{% trans %}OpenID Connect provider removed{% endtrans %}</strong>
    <small>{% trans %}Provider:{% endtrans %} {{ event.additional.provider }}</small>
    <small>{% trans %}Publisher:{% endtrans %} {{ event.additional.specifier }}</small>

    {# Display 2FA events #}
    {% elif event.tag == EventTag.Project.OwnersRequire2FAEnabled %}
    <strong>{% trans %}2FA requirement enabled{% endtrans %}</strong>
    <small>
      {% trans %}Enabled by:{% endtrans %} <a href="{{ request.route_path('accounts.profile', username=event.additional.modified_by) }}">{{ event.additional.modified_by }}</a>
    </small>
    {% elif event.tag == EventTag.Project.OwnersRequire2FADisabled %}
    <strong>{% trans %}2FA requirement disabled{% endtrans %}</strong>
    <small>
      {% trans %}Disabled by:{% endtrans %} <a href="{{ request.route_path('accounts.profile', username=event.additional.modified_by) }}">{{ event.additional.modified_by }}</a>
    </small>
<<<<<<< HEAD
    {% elif event.tag == "project:oidc:provider-added" %}
    <strong>{{ event.additional.provider }} {% trans %}OpenID Connect provider added{% endtrans %}</strong><br>
    <small>
      {% trans %}Specifier:{% endtrans %} {{ event.additional.specifier }}
    </small>
    {% elif event.tag == "project:oidc:provider-removed" %}
    <strong>{{ event.additional.provider }} {% trans %}OpenID Connect provider removed{% endtrans %}</strong><br>
    <small>
      {% trans %}Specifier:{% endtrans %} {{ event.additional.specifier }}
    </small>
=======

>>>>>>> aa89050a
    {% else %}
    <strong>{{ event.tag }}</strong>
    {% endif %}
  {%- endmacro %}

  {% if events %}
  <table class="table table--security-logs">
    <caption class="sr-only">{% trans source_name=project.name %}Security history for {{ source_name }}{% endtrans %}</caption>
    <thead>
      <tr>
        <th scope="col">{% trans %}Event{% endtrans %}</th>
        <th scope="col">{% trans %}Time{% endtrans %}</th>
        <th scope="col">{% trans %}IP address{% endtrans %}</th>
      </tr>
    </thead>
    <tbody>
      {% for event in events %}
      <tr>
        <td>{{ event_summary(event) }}</td>
        <td>
          <span class="table__mobile-label">{% trans %}Time{% endtrans %}</span>
          {{ humanize(event.time, time="true") }}
        </td>
        <td>
          <span class="table__mobile-label">{% trans %}IP address{% endtrans %}</span>
          {{ event.ip_address }}
        </td>
      </tr>
      {% endfor %}
    </tbody>
  </table>
  {{ pagination.paginate(events) }}
  {% endif %}
{% endblock %}<|MERGE_RESOLUTION|>--- conflicted
+++ resolved
@@ -107,18 +107,7 @@
       {% trans href=request.route_path('accounts.profile', username=event.additional.target_user), username=event.additional.target_user, role_name=event.additional.role_name|lower %}<a href="{{ href }}">{{ username }}</a> invited to join as project {{ role_name }}{% endtrans %}
     </strong>
     <small>
-<<<<<<< HEAD
-      {% trans %}Permissions: Can upload to this project{% endtrans %}<br>
-      {% if event.additional.user %}
-      {% trans %}Controlled by:{% endtrans %} <a href="{{ request.route_path('accounts.profile', username=event.additional.user) }}">{{ event.additional.user }}</a><br>
-      {% endif %}
-      {% if event.additional.expires %}
-      {% trans %}Expires at:{% endtrans %} {{ event.additional.expires | format_datetime() }}<br>
-      {% endif %}
-      {% trans %}Token name:{% endtrans %} {{ event.additional.description }}
-=======
       {% trans %}Invited by:{% endtrans %} <a href="{{ request.route_path('accounts.profile', username=event.additional.submitted_by) }}">{{ event.additional.submitted_by }}</a>
->>>>>>> aa89050a
     </small>
     {% elif event.tag == EventTag.Project.RoleDeclineInvite %}
     <strong>
@@ -219,20 +208,6 @@
     <small>
       {% trans %}Disabled by:{% endtrans %} <a href="{{ request.route_path('accounts.profile', username=event.additional.modified_by) }}">{{ event.additional.modified_by }}</a>
     </small>
-<<<<<<< HEAD
-    {% elif event.tag == "project:oidc:provider-added" %}
-    <strong>{{ event.additional.provider }} {% trans %}OpenID Connect provider added{% endtrans %}</strong><br>
-    <small>
-      {% trans %}Specifier:{% endtrans %} {{ event.additional.specifier }}
-    </small>
-    {% elif event.tag == "project:oidc:provider-removed" %}
-    <strong>{{ event.additional.provider }} {% trans %}OpenID Connect provider removed{% endtrans %}</strong><br>
-    <small>
-      {% trans %}Specifier:{% endtrans %} {{ event.additional.specifier }}
-    </small>
-=======
-
->>>>>>> aa89050a
     {% else %}
     <strong>{{ event.tag }}</strong>
     {% endif %}
