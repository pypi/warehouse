--- conflicted
+++ resolved
@@ -92,11 +92,7 @@
             <p>{% trans href='https://www.python.org/dev/peps/pep-0440/#post-releases', title=gettext('External link') %}You will not be able to re-upload a new distribution of the same type with the same version number. Consider making a new release or a <a href="{{ href }}" title="{{ title }}" target="_blank" rel="noopener">post release</a> instead.{% endtrans %}</p>
             {% endset %}
 
-<<<<<<< HEAD
-            {{ confirm_modal(title, "Version", release.version, slug, custom_warning_text=version_warning_text, action=action) }}
-=======
-            {{ confirm_modal(title, gettext('Version'), release.version, slug, index=loop.index, custom_warning_text=version_warning_text, action=action) }}
->>>>>>> dc2a2ee0
+            {{ confirm_modal(title, gettext('Version'), release.version, slug, custom_warning_text=version_warning_text, action=action) }}
           </td>
         </tr>
       {% endfor %}
