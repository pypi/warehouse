{#
 # Licensed under the Apache License, Version 2.0 (the "License");
 # you may not use this file except in compliance with the License.
 # You may obtain a copy of the License at
 #
 # http://www.apache.org/licenses/LICENSE-2.0
 #
 # Unless required by applicable law or agreed to in writing, software
 # distributed under the License is distributed on an "AS IS" BASIS,
 # WITHOUT WARRANTIES OR CONDITIONS OF ANY KIND, either express or implied.
 # See the License for the specific language governing permissions and
 # limitations under the License.
-#}
{% extends "manage_base.html" %}

{% set user = request.user %}
{% set title = gettext("Account settings") %}

{% set active_tab = 'account' %}

{% block title %}
  {% if add_email_form.errors or change_password_form.errors %}
  {% trans %}Error processing form{% endtrans %} –
  {% endif %}
  {{ title }}
{% endblock %}

{% macro email_verification_label(email) -%}
{% if email.verified %}
  {% if email.transient_bounces %}
  <span class="badge badge--warning">
    <i class="fa fa-exclamation-triangle" aria-hidden="true"></i>
    {% trans %}Verified*{% endtrans %}
  </span>
  <span class="table__status-detail">{% trans %}*Intermittent delivery problems may lead to verification loss{% endtrans %}</span>
  {% else %}
  <span class="badge badge--success">
    <i class="fa fa-check" aria-hidden="true"></i>
    {% trans %}Verified{% endtrans %}
  </span>
  {% endif %}
{% else %}
  {% if email.unverify_reason.value == "spam complaint" %}
  <span class="badge badge--danger">
    <i class="fa fa-ban" aria-hidden="true"></i>
    {% trans %}Unverified*{% endtrans %}
  </span>
  <span class="table__status-detail">{% trans %}*Email from PyPI being treated as spam{% endtrans %}</span>
  {% elif email.unverify_reason.value == "hard bounce" %}
  <span class="badge badge--danger">
    <i class="fa fa-ban" aria-hidden="true"></i>
    {% trans %}Unverified*{% endtrans %}
  </span>
  <span class="table__status-detail">{% trans %}*Hard failure during delivery{% endtrans %}</span>
  {% elif email.unverify_reason.value == "soft bounce" %}
  <span class="badge badge--danger">
    <i class="fa fa-ban" aria-hidden="true"></i>
    {% trans %}Unverified*{% endtrans %}
  </span>
  <span class="table__status-detail">{% trans %}*Too many delivery problems{% endtrans %}</span>
  {% else %}
  <span class="badge badge--danger">
    <i class="fa fa-times" aria-hidden="true"></i>
    {% trans %}Unverified{% endtrans %}
  </span>
  {% endif %}
{% endif %}
{% endmacro %}

{% macro email_row(email) -%}
  <tr>
    <th class="table__email" scope="row">
      {{ email.email }}
    </th>
    <td>
      <span class="table__status-badges">
        {% if email.primary %}
        <span class="badge">{% trans %}Primary{% endtrans %}</span>
        {% endif %}
        {{ email_verification_label(email) }}
      </span>
    </td>
    <td class="table__align-right">
      {% if not email.verified or not email.primary %}
      <nav class="dropdown dropdown--with-icons dropdown--wide">
        <button type="button" class="button button--primary dropdown__trigger" aria-haspopup="true" aria-expanded="false" aria-label="{% trans %}View email options{% endtrans %}">
          {% trans %}Options{% endtrans %}
          <span class="dropdown__trigger-caret">
            <i class="fa fa-caret-down" aria-hidden="true"></i>
          </span>
        </button>
        <ul class="dropdown__content" aria-hidden="true" aria-label="{% trans email=email.email %}Options for {{ email }}{% endtrans %}">
          {% if not email.verified %}
          <li>
            <form method="POST">
              <input hidden name="reverify_email_id" value="{{ email.id }}">
              <input name="csrf_token" type="hidden" value="{{ request.session.get_csrf_token() }}">
              <button type="submit" class="dropdown__link" title="{% trans %}Resend verification email{% endtrans %}">
                <i class="fa fa-envelope" aria-hidden="true"></i>
                {% trans %}Resend verification email{% endtrans %}
              </button>
            </form>
          </li>
          {% endif %}
          {% if not email.primary and email.verified %}
          <li>
            <form method="POST">
              <input hidden name="primary_email_id" value="{{ email.id }}">
              <input name="csrf_token" type="hidden" value="{{ request.session.get_csrf_token() }}">
              <button type="submit" class="dropdown__link" title="{% trans %}Set this email address as primary{% endtrans %}">
                <i class="fa fa-cog" aria-hidden="true"></i>
                {% trans %}Set as primary{% endtrans %}
              </button>
            </form>
          </li>
          {% endif %}
          {% if user.emails|length > 1 and not email.primary %}
          <li>
            <form method="POST">
              <input hidden name="delete_email_id" value="{{ email.id }}">
              <input name="csrf_token" type="hidden" value="{{ request.session.get_csrf_token() }}">
              <button type="submit" class="dropdown__link" title="{% trans %}Remove this email address{% endtrans %}">
                <i class="fa fa-trash-alt" aria-hidden="true"></i>
                {% trans %}Remove email{% endtrans %}
              </button>
            </form>
          </li>
          {% endif %}
        </ul>
      </nav>
      {% endif %}
    </td>
  </tr>
{%- endmacro %}

{% macro twofa_buttons() %}
  <div class="wrap-children">
    {% if not user.totp_secret %}
    <a href="{{ request.route_path('manage.account.totp-provision') }}" class="button button--primary">{% trans %}Add <abbr title="two factor authentication">2FA</abbr> with authentication application{% endtrans %}</a>
    {% endif %}
    <a href="{{ request.route_path('manage.account.webauthn-provision') }}" class="button button--primary" id="webauthn-button" aria-describedby="webauthn-errors">{% trans %}Add <abbr title="two factor authentication">2FA</abbr> with security device (e.g. USB key){% endtrans %}</a>
  </div>

  <noscript>
    <p>{% trans %}Enable JavaScript to set up two factor authentication with a security device (e.g. USB key){% endtrans %}</p>
  </noscript>

  <ul id="webauthn-errors" class="form-errors form-errors--full-width">
    <li id="webauthn-browser-support" class="hidden margin-top--large">
      {% trans trimmed href='https://developer.mozilla.org/en-US/docs/Web/API/PublicKeyCredential#Browser_compatibility', title=gettext('External link') %}
      <a href="{{ href }}" title="{{ title }}" target="_blank" rel="noopener">Upgrade your browser</a> to set up two factor authentication with a security device (e.g. USB key)
      {% endtrans %}
    </li>
  </ul>
{% endmacro %}

{% macro api_row(macaroon) -%}
  <tr>
    <th scope="row">
      <span class="table__mobile-label">{% trans %}Name{% endtrans %}</span>
      {{ macaroon.description }}
    </th>
    <td>
      <span class="table__mobile-label">{% trans %}Scope{% endtrans %}</span>
      {% if macaroon.caveats.get("permissions") == 'user' %}
      {% trans %}All projects{% endtrans %}
      {% else %}
        {% for project in macaroon.caveats.get("permissions")['projects'] %}
        <a href="{{ request.route_path('packaging.project', name=project) }}">{{ project }}</a>
        {% endfor %}
      {% endif %}
    </td>
    <td>
      <span class="table__mobile-label">{% trans %}Created{% endtrans %}</span>
      {{ humanize(macaroon.created) }}
    </td>
    <td>
      <span class="table__mobile-label">{% trans %}Last used{% endtrans %}</span>
      {{ humanize(macaroon.last_used) if macaroon.last_used else gettext("Never") }}
    </td>
    <td class="table__align-right">
      <nav class="dropdown dropdown--with-icons dropdown--wide">
        <button type="button" class="button button--primary dropdown__trigger" aria-haspopup="true" aria-expanded="false" aria-label="{% trans %}View token options{% endtrans %}">
          {% trans %}Options{% endtrans %}
          <span class="dropdown__trigger-caret">
            <i class="fa fa-caret-down" aria-hidden="true"></i>
          </span>
        </button>
        <ul class="dropdown__content">
          <li>
            <a href="#remove-API-token--{{ macaroon.id }}" class="dropdown__link">
              <i class="fa fa-trash-alt" aria-hidden="true"></i>
              {% trans %}Remove token{% endtrans %}
            </a>
          </li>
          <li>
            <a href="#view-identifier--{{ macaroon.id }}" class="dropdown__link">
              <i class="fa fa-hashtag" aria-hidden="true"></i>
              {% trans %}View unique identifier{% endtrans %}
            </a>
          </li>
        </ul>
      </nav>

      {# modal to remove token #}
      {% set slug="remove-API-token--" + macaroon.id | string %}
      {% set title=gettext("Remove API token") + " - " + macaroon.description %}
      {% set action=request.route_path('manage.account.token') %}
      {% set confirm_button_label=gettext("Remove API token") %}
      {% set extra_fields %}
        <input type="text" name="macaroon_id" value="{{ macaroon.id }}" hidden>
      {% endset %}
      {% set token_warning_text %}
        <p>{% trans %}Applications or scripts using this token will no longer have access to PyPI.{% endtrans %}</p>
      {% endset %}
<<<<<<< HEAD
      {{ confirm_password_modal(title=title, confirm_button_label=confirm_button_label, slug=slug, extra_fields=extra_fields, action=action, custom_warning_text=token_warning_text) }}
=======

      {{ confirm_modal(title=title, confirm_name=gettext("Username"), confirm_string=user.username, confirm_button_label=confirm_button_label, slug=slug, extra_fields=extra_fields, action=action, custom_warning_text=token_warning_text, confirm_string_in_title=False) }}
>>>>>>> dc2a2ee0

      {# modal to view token ID #}
      <div id="view-identifier--{{ macaroon.id }}" class="modal">
        <div class="modal__content" role="dialog">
          <a href="#modal-close" title="{% trans %}Close{% endtrans %}" class="modal__close">
            <i class="fa fa-times" aria-hidden="true"></i>
            <span class="sr-only">{% trans %}Close{% endtrans %}</span>
          </a>
          <div class="modal__body">
            <h3 class="modal__title">{% trans token_description=macaroon.description %}Unique identifier for API token "{{ token_description }}"{% endtrans %}</h3>
            <p><code>{{ macaroon.id }}</code></p>
            <button type="button" class="button copy-tooltip copy-tooltip-e" data-tooltip-label="{% trans %}Copy to clipboard{% endtrans %}" data-clipboard-text="{{ macaroon.id }}">
              {% trans %}Copy{% endtrans %}
            </button>
          </div>
          <div class="modal__footer">
            <a href="#modal-close" class="button button--primary modal__action">{% trans %}Close{% endtrans %}</a>
          </div>
        </div>
      </div>
    </td>
  </tr>
{%- endmacro %}

{% block main %}
  <h1 class="page-title">{{ title }}</h1>
  <section id="profile-picture">
    <h2 class="no-top-padding sub-title">{% trans %}Profile picture{% endtrans %}</h2>
    {% set alt = gettext("Avatar for {user} from gravatar.com").format(user=user.name|default(user.username, true)) %}
    <div class="gravatar-form">
      <img src="{{ gravatar(request, user.email, size=140) }}" alt="{{ alt }}" title="{{ alt }}" class="gravatar-form__image">
      <div class="gravatar-form__content">
        <p>
        {% trans trimmed href='https://gravatar.com/', title=gettext('External link')%}
          We use
          <a href="{{ href }}" title="{{ title }}" target="_blank" rel="noopener">gravatar.com</a>
          to generate your profile picture based on your primary email address
        {% endtrans %} — <code class="break">{{ user.email }}</code>
        </p>
        <a href="{{ gravatar_profile(user.email) }}" title="{% trans %}External link{% endtrans %}" target="_blank" rel="noopener" class="button">
          {% trans %}Change image on gravatar.com{% endtrans %}
        </a>
      </div>
    </div>
  </section>

  <hr>

  {{ form_error_anchor(save_account_form) }}
  <section id="account-details">
    <h2 class="sub-title">{% trans %}Account details{% endtrans %}</h2>

    <div class="form-group">
      <span class="form-group__label">{% trans %}Username{% endtrans %}</span>
      <p class="form-group__text">{{ user.username }}</p>
      {% if user.date_joined %}
      <span class="form-group__label">{% trans %}Date Joined{% endtrans %}</span>
      <p class="form-group__text">
        {{ humanize(user.date_joined) }}
      </p>
      {% endif %}
      <p class="form-group__help-text">
        {% trans trimmed href=request.route_path('accounts.profile', username=user.username) %}
          Displayed on your <a href="{{ href }}">public profile</a>. Cannot be changed.
        {% endtrans %}
      </p>
    </div>

    <form method="POST">
      <input name="csrf_token" type="hidden" value="{{ request.session.get_csrf_token() }}">
      {{ form_errors(save_account_form) }}
      <div class="form-group">
        <label class="form-group__label" for="name">
          {% trans %}Full name{% endtrans %}
          {% if save_account_form.name.flags.required %}
          <span class="form-group__required">{% trans %}(required){% endtrans %}</span>
          {% endif %}
        </label>
        {{ save_account_form.name(placeholder=gettext("No name set"), autocomplete="name", autocapitalize="off", spellcheck="false", class_="form-group__input", **{"aria-describedby":"full-name-errors"}) }}
        <div id="full-name-errors">
          {{ field_errors(save_account_form.name) }}
        </div>
        <p class="form-group__help-text">
          {% trans trimmed href=request.route_path('accounts.profile', username=user.username) %}
            Displayed on your <a href="{{ href }}">public profile</a>
          {% endtrans %}
        </p>
      </div>
      <input value="{% trans %}Update account{% endtrans %}" class="button button--primary" type="submit">
    </form>
  </section>

  <hr>

  {{ form_error_anchor(add_email_form) }}
  <section id="account-emails">
    <h2 class="sub-title">{% trans %}Account emails{% endtrans %}</h2>
    <p>
      {% trans %}You can associate several emails with your account. You can use any <span class="badge badge--success"><i class="fa fa-check" aria-hidden="true"></i> Verified</span> email to recover your account, but only your <span class="badge">Primary</span> email will receive notifications.{% endtrans %}
    </p>

    {# Sort the emails as follows:
      * Primary email
      * Verified emails, sorted alphabetically
      * Unverified emails, sorted alphabetically
    #}
    {% set sorted_emails = user.emails|sort(attribute="email")|sort(attribute="verified", reverse=true)|sort(attribute="primary", reverse=true) %}

    <table class="table table--emails">
      <caption class="sr-only">{% trans %}Emails associated with your account{% endtrans %}</caption>
      <thead>
        <tr>
          <th scope="col">{% trans %}Email address{% endtrans %}</th>
          <th scope="col">{% trans %}Status{% endtrans %}</th>
          <th></th>
        </tr>
      </thead>
      <tbody>
        {% for email in sorted_emails %}
          {{ email_row(email) }}
        {% endfor %}
      </tbody>
    </table>

    <form method="POST">
      <input name="csrf_token" type="hidden" value="{{ request.session.get_csrf_token() }}">
      <div class="form-group">
        <label class="form-group__label" for="email">
          {% trans %}Add email{% endtrans %}
          {% if add_email_form.email.flags.required %}
          <span class="form-group__required">{% trans %}(required){% endtrans %}
          </span>{% endif %}
        </label>
        {{ add_email_form.email(placeholder=gettext("Your email address"), autocomplete="email", spellcheck="false", required="required", class_="form-group__input", **{"aria-describedby":"add-email-errors"}) }}
        <div id="add-email-errors">
          {{ field_errors(add_email_form.email) }}
        </div>
      </div>
      <input value="{% trans %}Add email{% endtrans %}" class="button button--primary" type="submit">
    </form>
  </section>

  <hr>

  <section id="change-password">
    <h2 class="sub-title">{% trans %}Change password{% endtrans %}</h2>
    {{ form_error_anchor(change_password_form) }}
    <form data-controller="password password-match password-strength-gauge" method="POST" action="#errors">
      <input name="csrf_token" type="hidden" value="{{ request.session.get_csrf_token() }}">
      {{ form_errors(change_password_form) }}
      <div class="form-group">
        <div class="split-layout">
          <label class="form-group__label" for="name">
            {% trans %}Old password{% endtrans %}
            {% if change_password_form.password.flags.required %}
            <span class="form-group__required">{% trans %}(required){% endtrans %}</span>
            {% endif %}
          </label>
          <label for="show-password">
            <input data-action="change->password#togglePasswords" data-target="password.showPassword"
              id="show-password" type="checkbox">&nbsp;{% trans %}Show passwords{% endtrans %}
          </label>
        </div>
        {{ change_password_form.password(placeholder=gettext("Your current password"), required="required", autocomplete="current-password", spellcheck="false", class_="form-group__input", data_target="password.password", **{"aria-describedby":"current-password-errors"}) }}
        <div id="current-password-errors">
          {{ field_errors(change_password_form.password) }}
        </div>
      </div>
      <div class="form-group">
        <label class="form-group__label" for="name">
          {% trans %}New password{% endtrans %}
          {% if change_password_form.new_password.flags.required %}
          <span class="form-group__required">{% trans %}(required){% endtrans %}</span>
          {% endif %}
        </label>
        {# the password field needs to be wrapped in a div to properly place tooltips #}
        <div>
          {{ change_password_form.new_password(placeholder=gettext("Select a new password"), required="required", autocomplete="new-password", spellcheck="false", class_="form-group__input", data_target="password.password password-match.passwordMatch password-strength-gauge.password", data_action="input->password-match#checkPasswordsMatch input->password-strength-gauge#checkPasswordStrength", **{"aria-describedby":"new-password-errors"}) }}
        </div>
        <div id="new-password-errors">
          {{ field_errors(change_password_form.new_password) }}
        </div>
        {{ password_strength_gauge(data_target="password-strength-gauge.strengthGauge") }}
      </div>
      <div class="form-group">
        <label class="form-group__label" for="name">
          {% trans %}Confirm new password{% endtrans %}
          {% if change_password_form.password_confirm.flags.required %}
          <span class="form-group__required">{% trans %}(required){% endtrans %}</span>
          {% endif %}
        </label>
        {{ change_password_form.password_confirm(placeholder=gettext("Confirm password"), required="required", autocomplete="new-password", spellcheck="false", class_="form-group__input", data_target="password.password password-match.passwordMatch", data_action="input->password-match#checkPasswordsMatch", **{"aria-describedby":"confirm-password-errors"}) }}
        <div id="confirm-password-errors">
          {{ field_errors(change_password_form.password_confirm) }}
        </div>
      </div>
      <div class="form-group">
        <ul class="form-errors">
          <li data-target="password-match.matchMessage" class="hidden"></li>
        </ul>
      </div>
      <div>
        <input value="Update password" class="button button--primary" type="submit" data-target="password-match.submit">
      </div>
    </form>
  </section>

  <hr>
  <section id="two-factor">
    <h2 class="sub-title">{% trans %}Two factor authentication (2FA){% endtrans %}</h2>
    <p>{% trans href='/help#twofa' %}Two factor authentication adds an additional layer of security to your account. <a href="{{ href }}">Learn more about <abbr title="two factor authentication">2FA</abbr></a>.{% endtrans %}</p>

    {% if user.has_primary_verified_email %}
      {% if user.totp_secret or user.webauthn %}
      <table class="table table--2fa">
        <caption class="sr-only">{% trans %}Two factor authentication methods enabled{% endtrans %}</caption>
        <thead>
          <tr>
            <th scope="col" colspan="2">{% trans %}Two factor method{% endtrans %}</th>
          </tr>
        </thead>
        <tbody>
          {% if user.totp_secret %}
          <tr>
            <th scope="row">{% trans %}Authentication application (<abbr title="time-based one-time password">TOTP</abbr>){% endtrans %}</th>
            <td class="table__align-right">
<<<<<<< HEAD
              <a href="#disable-totp" class="button button--primary">Remove</a>
              {# modal to remove TOTP #}
              {% set slug="disable-totp" %}
              {% set title="Disable 2FA by TOTP application?" %}
              {% set action=request.route_path('manage.account.totp-provision') %}
              {% set confirm_button_label="Disable TOTP application" %}
              {{ confirm_password_modal(slug=slug, title=title, action=action, confirm_button_label=confirm_button_label) }}
=======
              <a href="#disable-totp" class="button button--primary">{% trans %}Remove{% endtrans %}</a>
              {% set title=gettext("Remove authentication application") %}
              {% set confirm_button_label=gettext("Remove application") %}
              {% set action="/manage/account/totp-provision" %}
              {{ confirm_modal(title=title, confirm_name=gettext("Username"), confirm_string=user.username, confirm_button_label=confirm_button_label, slug="disable-totp", action=action, warning=False, confirm_string_in_title=False) }}
>>>>>>> dc2a2ee0
            </td>
          </tr>
          {% endif %}
          {% for credential in user.webauthn %}
          <tr>
            <th scope="row">
              <strong>"{{ credential.label }}"</strong> - {% trans %}Security device (<abbr title="web authentication">WebAuthn</abbr>){% endtrans %}
              <span class="badge badge--warning">{% trans %}Beta feature{% endtrans %}</span>
            </th>
            <td class="table__align-right">
              <a href="#disable-webauthn-{{ credential.id }}" class="button button--primary">{% trans %}Remove{% endtrans %}</a>
              {% set title=gettext("Remove two factor security device") + " - " + credential.label %}
              {% set confirm_button_label=gettext("Remove device") %}
              {% set action=request.route_path('manage.account.webauthn-provision.delete') %}
              {% set slug="disable-webauthn-" + credential.id | string %}
              {% set extra_fields %}
                <input type="text" name="label" value="{{ credential.label }}" hidden>
              {% endset %}
              {{ confirm_modal(title=title, confirm_name=gettext("Device name"), confirm_string=credential.label, confirm_button_label=confirm_button_label, slug=slug, extra_fields=extra_fields, action=action, warning=False, confirm_string_in_title=False) }}
            </td>
          </tr>
          {% endfor %}
        </tbody>
      </table>
      {{ twofa_buttons() }}
      {% else %}
      <div class="callout-block">
        <p>{% trans %}You have not enabled two factor authentication on your account.{% endtrans %}</p>
        {{ twofa_buttons() }}
      </div>
      {% endif %}
    {% else %}
      <p><strong>{% trans href='#account-emails' %}<a href="{{ href }}">Verify your primary email address</a> to add two factor authentication to your account.{% endtrans %}</strong></p>
    {% endif %}
  </section>

  <hr>

  <section id="api-tokens">
    <h2>{% trans %}API tokens{% endtrans %} <span class="badge badge--warning">{% trans %}Beta feature{% endtrans %}</span></h2>
    <p>{% trans %}API tokens provide an alternative way to authenticate when uploading packages to PyPI.{% endtrans %} <a href="/help#apitoken">{% trans %}Learn more about API tokens{% endtrans %}</a>.</p>

    {% if user.macaroons|length > 0 %}
    <table class="table table--api-tokens">
      <caption class="sr-only">{% trans %}Active API tokens for this account{% endtrans %}</caption>
      <thead>
        <tr>
          <th scope="col">{% trans %}Name{% endtrans %}</th>
          <th scope="col">{% trans %}Scope{% endtrans %}</th>
          <th scope="col">{% trans %}Created{% endtrans %}</th>
          <th scope="col" colspan="2">{% trans %}Last used{% endtrans %}</th>
        </tr>
      </thead>
      <tbody>
        {% for macaroon in user.macaroons %}
          {{ api_row(macaroon) }}
        {% endfor %}
      </tbody>
    </table>
    {% endif %}

    {% if user.has_primary_verified_email %}
    <a href="{{ request.route_path('manage.account.token') }}" class="button button--primary">{% trans %}Add API token{% endtrans %}</a>
    {% else %}
    <p><strong>{% trans href='#account-emails' %}<a href="{{ href }}">Verify your primary email address</a> to add API tokens to your account.{% endtrans %}</strong></p>
    {% endif %}

  </section>

  <hr>

  <section id="account-events">
    <h2>{% trans %}Security history{% endtrans %} <span class="badge badge--warning">{% trans %}Beta feature{% endtrans %}</span></h2>

    {% set recent_events = user.recent_events %}
    {% if recent_events|length > 0 %}

    {% macro event_summary(event) -%}
      {% if event.tag == "account:create" %}
      <strong>{% trans %}Account created{% endtrans %}</strong>

      {% elif event.tag == "account:login:success" %}
      <strong>{% trans %}Logged in{% endtrans %}</strong><br>
      <small>
        {% trans %}Two factor method:{% endtrans %}
        {% if event.additional.two_factor_method == None %}
          {% trans %}None{% endtrans %}
        {% elif event.additional.two_factor_method  == "webauthn" %}
          {% trans %}Security device (<abbr title="web authentication">WebAuthn</abbr>){% endtrans %}
        {% elif event.additional.two_factor_method  == "totp" %}
          {% trans %}Authentication application (<abbr title="time-based one-time password">TOTP</abbr>){% endtrans %}
        {% endif %}
      </small>

      {% elif event.tag  == "account:email:add" %}
      <strong>{% trans %}Email added to account{% endtrans %}</strong><br>
      <small>{{ event.additional.email }}<small>
      {% elif event.tag  == "account:email:remove" %}
      <strong>{% trans %}Email removed from account{% endtrans %}</strong><br>
      <small>{{ event.additional.email }}<small>
      {% elif event.tag  == "account:email:verified" %}
      <strong>{% trans %}Email verified{% endtrans %}</strong><br>
      <small>{{ event.additional.email }}<small>
      {% elif event.tag  == "account:email:reverify" %}
      <strong>{% trans %}Email reverified{% endtrans %}</strong><br>
      <small>{{ event.additional.email }}<small>
      {% elif event.tag  == "account:email:primary:change" %}
        {% if event.additional.old_primary %}
        <strong>{% trans %}Primary email changed{% endtrans %}</strong><br>
        <small>
          {% trans %}Old primary email:{% endtrans %} {{ event.additional.old_primary }}<br>
          {% trans %}New primary email:{% endtrans %} {{ event.additional.new_primary }}
        <small>
        {% else %}
        <strong>{% trans %}Primary email set{% endtrans %}</strong><br>
        <small>
          {{ event.additional.new_primary }}
        </small>
        {% endif %}

      {% elif event.tag  == "account:password:reset:request" %}
      <strong>{% trans %}Password reset requested{% endtrans %}</strong>
      {% elif event.tag  == "account:password:reset" %}
      <strong>{% trans %}Password successfully reset{% endtrans %}</strong>
      {% elif event.tag  == "account:password:change" %}
      <strong>{% trans %}Password successfully changed{% endtrans %}</strong>

      {% elif event.tag  == "account:two_factor:method_added" %}
      <strong>{% trans %}Two factor authentication added{% endtrans %}</strong><br>
      <small>
        {% if event.additional.method == "webauthn" %}
          {% trans %}Method: Security device (<abbr title="web authentication">WebAuthn</abbr>){% endtrans %}<br>
          {% trans %}Device name:{% endtrans %} {{ event.additional.label }}
        {% elif event.additional.method == "totp" %}
          {% trans %}Method: Authentication application (<abbr title="time-based one-time password">TOTP</abbr>){% endtrans %}
        {% endif %}
      </small>
      {% elif event.tag  == "account:two_factor:method_removed" %}
      <strong>{% trans %}Two factor authentication removed{% endtrans %}</strong><br>
      <small>
        {% if event.additional.method == "webauthn" %}
          {% trans %}Method: Security device (<abbr title="web authentication">WebAuthn</abbr>){% endtrans %}<br>
          {% trans %}Device name:{% endtrans %} {{ event.additional.label }}
        {% elif event.additional.method == "totp" %}
          {% trans %}Method: Authentication application (<abbr title="time-based one-time password">TOTP</abbr>){% endtrans %}
        {% endif %}
      </small>

      {% elif event.tag  == "account:api_token:added" %}
      <strong>{% trans %}API token added{% endtrans %}</strong><br>
      <small>
        {% trans %}Token name:{% endtrans %} {{ event.additional.description }}<br>
        {% if event.additional.caveats.permissions == "user" %}
          {% trans %}Token scope: entire account{% endtrans %}
        {% else %}
          {% trans project_name=event.additional.caveats.permissions.projects[0] %}Token scope: Project {{ project_name }}{% endtrans %}
        {% endif %}
      </small>

      {% elif event.tag  == "account:api_token:removed" %}
      <strong>{% trans %}API token removed{% endtrans %}</strong><br>
      <small>{% trans %}Unique identifier:{% endtrans %} {{ event.additional.macaroon_id }}</small>
      {% else %}
      <strong>{{ event.tag }}</strong>
      {% endif %}
    {%- endmacro %}

    <p>{% trans %}Events appear here as security-related actions occur on your account.{% endtrans %}</p>
    <table class="table table--security-logs">
      <caption class="sr-only">{% trans %}Recent account activity{% endtrans %}</caption>
      <thead>
        <th scope="col">{% trans %}Event{% endtrans %}</th>
        <th scope="col">{% trans %}Date / time{% endtrans %}</th>
        <th scope="col">{% trans %}IP address{% endtrans %}</th>
      </thead>
      <tbody>
        {% for event in recent_events %}
        <tr>
          <td>{{ event_summary(event) }}</td>
          <td>
            <span class="table__mobile-label">{% trans %}Date / time{% endtrans %}</span>
            {{ humanize(event.time, time="true") }}
          </td>
          <td>
            <span class="table__mobile-label">{% trans %}IP address{% endtrans %}</span>
            {{ event.ip_address }}
          </td>
        </tr>
        {% endfor %}
      </tbody>
    </table>
    {% else %}
    <p>{% trans %}Events will appear here as security-related actions occur on your account.{% endtrans %}</p>
    {% endif %}
  </section>

  <hr>

  <section id="delete-account">
    <h2>{% trans %}Delete account{% endtrans %}</h2>
    <div class="callout-block{% if not active_projects %} callout-block--danger{% endif %}">
      {% if active_projects %}
      <h3>{% trans %}Cannot delete account{% endtrans %}</h3>
      <p>
        {% trans count=active_projects|length %}
          Your account is currently the <strong>sole owner</strong> of {{ count }} project.
        {% pluralize %}
          Your account is currently the <strong>sole owner</strong> of {{ count }} projects.
        {% endtrans %}
        {% trans count=active_projects|length %}
          You must transfer ownership or delete this project before you can delete your account.
        {% pluralize %}
          You must transfer ownership or delete these projects before you can delete your account.
        {% endtrans %}
      </p>
      <ul class="no-bottom-margin">
        {% for project in active_projects %}
        <li>
          <strong>{{ project.name }}</strong> -
          {% trans trimmed transfer_href=request.route_path('manage.project.roles', project_name=project.name), delete_href=request.route_path('manage.project.settings', project_name=project.name) %}
            <a href="{{ transfer_href }}">transfer ownership</a>
            or
            <a href="{{ delete_href }}">delete project</a>
          {% endtrans %}
        </li>
        {% endfor %}
      </ul>
      {% else %}
      <h3>{% trans %}Proceed with caution!{% endtrans %}</h3>
      <p>
        <i class="fa fa-exclamation-triangle" aria-hidden="true"><span class="sr-only">{% trans %}Warning{% endtrans %}</span></i>
        {% trans %}You will not be able to recover your account after you delete it{% endtrans %}
      </p>
<<<<<<< HEAD
      {{ confirm_password_button("Delete your PyPI account") }}
=======
      {{ confirm_button(gettext("Delete your PyPI account"), gettext("Username"), user.username) }}
>>>>>>> dc2a2ee0
      {% endif %}
    </div>
  </section>
{% endblock %}

{% block extra_js %}
<script async
  src="{{ request.static_path('warehouse:static/dist/js/vendor/zxcvbn.js') }}">
</script>
{% endblock %}<|MERGE_RESOLUTION|>--- conflicted
+++ resolved
@@ -213,13 +213,7 @@
       {% set token_warning_text %}
         <p>{% trans %}Applications or scripts using this token will no longer have access to PyPI.{% endtrans %}</p>
       {% endset %}
-<<<<<<< HEAD
       {{ confirm_password_modal(title=title, confirm_button_label=confirm_button_label, slug=slug, extra_fields=extra_fields, action=action, custom_warning_text=token_warning_text) }}
-=======
-
-      {{ confirm_modal(title=title, confirm_name=gettext("Username"), confirm_string=user.username, confirm_button_label=confirm_button_label, slug=slug, extra_fields=extra_fields, action=action, custom_warning_text=token_warning_text, confirm_string_in_title=False) }}
->>>>>>> dc2a2ee0
-
       {# modal to view token ID #}
       <div id="view-identifier--{{ macaroon.id }}" class="modal">
         <div class="modal__content" role="dialog">
@@ -445,21 +439,11 @@
           <tr>
             <th scope="row">{% trans %}Authentication application (<abbr title="time-based one-time password">TOTP</abbr>){% endtrans %}</th>
             <td class="table__align-right">
-<<<<<<< HEAD
-              <a href="#disable-totp" class="button button--primary">Remove</a>
-              {# modal to remove TOTP #}
-              {% set slug="disable-totp" %}
-              {% set title="Disable 2FA by TOTP application?" %}
-              {% set action=request.route_path('manage.account.totp-provision') %}
-              {% set confirm_button_label="Disable TOTP application" %}
-              {{ confirm_password_modal(slug=slug, title=title, action=action, confirm_button_label=confirm_button_label) }}
-=======
               <a href="#disable-totp" class="button button--primary">{% trans %}Remove{% endtrans %}</a>
               {% set title=gettext("Remove authentication application") %}
               {% set confirm_button_label=gettext("Remove application") %}
-              {% set action="/manage/account/totp-provision" %}
-              {{ confirm_modal(title=title, confirm_name=gettext("Username"), confirm_string=user.username, confirm_button_label=confirm_button_label, slug="disable-totp", action=action, warning=False, confirm_string_in_title=False) }}
->>>>>>> dc2a2ee0
+              {% set action=request.route_path('manage.account.totp-provision') %}
+              {{ confirm_password_modal(title=title, action=action, slug="disable-totp", warning=False, confirm_button_label=confirm_button_label) }}
             </td>
           </tr>
           {% endif %}
@@ -693,11 +677,7 @@
         <i class="fa fa-exclamation-triangle" aria-hidden="true"><span class="sr-only">{% trans %}Warning{% endtrans %}</span></i>
         {% trans %}You will not be able to recover your account after you delete it{% endtrans %}
       </p>
-<<<<<<< HEAD
-      {{ confirm_password_button("Delete your PyPI account") }}
-=======
-      {{ confirm_button(gettext("Delete your PyPI account"), gettext("Username"), user.username) }}
->>>>>>> dc2a2ee0
+      {{ confirm_password_button(gettext("Delete your PyPI account")) }}
       {% endif %}
     </div>
   </section>
