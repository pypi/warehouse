{#
 # Licensed under the Apache License, Version 2.0 (the "License");
 # you may not use this file except in compliance with the License.
 # You may obtain a copy of the License at
 #
 # http://www.apache.org/licenses/LICENSE-2.0
 #
 # Unless required by applicable law or agreed to in writing, software
 # distributed under the License is distributed on an "AS IS" BASIS,
 # WITHOUT WARRANTIES OR CONDITIONS OF ANY KIND, either express or implied.
 # See the License for the specific language governing permissions and
 # limitations under the License.
-#}
{% extends "manage_project_base.html" %}

{% set active_tab = 'settings' %}

{% block title %}{% trans project_name=project.name %}Manage '{{ project_name }}' settings{% endtrans %}{% endblock %}

{% block main %}
  <h2>{% trans %}Project settings{% endtrans %}</h2>
  <ul>
    <li>{% trans  %}Project size:{% endtrans %}
    {{ project.total_size|filesizeformat(binary=True) }}</li>
    <li>Project upload limit:
    {% if project.upload_limit %}
      {{ project.upload_limit|filesizeformat(binary=True) }}
    {% else %}
      Default ({{  MAX_FILESIZE|filesizeformat(binary=True) }})
    {% endif %}
    {% trans help_url=request.help_url(_anchor='file-size-limit') %}
    <a href="{{ help_url }}"> (request an increase) </a>{% endtrans %}</li>
    <li>Project total size limit:
    {% if project.total_size_limit %}
      {{ project.total_size_limit|filesizeformat(binary=True) }}
    {% else %}
      Default ({{  MAX_PROJECT_SIZE|filesizeformat(binary=True) }})
    {% endif %}
    {% trans help_url=request.help_url(_anchor='project-size-limit') %}
    <a href="{{ help_url }}"> (request an increase) </a>{% endtrans %}</li>
  </ul>

  <h3>{% trans %}API tokens{% endtrans %}</h3>
  <p>{% trans %}API tokens provide an alternative way to authenticate when uploading packages to PyPI.{% endtrans %}</p>
  {% if user.has_primary_verified_email %}
    <p class="no-bottom-padding">
      <a href="{{ request.route_path('manage.account.token') }}" class="button button--primary">
        {% trans project_name=project.name %}Create a token for {{ project_name }}{% endtrans %}
      </a>
    </p>
  {% else %}
    <p class="no-bottom-padding">
      {% trans trimmed href='{url}#account-emails'.format(url=request.route_path('manage.account')), project_name=project.name %}
      <a href="{{ href }}">Verify your primary email address</a> to add an API token for {{ project_name }}.
      {% endtrans %}
    </p>
  {% endif %}

<<<<<<< HEAD
  <h3>{% trans %}OIDC providers{% endtrans %}</h3>
  <p>
    {% trans %}
    OIDC providers provide a credential-free way to authenticate when uploading packages to PyPI.
    {% endtrans %}
  </p>
  <!-- if OIDC is enabled for project -->
  <p>
    {% trans href=request.route_path('manage.project.settings.oidc', project_name=project.name), project_name=project.name %}
    <a href="{{ href }}" class="button button--primary">
      Manage OIDC providers for {{ project_name }}
    </a>
    {% endtrans %}
  </p>
=======
  {% if request.registry.settings["warehouse.two_factor_requirement.enabled"] %}
  <h3>{% trans %}<abbr title="two factor authentication">2FA</abbr> requirement{% endtrans %}</h3>
  <p>{% trans %}Requiring 2FA for this project will require all collaborators to have 2FA enabled for their individual account. Any collaborator who does not have 2FA enabled will not be able to manage the project until they enable 2FA.{% endtrans %}</p>

  {% set disabled = False %}
  {% if project.pypi_mandates_2fa %}
    {% if request.registry.settings["warehouse.two_factor_mandate.enabled"] %}
      {% set disabled = True %}
      <div class="callout-block">
        <p>
        {% trans %}This project is part of PyPI's two-factor authentication mandate for critical projects. As a result, this setting cannot be disabled for this project.{% endtrans %}
        </p>
      </div>
    {% elif request.registry.settings["warehouse.two_factor_mandate.available"] %}
      {% set disabled = True %}
      <div class="callout-block">
        <p>
        {% trans %}This project will be part of PyPI's two-factor authentication mandate for critical projects. As a result, this setting cannot be disabled for this project.{% endtrans %}
        </p>
      </div>
    {% endif %}
  {% elif not user.has_two_factor %}
    {% set disabled = True %}
    <div class="callout-block">
      <p>
      {% trans %}You must enable 2FA for your account before you can modify this setting.{% endtrans %}
      </p>
      <a href="{{ request.route_path("manage.account.two-factor") }}" class="button button--primary">Enable 2FA for your account</a>
    </div>
    {% endif %}

    <form method="POST">
      <input name="csrf_token" type="hidden" value="{{ request.session.get_csrf_token() }}">
      {{ toggle_2fa_form.two_factor_requirement_sentinel }}
      {% if project.pypi_mandates_2fa or project.owners_require_2fa %}
      <input type="submit" class="button button--danger" {{ "disabled" if disabled else ""}} value="{% trans project_name=project.name %}Disable 2FA requirement for {{ project_name }}{% endtrans %}">
      {% else %}
      <input type="submit" class="button button--primary" {{ "disabled" if disabled else ""}} value="{% trans project_name=project.name %}Enable 2FA requirement for {{ project_name }}{% endtrans %}">
      {% endif %}
    </form>
  {% endif %}
>>>>>>> b4ab21a7

  <hr>

  <div class="callout-block" data-controller="dismissable" data-dismissable-identifier="settings">
    <h3>{% trans %}Project description and sidebar{% endtrans %}</h3>
    <p>
      {% trans trimmed project_name=project.name, setup_args_href='https://packaging.python.org/tutorials/distributing-packages/#setup-args', twine_docs_href='https://twine.readthedocs.io/en/latest/', distribution_href='https://packaging.python.org/tutorials/distributing-packages/' %}
        To set the '{{ project_name }}' description, author, links, classifiers, and other details for your next release, use the <a href="{{ setup_args_href }}" rel="noopener" target="_blank"><code>setup()</code> arguments in your <code>setup.py</code> file</a>.
        Updating these fields will not change the metadata for past releases.
        Additionally, you <strong>must</strong> use <a href="{{ twine_docs_href }}" rel="noopener" target="_blank">Twine</a> to upload your files in order to get full support for these fields.
        See <a href="{{ distribution_href }}" rel="noopener" target="_blank">the Python Packaging User Guide</a> for more help.
      {% endtrans %}
    </p>
    <button type="button" title="{% trans %}Dismiss{% endtrans %}" data-action="click->dismissable#dismiss" class="callout-block__dismiss" aria-label="{% trans %}Close{% endtrans %}"><i class="fa fa-times" aria-hidden="true"></i></button>
  </div>

  <div class="callout-block callout-block--danger">
    <h3>{% trans %}Delete project{% endtrans %}</h3>
    <p>
      <i class="fa fa-exclamation-triangle" aria-hidden="true"><span class="sr-only">{% trans %}Warning{% endtrans %}</span></i>
      {% trans %}Deleting this project will:{% endtrans %}
    </p>
    <ul>
      <li>
        {% if project.releases %}
        {% trans trimmed count=project.releases|length(), href=request.route_path('manage.project.releases', project_name=project.name) %}
          Irreversibly delete the project along with <a href="{{ href }}">{{ count }} release</a>
        {% pluralize %}
          Irreversibly delete the project along with <a href="{{ href }}">{{ count }} releases</a>
        {% endtrans %}
        {% else %}
        {% trans %}Irreversibly delete the project{% endtrans %}
        {% endif %}
      </li>
      <li>
        {% trans %}Make the project name available to <strong>any other PyPI</strong> user{% endtrans %}<br>
        <small class="margin-left display-block margin-top margin-bottom">
          {% trans trimmed %}
            This user will be able to make new releases under this project name,
            so long as the distribution filenames do not match filenames from a
            previously released distribution (all PyPI distribution filenames
            are unique, as they are generated by combining the
            project name + version number + distribution type)
          {% endtrans %}
        </small>
      </li>
    </ul>
    {% set action = request.route_path('manage.project.delete_project', project_name=project.normalized_name) %}
    {{ confirm_button(gettext("Delete project"), gettext("Project Name"), "project_name", project.name, action=action) }}
  </div>
{% endblock %}<|MERGE_RESOLUTION|>--- conflicted
+++ resolved
@@ -56,22 +56,6 @@
     </p>
   {% endif %}
 
-<<<<<<< HEAD
-  <h3>{% trans %}OIDC providers{% endtrans %}</h3>
-  <p>
-    {% trans %}
-    OIDC providers provide a credential-free way to authenticate when uploading packages to PyPI.
-    {% endtrans %}
-  </p>
-  <!-- if OIDC is enabled for project -->
-  <p>
-    {% trans href=request.route_path('manage.project.settings.oidc', project_name=project.name), project_name=project.name %}
-    <a href="{{ href }}" class="button button--primary">
-      Manage OIDC providers for {{ project_name }}
-    </a>
-    {% endtrans %}
-  </p>
-=======
   {% if request.registry.settings["warehouse.two_factor_requirement.enabled"] %}
   <h3>{% trans %}<abbr title="two factor authentication">2FA</abbr> requirement{% endtrans %}</h3>
   <p>{% trans %}Requiring 2FA for this project will require all collaborators to have 2FA enabled for their individual account. Any collaborator who does not have 2FA enabled will not be able to manage the project until they enable 2FA.{% endtrans %}</p>
@@ -113,7 +97,21 @@
       {% endif %}
     </form>
   {% endif %}
->>>>>>> b4ab21a7
+
+  <h3>{% trans %}OIDC providers{% endtrans %}</h3>
+  <p>
+    {% trans %}
+    OIDC providers provide a credential-free way to authenticate when uploading packages to PyPI.
+    {% endtrans %}
+  </p>
+  <!-- if OIDC is enabled for project -->
+  <p>
+    {% trans href=request.route_path('manage.project.settings.oidc', project_name=project.name), project_name=project.name %}
+    <a href="{{ href }}" class="button button--primary">
+      Manage OIDC providers for {{ project_name }}
+    </a>
+    {% endtrans %}
+  </p>
 
   <hr>
 
