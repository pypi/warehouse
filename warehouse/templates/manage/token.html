{#
 # Licensed under the Apache License, Version 2.0 (the "License");
 # you may not use this file except in compliance with the License.
 # You may obtain a copy of the License at
 #
 # http://www.apache.org/licenses/LICENSE-2.0
 #
 # Unless required by applicable law or agreed to in writing, software
 # distributed under the License is distributed on an "AS IS" BASIS,
 # WITHOUT WARRANTIES OR CONDITIONS OF ANY KIND, either express or implied.
 # See the License for the specific language governing permissions and
 # limitations under the License.
-#}
{% extends "manage_base.html" %}

{% set user = request.user %}
{% set title = gettext("Add API token") %}

{% set active_tab = 'account' %}

{% block title %}
  {% if create_macaroon_form.errors %}{% trans %}Error processing form{% endtrans %} –{% endif %}
  {{ title }}
{% endblock %}

{% block main %}
  <h1 class="page-title">{{ title }} <span class="badge badge--warning">{% trans %}Beta feature{% endtrans %}</span></h1>

  {% if serialized_macaroon %}
  <section id="provisioned-key">
    <h2>{% trans macaroon_description=macaroon.description %}Token for "{{ macaroon_description }}"{% endtrans %}</h2>
    <p>
      <strong>{% trans %}Permissions:{% endtrans %}</strong> {% trans %}Upload packages{% endtrans %}<br>
      {% if macaroon.caveats.permissions == "user" %}
      <strong>{% trans %}Scope:{% endtrans %}</strong> {% trans %}Entire account (all projects){% endtrans %}
      {% else %}
<<<<<<< HEAD
      <strong>{% trans %}Scope:{% endtrans %}</strong> {% trans project=macaroon.caveats.permissions.projects[0]["project-name"].split(":")[-1] %}Project "{{ project }}"{% endtrans %}
=======
      <strong>{% trans %}Scope:{% endtrans %}</strong> {% trans project=macaroon.caveats.permissions.projects[0] %}Project "{{ project }}"{% endtrans %}
>>>>>>> 29573266
      {% endif %}
    </p>
    <p>{% trans href='/help#apitoken' %}For instructions on how to use this token, <a href="{{ href }}">visit the PyPI help page</a>.{% endtrans %}</p>
    <code class="api-token">{{ serialized_macaroon }}</code>
    <div class="margin-bottom--large">
      <div class="callout-block callout-block--danger no-top-margin">
        <p>{% trans %}For security reasons this token will only appear once. <strong>Copy it now.</strong>{% endtrans %}</p>
      </div>
      <button type="button" class="button button--primary -js-copy-hash tooltipped tooltipped-e" aria-label="{% trans %}Copy token to clipboard{% endtrans %}" data-original-label="{% trans %}Copy token to clipboard{% endtrans %}" data-clipboard-text="{{ serialized_macaroon }}">
        {% trans %}Copy token{% endtrans %}
      </button>
      <a href="#remove-API-token--{{ macaroon.id }}" class="button">
        {% trans %}Remove token{% endtrans %}
      </a>
      {% set slug="remove-API-token--" + macaroon.id | string %}
      {% set title=gettext("Remove API token") + " - " + macaroon.description %}
      {% set confirm_button_label=gettext("Remove API token") %}
      {% set extra_fields %}
        <input type="text" name="macaroon_id" value="{{ macaroon.id }}" hidden>
      {% endset %}
      {% set token_warning_text %}
        <p>{% trans %}Applications or scripts using this token will no longer have access to PyPI.{% endtrans %}</p>
      {% endset %}

      {{ confirm_modal(title=title, confirm_name=gettext("Username"), confirm_string=user.username, confirm_button_label=confirm_button_label, slug=slug, extra_fields=extra_fields, custom_warning_text=token_warning_text, confirm_string_in_title=False) }}
    </div>
    <hr>
  </section>
  {% endif %}

  {{ form_error_anchor(create_macaroon_form) }}
  <section id="add-token">
    {% if serialized_macaroon %}
    <h2>{% trans %}Add another token{% endtrans %}</h2>
    {% endif %}
    <form method="POST">
      <input type="hidden" name="csrf_token" value="{{ request.session.get_csrf_token() }}">
      {{ form_errors(create_macaroon_form) }}
      <div class="form-group">
        <label for="description" class="form-group__label">
          {% trans %}Token name{% endtrans %}
          {% if create_macaroon_form.description.flags.required %}
          <span class="form-group__required">{% trans %}(required){% endtrans %}</span>
          {% endif %}
        </label>
        <input type="text" name="description" id="description" autocomplete="off" autocapitalize="off" spellcheck="false" class="form-group__input" aria-describedby="token-name-errors description-help-text" value="{{ create_macaroon_form.description.data or ""}}">
        <div id="token-name-errors">
          {{ field_errors(create_macaroon_form.description) }}
        </div>
        <p id="description-help-text" class="form-group__help-text">{% trans %}What is this token for?{% endtrans %}</p>
      </div>
      <div class="form-group">
        <span class="form-group__label">{% trans %}Permissions{% endtrans %}</span>
        <p class="form-group__text">{% trans %}Upload packages{% endtrans %}</p>
      </div>

      <div class="form-group">
        <label for="token_scope" class="form-group__label">
          {% trans %}Scope{% endtrans %}
          {% if create_macaroon_form.token_scope.flags.required %}
          <span class="form-group__required">{% trans %}(required){% endtrans %}</span>
          {% endif %}
        </label>
        <select name="token_scope" id="token_scope" class="form-group__input" aria-describedby="scope-errors" autocomplete="off">
          <option disabled {{ "" if create_macaroon_form.token_scope.data else "selected" }} value="scope:unspecified">{% trans %}Select scope...{% endtrans %}</option>
          <option value="scope:user">{% trans %}Entire account (all projects){% endtrans %}</option>
        {% for project in project_names %}
          {% set project_value = 'scope:project:' + project %}
          <option value="{{ project_value }}" {{ "selected" if project_value == create_macaroon_form.token_scope.data else "" }}>{% trans %}Project:{% endtrans %} {{ project }}</option>
        {% endfor %}
        </select>
        <div id="scope-errors">
          {{ field_errors(create_macaroon_form.token_scope) }}
        </div>
      </div>
      <div id="api-token-scope-warning" class="callout-block callout-block--warning" hidden>
        <h3 class="callout-block__heading">{% trans %}Proceed with caution!{% endtrans %}</h3>
        <p>{% trans %}An API token scoped to your entire account will have upload permissions for all of your projects.{% endtrans %}</p>
      </div>

      <div class="form-group" id="release-group">
        <label for="release" class="form-group__label">
          Release
          {% if create_macaroon_form.releases.flags.required %}
          <span class="form-group__required">(required)</span>
          {% endif %}
        </label>
        <input type="text" name="releases" id="releases" class="form-group__input" aria-describedby="token-name-errors description-help-text" value="{{ create_macaroon_form.releases.data or ""}}">
        <div id="token-name-errors">
          {{ field_errors(create_macaroon_form.releases) }}
        </div>
      </div>

      <div class="form-group">
        <label for="expiration" class="form-group__label">
          Expiration
          {% if create_macaroon_form.expiration.flags.required %}
          <span class="form-group__required">(required)</span>
          {% endif %}
        </label>
        <input type="datetime-local" name="expiration" id="expiration" class="form-group__input" aria-describedby="token-name-errors expiration-help-text" value="{{ create_macaroon_form.expiration.data or ""}}">
        <div id="token-name-errors">
          {{ field_errors(create_macaroon_form.expiration) }}
        </div>
      </div>

      <div>
        <input value="{% trans %}Add token{% endtrans %}" class="button button--primary" type="submit">
      </div>
    </form>
  </section>
{% endblock %}<|MERGE_RESOLUTION|>--- conflicted
+++ resolved
@@ -34,11 +34,7 @@
       {% if macaroon.caveats.permissions == "user" %}
       <strong>{% trans %}Scope:{% endtrans %}</strong> {% trans %}Entire account (all projects){% endtrans %}
       {% else %}
-<<<<<<< HEAD
       <strong>{% trans %}Scope:{% endtrans %}</strong> {% trans project=macaroon.caveats.permissions.projects[0]["project-name"].split(":")[-1] %}Project "{{ project }}"{% endtrans %}
-=======
-      <strong>{% trans %}Scope:{% endtrans %}</strong> {% trans project=macaroon.caveats.permissions.projects[0] %}Project "{{ project }}"{% endtrans %}
->>>>>>> 29573266
       {% endif %}
     </p>
     <p>{% trans href='/help#apitoken' %}For instructions on how to use this token, <a href="{{ href }}">visit the PyPI help page</a>.{% endtrans %}</p>
