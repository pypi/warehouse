--- conflicted
+++ resolved
@@ -34,13 +34,9 @@
       {% if macaroon.caveats.permissions == "user" %}
       <strong>{% trans %}Scope:{% endtrans %}</strong> {% trans %}Entire account (all projects){% endtrans %}
       {% else %}
-<<<<<<< HEAD
-      {% for project in macaroon.caveats.permissions.projects %}
-        <strong>Scope:</strong> Project "{{ project }}"<br>
-      {% endfor %}
-=======
-      <strong>{% trans %}Scope:{% endtrans %}</strong> {% trans project=macaroon.caveats.permissions.projects[0] %}Project "{{ project }}"{% endtrans %}
->>>>>>> d756b879
+        {% for project in macaroon.caveats.permissions.projects %}
+          <strong>{% trans %}Scope:{% endtrans %}</strong> {% trans project=macaroon.caveats.permissions.projects[0] %}Project "{{ project }}"{% endtrans %}
+        {% endfor %}
       {% endif %}
     </p>
 
@@ -140,41 +136,23 @@
         <p class="form-group__text">{% trans %}Upload packages{% endtrans %}</p>
       </div>
       <div class="form-group">
-<<<<<<< HEAD
         <label for="token_scopes" class="form-group__label">
-          Scope
+          {% trans %}Scope{% endtrans %}
           {% if create_macaroon_form.token_scopes.flags.required %}
-          <span class="form-group__required">(required)</span>
-          {% endif %}
-      </label>
-        <select multiple name="token_scopes" id="token_scopes" class="form-group__input form-group__multiselect" aria-describedby="token_scopes-errors">
-          <option disabled {{ "" if create_macaroon_form.token_scopes.data else "selected" }} value="scope:unspecified">Select scope...</option>
-          <option {{ "selected" if "scope:user" in create_macaroon_form.token_scopes.data else "" }} value="scope:user">Entire account (all projects)</option>
-        {% for project in project_names %}
-          {% set project_value = 'scope:project:' + project %}
-          <option value="{{ project_value }}" {{ "selected" if project_value in create_macaroon_form.token_scopes.data else "" }}>Project: {{ project }}</option>
-        {% endfor %}
-        </select>
-        {{ field_errors(create_macaroon_form.token_scopes) }}
-=======
-        <label for="token_scope" class="form-group__label">
-          {% trans %}Scope{% endtrans %}
-          {% if create_macaroon_form.token_scope.flags.required %}
           <span class="form-group__required">{% trans %}(required){% endtrans %}</span>
           {% endif %}
         </label>
-        <select name="token_scope" id="token_scope" class="form-group__input" aria-describedby="scope-errors" autocomplete="off">
-          <option disabled {{ "" if create_macaroon_form.token_scope.data else "selected" }} value="scope:unspecified">{% trans %}Select scope...{% endtrans %}</option>
-          <option value="scope:user">{% trans %}Entire account (all projects){% endtrans %}</option>
+        <select multiple name="token_scopes" id="token_scopes" class="form-group__input form-group__multiselect" aria-describedby="token_scopes-errors" autocomplete="off">
+          <option disabled {{ "" if create_macaroon_form.token_scopes.data else "selected" }} value="scope:unspecified">{% trans %}Select scope...{% endtrans %}</option>
+          <option {{ "selected" if "scope:user" in create_macaroon_form.token_scopes.data else "" }} value="scope:user">{% trans %}Entire account (all projects){% endtrans %}</option>
         {% for project in project_names %}
           {% set project_value = 'scope:project:' + project %}
-          <option value="{{ project_value }}" {{ "selected" if project_value == create_macaroon_form.token_scope.data else "" }}>{% trans %}Project:{% endtrans %} {{ project }}</option>
+          <option value="{{ project_value }}" {{ "selected" if project_value in create_macaroon_form.token_scopes.data else "" }}>{% trans %}Project:{% endtrans %} {{ project }}</option>
         {% endfor %}
         </select>
         <div id="scope-errors">
-          {{ field_errors(create_macaroon_form.token_scope) }}
+          {{ field_errors(create_macaroon_form.token_scopes) }}
         </div>
->>>>>>> d756b879
       </div>
       <div id="api-token-scope-warning" class="callout-block callout-block--warning" hidden>
         <h3 class="callout-block__heading">{% trans %}Proceed with caution!{% endtrans %}</h3>
