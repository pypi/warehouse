--- conflicted
+++ resolved
@@ -127,14 +127,9 @@
       {% endtrans %}
     {% else %}
       Deleting will irreversibly delete this release.
-<<<<<<< HEAD
-=======
+    {% endif %}
       You will not be able to re-upload a new distribution of the same type with the same version number.
       Consider making a new release or a <a href="https://www.python.org/dev/peps/pep-0440/#post-releases">post release</a> instead.
->>>>>>> cea69ab1
-    {% endif %}
-    You will not be able to re-upload a new distribution of the same type with the same version number.
-    Consider making a new release or a <a href="https://www.python.org/dev/peps/pep-0440/#post-releases">post release</a> instead
     </p>
     {{ confirm_button("Delete release", "Version", release.version) }}
   </div>
