--- conflicted
+++ resolved
@@ -93,11 +93,7 @@
             </div>
             {# the password field needs to be wrapped in a div to properly place tooltips #}
             <div>
-<<<<<<< HEAD
-              {{ form.new_password(placeholder="Select a password", required="required", class_="form-group__input", autocomplete="new-password", data_target="password.password password-match.passwordMatch password-strength-gauge.password password-breach.password", data_action="input->password-match#checkPasswordsMatch input->password-strength-gauge#checkPasswordStrength input->password-breach#check", tabindex="4") }}
-=======
-              {{ form.new_password(placeholder="Select a password", required="required", class_="form-group__input", autocomplete="new-password", data_target="password.password password-match.passwordMatch password-strength-gauge.password", data_action="input->password-match#checkPasswordsMatch input->password-strength-gauge#checkPasswordStrength", **{"aria-describedby":"password-errors password-strength"}) }}
->>>>>>> 42293681
+              {{ form.new_password(placeholder="Select a password", required="required", class_="form-group__input", autocomplete="new-password", data_target="password.password password-match.passwordMatch password-strength-gauge.password password-breach.password", data_action="input->password-match#checkPasswordsMatch input->password-strength-gauge#checkPasswordStrength input->password-breach#check") }}
             </div>
             {% if form.new_password.errors %}
             <ul id="password-errors" class="form-errors" role="alert">
