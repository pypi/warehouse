{#
 # Licensed under the Apache License, Version 2.0 (the "License");
 # you may not use this file except in compliance with the License.
 # You may obtain a copy of the License at
 #
 # http://www.apache.org/licenses/LICENSE-2.0
 #
 # Unless required by applicable law or agreed to in writing, software
 # distributed under the License is distributed on an "AS IS" BASIS,
 # WITHOUT WARRANTIES OR CONDITIONS OF ANY KIND, either express or implied.
 # See the License for the specific language governing permissions and
 # limitations under the License.
-#}
{% extends "base.html" %}


{% block title %}Register{% endblock %}

{%- from "warehouse:templates/includes/input-recaptcha.html" import recaptcha_html, recaptcha_src %}

{% block content %}
  <section class="horizontal-section">
    <div class="site-container">
      <h1 class="page-title">Create an account on PyPI</h1>

      <form method="POST" action="{{ request.current_route_path() }}">
        <input name="csrf_token" type="hidden" value="{{ request.session.get_csrf_token() }}">

        {% if form.errors.__all__ %}
        <ul class="form-errors">
          {% for error in form.errors.__all__ %}
          <li>{{ error }}</li>
          {% endfor %}
        </ul>
        {% endif %}

        <div class="form-group">
          <label for="full_name" class="form-group__label">Name</label>
          {{ form.full_name(placeholder="Your name", required="required", class_="form-group__input") }}
          {% if form.full_name.errors %}
          <ul class="form-errors">
            {% for error in form.full_name.errors %}
            <li>{{ error }}</li>
            {% endfor %}
          </ul>
          {% endif %}
        </div>

        <div class="form-group">
          <label for="full_name" class="form-group__label">Email Address</label>
          {{ form.email(placeholder="Your email address", autocomplete="email", required="required", class_="form-group__input") }}
          {% if form.email.errors %}
          <ul class="form-errors">
            {% for error in form.email.errors %}
            <li>{{ error }}</li>
            {% endfor %}
          </ul>
          {% endif %}
        </div>

        <div class="form-group">
          <label for="username" class="form-group__label">Username</label>
          {{ form.username(placeholder="Select a username", autocorrect="off", autocapitalize="off", autocomplete="username", spellcheck="false", required="required", class_="form-group__input") }}
          {% if form.username.errors %}
          <ul class="form-errors">
            {% for error in form.username.errors %}
            <li>{{ error }}</li>
            {% endfor %}
          </ul>
          {% endif %}
        </div>

<<<<<<< HEAD
        <div data-controller="password">
          <div class="form-group">
            <div class="split-layout">
              <label for="password" class="form-group__label">Password</label>
              <label for="show-password">
                <input data-action="change->password#togglePasswords" data-target="password.showPassword"
                       id="show-password" type="checkbox">&nbsp;Show passwords
              </label>
            </div>
            <div>
              {{ form.new_password(placeholder="Select a password", required="required", class_="form-group__input", autocomplete="new-password", data_target="password.password") }}
            </div>
            <p class="form-group__help-text">
              Choose a strong password that contains letters (uppercase and lowercase), numbers and special characters.
              Avoid common words or repetition.
            </p>
            <p class="form-group__help-text">
              <strong>Password strength:</strong>
              <span class="password-strength">
                <span class="password-strength__gauge">
                  <span class="sr-only">Password field is empty</span>
                </span>
              </span>
            </p>
            {% if form.new_password.errors %}
            <ul class="form-errors">
              {% for error in form.new_password.errors %}
              <li>{{ error }}</li>
              {% endfor %}
            </ul>
            {% endif %}
          </div>
=======
        <div class="form-group">
          <div class="split-layout">
            <label for="password" class="form-group__label">Password</label>
            <label for="show-password">
              <input id="show-password" type="checkbox">&nbsp;Show passwords
            </label>
          </div>
          {# the password field needs to be wrapped in a div to properly place tooltips #}
          <div>
            {{ form.new_password(placeholder="Select a password", required="required", class_="form-group__input", autocomplete="new-password") }}
          </div>
          {% if form.new_password.errors %}
          <ul class="form-errors">
            {% for error in form.new_password.errors %}
            <li>{{ error }}</li>
            {% endfor %}
          </ul>
          {% endif %}
          {{ password_strength_gauge() }}
        </div>
>>>>>>> 7a8df4d5

          <div class="form-group">
            <label for="password_confirm" class="form-group__label">Confirm Password</label>
            {{ form.password_confirm(placeholder="Confirm password", required="required", class_="form-group__input", data_target="password.password") }}
            {% if form.password_confirm.errors %}
            <ul class="form-errors">
              {% for error in form.password_confirm.errors %}
              <li>{{ error }}</li>
              {% endfor %}
            </ul>
            {% endif %}
          </div>
        </div>

        <div class="form-group">
          {{ recaptcha_html(request, form) }}
        </div>

        <input type="submit" value="Create Account" class="button button--primary">
      </form>
    </div>
  </section>
{% endblock %}

{% block extra_js %}
  {{ recaptcha_src(request) }}
  <script async
  src="{{ request.static_path('warehouse:static/dist/js/vendor/zxcvbn.js') }}">
</script>
{% endblock %}<|MERGE_RESOLUTION|>--- conflicted
+++ resolved
@@ -70,31 +70,18 @@
           {% endif %}
         </div>
 
-<<<<<<< HEAD
         <div data-controller="password">
           <div class="form-group">
             <div class="split-layout">
               <label for="password" class="form-group__label">Password</label>
               <label for="show-password">
-                <input data-action="change->password#togglePasswords" data-target="password.showPassword"
-                       id="show-password" type="checkbox">&nbsp;Show passwords
+                <input id="show-password" type="checkbox">&nbsp;Show passwords
               </label>
             </div>
+            {# the password field needs to be wrapped in a div to properly place tooltips #}
             <div>
               {{ form.new_password(placeholder="Select a password", required="required", class_="form-group__input", autocomplete="new-password", data_target="password.password") }}
             </div>
-            <p class="form-group__help-text">
-              Choose a strong password that contains letters (uppercase and lowercase), numbers and special characters.
-              Avoid common words or repetition.
-            </p>
-            <p class="form-group__help-text">
-              <strong>Password strength:</strong>
-              <span class="password-strength">
-                <span class="password-strength__gauge">
-                  <span class="sr-only">Password field is empty</span>
-                </span>
-              </span>
-            </p>
             {% if form.new_password.errors %}
             <ul class="form-errors">
               {% for error in form.new_password.errors %}
@@ -102,29 +89,8 @@
               {% endfor %}
             </ul>
             {% endif %}
+            {{ password_strength_gauge() }}
           </div>
-=======
-        <div class="form-group">
-          <div class="split-layout">
-            <label for="password" class="form-group__label">Password</label>
-            <label for="show-password">
-              <input id="show-password" type="checkbox">&nbsp;Show passwords
-            </label>
-          </div>
-          {# the password field needs to be wrapped in a div to properly place tooltips #}
-          <div>
-            {{ form.new_password(placeholder="Select a password", required="required", class_="form-group__input", autocomplete="new-password") }}
-          </div>
-          {% if form.new_password.errors %}
-          <ul class="form-errors">
-            {% for error in form.new_password.errors %}
-            <li>{{ error }}</li>
-            {% endfor %}
-          </ul>
-          {% endif %}
-          {{ password_strength_gauge() }}
-        </div>
->>>>>>> 7a8df4d5
 
           <div class="form-group">
             <label for="password_confirm" class="form-group__label">Confirm Password</label>
