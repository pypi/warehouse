--- conflicted
+++ resolved
@@ -16,34 +16,6 @@
 {% block title %}Login{% endblock %}
 
 {% block content %}
-<<<<<<< HEAD
-<section class="horizontal-section">
-  <div class="narrow-container">
-    <h2>Login</h2>
-
-    <form method="POST" action="{{ request.current_route_path() }}">
-      <input name="csrf_token" type="hidden" value="{{ request.session.get_csrf_token() }}">
-
-      {% if redirect.data %}
-      <input name="{{ redirect.field }}" type="hidden" value="{{ redirect.data }}">
-      {% endif %}
-
-      {% if form.errors.__all__ %}
-      <ul class="errors">
-        {% for error in form.errors.__all__ %}
-        <li>{{ error }}</li>
-        {% endfor %}
-      </ul>
-      {% endif %}
-
-
-    {% include "warehouse:templates/includes/input-credentials.html" %}
-    <a href="{{request.route_url('accounts.recover-password')}}">Forgot Password?</a>
-    <input type="submit" value="Login">
-  </form>
-  </div>
-</section>
-=======
   <section class="horizontal-section">
     <div class="site-container">
       <h2>Login to PyPI</h2>
@@ -91,10 +63,9 @@
           </ul>
           {% endif %}
         </div>
-
+        <a href="{{request.route_url('accounts.recover-password')}}">Forgot Password?</a>
         <input type="submit" value="Login" class="button button--highlight">
       </form>
     </div>
   </section>
->>>>>>> 7d529d1c
 {% endblock %}