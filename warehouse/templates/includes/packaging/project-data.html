{#
 # Licensed under the Apache License, Version 2.0 (the "License");
 # you may not use this file except in compliance with the License.
 # You may obtain a copy of the License at
 #
 # http://www.apache.org/licenses/LICENSE-2.0
 #
 # Unless required by applicable law or agreed to in writing, software
 # distributed under the License is distributed on an "AS IS" BASIS,
 # WITHOUT WARRANTIES OR CONDITIONS OF ANY KIND, either express or implied.
 # See the License for the specific language governing permissions and
 # limitations under the License.
-#}

<div class="sidebar-section verified">
  <h3 class="sidebar-section__title">{% trans %}Verified details{% endtrans %}</h3>
  <small><i>These details have been verified by PyPI</i></small>
  {% if release.urls_by_verify_status(verified=True).values() | contains_valid_uris %}
    <h6>{% trans %}Project links{% endtrans %}</h6>
    <ul class="vertical-tabs__list">
      {% for name, url in release.urls_by_verify_status(verified=True).items() %}
      {% if is_valid_uri(url) %}
      <li>
        <a class="vertical-tabs__tab vertical-tabs__tab--with-icon vertical-tabs__tab--condensed" href="{{ url }}" rel="nofollow">
          {{ url_icon(name, url) }}{{ name }}
        </a>
        <i class="fa fa-circle-check check" title="URL verified by PyPI"></i>
      </li>
      {% endif %}
      {% endfor %}
    </ul>
  {% endif %}
  {% if project.organization %}
  <h6>Owner</h6>
    <span class="sidebar-section__maintainer">
      <a href="{{ request.route_path('organizations.profile', organization=project.organization.name) }}" aria-label="{{ project.organization.name }}">
        <span class="sidebar-section__user-gravatar">
          <img src="{{ request.static_path('warehouse:static/dist/images/blue-sitemap.png') }}" height="43" alt="organization icon" title="organization icon">        </span>
        <span class="sidebar-section__user-gravatar-text">
          {{ project.organization.display_name }}
        </span>
      </a>
    </span>
  {% endif %}
<<<<<<< HEAD
  {% if maintainers %}
    <h6>{% trans %}Maintainers{% endtrans %}</h6>
    {% for maintainer in maintainers %}
      {% set alt = gettext("Avatar for {username} from gravatar.com").format(username=maintainer.username) %}
      <span class="sidebar-section__maintainer">
        <a href="{{ request.route_path('accounts.profile', username=maintainer.username) }}" aria-label="{{ username}}">
          <span class="sidebar-section__user-gravatar">
            <img src="{{ gravatar(request, maintainer.email, size=50) }}" height="50" width="50" alt="{{ alt }}" title="{{ alt }}">
          </span>
          <span class="sidebar-section__user-gravatar-text">
            {{ maintainer.username}}
          </span>
        </a>
      </span>
    {% endfor %}
  {% endif %}
</div>

<div class="sidebar-section verified">
  <h3 class="sidebar-section__title">{% trans %}Unverified details{% endtrans %}</h3>
  <small><i>These details have <b>not</b> been verified by PyPI</i></small>
{% if release.urls_by_verify_status(verified=False).values() | contains_valid_uris %}
  <h6>{% trans %}Project links{% endtrans %}</h6>
  <ul class="vertical-tabs__list">
    {% for name, url in release.urls_by_verify_status(verified=False).items() %}
    {% if is_valid_uri(url) %}
    <li>
      <a class="vertical-tabs__tab vertical-tabs__tab--with-icon vertical-tabs__tab--condensed" href="{{ url }}" rel="nofollow">
        {{ url_icon(name, url) }}{{ name }}
      </a>
    </li>
    {% endif %}
    {% endfor %}
  </ul>
{% endif %}
=======
>>>>>>> 24fca7fc

  {% if release.verified_github_repo_info_url and release.verified_github_open_issue_info_url %}
  <h6>{% trans %}GitHub Statistics{% endtrans %}</h6>
  <div class="hidden github-repo-info" data-controller="github-repo-info">
    <ul class="vertical-tabs__list">
      <li>
        <a class="vertical-tabs__tab vertical-tabs__tab--with-icon vertical-tabs__tab--condensed" rel="noopener" href="https://github.com/{{ release.verified_user_name_and_repo_name|join("/") }}">
          <i class="fab fa-github" aria-hidden="true"></i>
          <strong>{% trans %}Repository{% endtrans %}</strong>
        </a>
      </li>
      <li>
        <a class="vertical-tabs__tab vertical-tabs__tab--with-icon vertical-tabs__tab--condensed"
           data-github-repo-info-target="stargazersUrl" rel="noopener">
          <i class="fa fa-star" aria-hidden="true"></i>
          <strong>{% trans %}Stars:{% endtrans %}</strong>
          <span data-github-repo-info-target="stargazersCount"></span>
        </a>
      </li>
      <li>
        <a class="vertical-tabs__tab vertical-tabs__tab--with-icon vertical-tabs__tab--condensed"
           data-github-repo-info-target="forksUrl" rel="noopener">
          <i class="fa fa-code-branch" aria-hidden="true"></i>
          <strong>{% trans %}Forks:{% endtrans %}</strong>
          <span data-github-repo-info-target="forksCount"></span>
        </a>
      </li>
      <li>
        <a class="vertical-tabs__tab vertical-tabs__tab--with-icon vertical-tabs__tab--condensed"
           data-github-repo-info-target="openIssuesUrl" rel="noopener">
          <i class="fa fa-exclamation-circle" aria-hidden="true"></i>
          <strong>{% trans %}Open issues:{% endtrans %}</strong>
          <span data-github-repo-info-target="openIssuesCount"></span>
        </a>
      </li>
      <li>
        <a class="vertical-tabs__tab vertical-tabs__tab--with-icon vertical-tabs__tab--condensed"
           data-github-repo-info-target="openPRsUrl" rel="noopener">
          <i class="fa fa-code-pull-request" aria-hidden="true"></i>
          <strong>{% trans %}Open PRs:{% endtrans %}</strong>
          <span data-github-repo-info-target="openPRsCount"></span>
        </a>
      </li>
    </ul>
  </div>
  {% endif %}

  {% if maintainers %}
    <h6>{% trans %}Maintainers{% endtrans %}</h6>
    {% for maintainer in maintainers %}
      {% set alt = gettext("Avatar for {username} from gravatar.com").format(username=maintainer.username) %}
      <span class="sidebar-section__maintainer">
        <a href="{{ request.route_path('accounts.profile', username=maintainer.username) }}" aria-label="{{ username}}">
          <span class="sidebar-section__user-gravatar">
            <img src="{{ gravatar(request, maintainer.email, size=50) }}" height="50" width="50" alt="{{ alt }}" title="{{ alt }}">
          </span>
          <span class="sidebar-section__user-gravatar-text">
            {{ maintainer.username}}
          </span>
        </a>
      </span>
    {% endfor %}
  {% endif %}
</div>

<div class="sidebar-section unverified">
  <h3 class="sidebar-section__title">{% trans %}Unverified details{% endtrans %}</h3>
  <small><i>These details have <b>not</b> been verified by PyPI</i></small>
{% if release.urls_by_verify_status(False).values() | contains_valid_uris %}
  <h6>{% trans %}Project links{% endtrans %}</h6>
  <ul class="vertical-tabs__list">
    {% for name, url in release.urls_by_verify_status(False).items() %}
    {% if is_valid_uri(url) %}
    <li>
      <a class="vertical-tabs__tab vertical-tabs__tab--with-icon vertical-tabs__tab--condensed" href="{{ url }}" rel="nofollow">
        {{ url_icon(name, url) }}{{ name }}
      </a>
    </li>
    {% endif %}
    {% endfor %}
  </ul>
{% endif %}

{% if release.has_meta %}
<div class="sidebar-section unverified">
  <h6>{% trans %}Meta{% endtrans %}</h6>
  <ul class="vertical-tabs__list">
  {% if license %}
    <li>
      <span class="vertical-tabs__tab vertical-tabs__tab--condensed">
        <strong>{% trans %}License:{% endtrans %}</strong> {{ license }}
      </span>
    </li>
  {% endif %}
  {% if release.author_email %}
    <li>
      <span class="vertical-tabs__tab vertical-tabs__tab--condensed">
        <strong>{% trans %}Author:{% endtrans %}</strong> <a href="mailto:{{ release.author_email|format_email|last }}">{{ release.author or release.author_email|format_email|first }}</a>
      </span>
    </li>
  {% elif release.author %}
    <li>
      <span class="vertical-tabs__tab vertical-tabs__tab--condensed">
        <strong>{% trans %}Author:{% endtrans %}</strong> {{ release.author }}
      </span>
    </li>
  {% endif %}
  {% if release.maintainer_email %}
    <li>
      <span class="vertical-tabs__tab vertical-tabs__tab--condensed">
        <strong>{% trans %}Maintainer:{% endtrans %}</strong> <a href="mailto:{{ release.maintainer_email|format_email|last }}">{{ release.maintainer or release.maintainer_email|format_email|first }}</a>
      </span>
    </li>
  {% elif release.maintainer %}
    <li>
      <span class="vertical-tabs__tab vertical-tabs__tab--condensed">
        <strong>{% trans %}Maintainer:{% endtrans %}</strong> {{ release.maintainer }}
      </span>
    </li>
  {% endif %}
  {% if release.keywords %}
  <li class="tags">
    <span class="vertical-tabs__tab vertical-tabs__tab--condensed">
      <i class="fa fa-tags" aria-hidden="true"></i>
      <span class="sr-only">{% trans %}Tags{% endtrans %}</span>
      {% for keyword in release.keywords | format_tags %}
      <span class="package-keyword">
        {{ keyword }}{% if not loop.last %},{% endif %}
      </span>
      {% endfor %}
    </span>
  </li>
  {% endif %}
  {% if release.requires_python %}
  <li>
    <span class="vertical-tabs__tab vertical-tabs__tab--condensed">
      <strong>{% trans %}Requires:{% endtrans %}</strong> Python {{ release.requires_python|replace(',', ', ') }}
    </span>
  </li>
  {% endif %}
  {% if release.provides_extra %}
  <li>
    <span class="vertical-tabs__tab vertical-tabs__tab--condensed">
      <strong>{% trans %}Provides-Extra:{% endtrans %}</strong> {% for extra in release.provides_extra %}<code>{{ extra }}</code>{% if not loop.last %}, {% endif %}{% endfor %}
    </span>
  </li>
  {% endif %}
  </ul>
</div>
{% endif %}

{% if release.classifiers %}
<div class="sidebar-section unverified">
  <h6 class="sidebar-section__title">{% trans %}Classifiers{% endtrans %}</h6>
  <ul class="sidebar-section__classifiers">
    {% for classifier_head, classifier_tails in (release.classifiers|format_classifiers()).items() %}
    <li>
      <strong>{{ classifier_head }}</strong>
      <ul>
        {% for classifier_tail in classifier_tails %}
        <li>
          <a href="{{ request.route_path('search', _query={'c': ' :: '.join((classifier_head, classifier_tail))}) }}">
            {{ classifier_tail }}
          </a>
        </li>
        {% endfor %}
      </ul>
    </li>
    {% endfor %}
  </ul>
</div>
{% endif %}
</div><|MERGE_RESOLUTION|>--- conflicted
+++ resolved
@@ -42,7 +42,53 @@
       </a>
     </span>
   {% endif %}
-<<<<<<< HEAD
+
+  {% if release.verified_github_repo_info_url and release.verified_github_open_issue_info_url %}
+  <h6>{% trans %}GitHub Statistics{% endtrans %}</h6>
+  <div class="hidden github-repo-info" data-controller="github-repo-info">
+    <ul class="vertical-tabs__list">
+      <li>
+        <a class="vertical-tabs__tab vertical-tabs__tab--with-icon vertical-tabs__tab--condensed" rel="noopener" href="https://github.com/{{ release.verified_user_name_and_repo_name|join("/") }}">
+          <i class="fab fa-github" aria-hidden="true"></i>
+          <strong>{% trans %}Repository{% endtrans %}</strong>
+        </a>
+      </li>
+      <li>
+        <a class="vertical-tabs__tab vertical-tabs__tab--with-icon vertical-tabs__tab--condensed"
+           data-github-repo-info-target="stargazersUrl" rel="noopener">
+          <i class="fa fa-star" aria-hidden="true"></i>
+          <strong>{% trans %}Stars:{% endtrans %}</strong>
+          <span data-github-repo-info-target="stargazersCount"></span>
+        </a>
+      </li>
+      <li>
+        <a class="vertical-tabs__tab vertical-tabs__tab--with-icon vertical-tabs__tab--condensed"
+           data-github-repo-info-target="forksUrl" rel="noopener">
+          <i class="fa fa-code-branch" aria-hidden="true"></i>
+          <strong>{% trans %}Forks:{% endtrans %}</strong>
+          <span data-github-repo-info-target="forksCount"></span>
+        </a>
+      </li>
+      <li>
+        <a class="vertical-tabs__tab vertical-tabs__tab--with-icon vertical-tabs__tab--condensed"
+           data-github-repo-info-target="openIssuesUrl" rel="noopener">
+          <i class="fa fa-exclamation-circle" aria-hidden="true"></i>
+          <strong>{% trans %}Open issues:{% endtrans %}</strong>
+          <span data-github-repo-info-target="openIssuesCount"></span>
+        </a>
+      </li>
+      <li>
+        <a class="vertical-tabs__tab vertical-tabs__tab--with-icon vertical-tabs__tab--condensed"
+           data-github-repo-info-target="openPRsUrl" rel="noopener">
+          <i class="fa fa-code-pull-request" aria-hidden="true"></i>
+          <strong>{% trans %}Open PRs:{% endtrans %}</strong>
+          <span data-github-repo-info-target="openPRsCount"></span>
+        </a>
+      </li>
+    </ul>
+  </div>
+  {% endif %}
+  
   {% if maintainers %}
     <h6>{% trans %}Maintainers{% endtrans %}</h6>
     {% for maintainer in maintainers %}
@@ -78,90 +124,6 @@
     {% endfor %}
   </ul>
 {% endif %}
-=======
->>>>>>> 24fca7fc
-
-  {% if release.verified_github_repo_info_url and release.verified_github_open_issue_info_url %}
-  <h6>{% trans %}GitHub Statistics{% endtrans %}</h6>
-  <div class="hidden github-repo-info" data-controller="github-repo-info">
-    <ul class="vertical-tabs__list">
-      <li>
-        <a class="vertical-tabs__tab vertical-tabs__tab--with-icon vertical-tabs__tab--condensed" rel="noopener" href="https://github.com/{{ release.verified_user_name_and_repo_name|join("/") }}">
-          <i class="fab fa-github" aria-hidden="true"></i>
-          <strong>{% trans %}Repository{% endtrans %}</strong>
-        </a>
-      </li>
-      <li>
-        <a class="vertical-tabs__tab vertical-tabs__tab--with-icon vertical-tabs__tab--condensed"
-           data-github-repo-info-target="stargazersUrl" rel="noopener">
-          <i class="fa fa-star" aria-hidden="true"></i>
-          <strong>{% trans %}Stars:{% endtrans %}</strong>
-          <span data-github-repo-info-target="stargazersCount"></span>
-        </a>
-      </li>
-      <li>
-        <a class="vertical-tabs__tab vertical-tabs__tab--with-icon vertical-tabs__tab--condensed"
-           data-github-repo-info-target="forksUrl" rel="noopener">
-          <i class="fa fa-code-branch" aria-hidden="true"></i>
-          <strong>{% trans %}Forks:{% endtrans %}</strong>
-          <span data-github-repo-info-target="forksCount"></span>
-        </a>
-      </li>
-      <li>
-        <a class="vertical-tabs__tab vertical-tabs__tab--with-icon vertical-tabs__tab--condensed"
-           data-github-repo-info-target="openIssuesUrl" rel="noopener">
-          <i class="fa fa-exclamation-circle" aria-hidden="true"></i>
-          <strong>{% trans %}Open issues:{% endtrans %}</strong>
-          <span data-github-repo-info-target="openIssuesCount"></span>
-        </a>
-      </li>
-      <li>
-        <a class="vertical-tabs__tab vertical-tabs__tab--with-icon vertical-tabs__tab--condensed"
-           data-github-repo-info-target="openPRsUrl" rel="noopener">
-          <i class="fa fa-code-pull-request" aria-hidden="true"></i>
-          <strong>{% trans %}Open PRs:{% endtrans %}</strong>
-          <span data-github-repo-info-target="openPRsCount"></span>
-        </a>
-      </li>
-    </ul>
-  </div>
-  {% endif %}
-
-  {% if maintainers %}
-    <h6>{% trans %}Maintainers{% endtrans %}</h6>
-    {% for maintainer in maintainers %}
-      {% set alt = gettext("Avatar for {username} from gravatar.com").format(username=maintainer.username) %}
-      <span class="sidebar-section__maintainer">
-        <a href="{{ request.route_path('accounts.profile', username=maintainer.username) }}" aria-label="{{ username}}">
-          <span class="sidebar-section__user-gravatar">
-            <img src="{{ gravatar(request, maintainer.email, size=50) }}" height="50" width="50" alt="{{ alt }}" title="{{ alt }}">
-          </span>
-          <span class="sidebar-section__user-gravatar-text">
-            {{ maintainer.username}}
-          </span>
-        </a>
-      </span>
-    {% endfor %}
-  {% endif %}
-</div>
-
-<div class="sidebar-section unverified">
-  <h3 class="sidebar-section__title">{% trans %}Unverified details{% endtrans %}</h3>
-  <small><i>These details have <b>not</b> been verified by PyPI</i></small>
-{% if release.urls_by_verify_status(False).values() | contains_valid_uris %}
-  <h6>{% trans %}Project links{% endtrans %}</h6>
-  <ul class="vertical-tabs__list">
-    {% for name, url in release.urls_by_verify_status(False).items() %}
-    {% if is_valid_uri(url) %}
-    <li>
-      <a class="vertical-tabs__tab vertical-tabs__tab--with-icon vertical-tabs__tab--condensed" href="{{ url }}" rel="nofollow">
-        {{ url_icon(name, url) }}{{ name }}
-      </a>
-    </li>
-    {% endif %}
-    {% endfor %}
-  </ul>
-{% endif %}
 
 {% if release.has_meta %}
 <div class="sidebar-section unverified">
