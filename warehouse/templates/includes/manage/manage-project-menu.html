--- conflicted
+++ resolved
@@ -12,33 +12,6 @@
  # limitations under the License.
 -#}
 <nav aria-label="Secondary navigation">
-<<<<<<< HEAD
-  <a href="{{ request.route_path('manage.project.releases', project_name=project.normalized_name)}}" class="vertical-tabs__tab vertical-tabs__tab--with-icon {% if active_tab == 'releases' %}vertical-tabs__tab--is-active{% endif %} {% if mode == 'mobile' %}vertical-tabs__tab--mobile{% endif %}">
-    <i class="fa fa-cube" aria-hidden="true"></i>
-    Releases
-  </a>
-  <a href="{{ request.route_path('manage.project.roles', project_name=project.normalized_name)}}" class="vertical-tabs__tab vertical-tabs__tab--with-icon {% if active_tab == 'collaborators' %}vertical-tabs__tab--is-active{% endif %} {% if mode == 'mobile' %}vertical-tabs__tab--mobile{% endif %}">
-    <i class="fa fa-users" aria-hidden="true"></i>
-    Collaborators
-  </a>
-  <a href="{{ request.route_path('manage.project.history', project_name=project.normalized_name)}}" class="vertical-tabs__tab vertical-tabs__tab--with-icon {% if active_tab == 'history' %}vertical-tabs__tab--is-active{% endif %} {% if mode == 'mobile' %}vertical-tabs__tab--mobile{% endif %}">
-    <i class="fa fa-lock" aria-hidden="true"></i>
-    Security History
-  </a>
-  <a href="{{ request.route_path('manage.project.journal', project_name=project.normalized_name)}}" class="vertical-tabs__tab vertical-tabs__tab--with-icon {% if active_tab == 'journal' %}vertical-tabs__tab--is-active{% endif %} {% if mode == 'mobile' %}vertical-tabs__tab--mobile{% endif %}">
-    <i class="fa fa-history" aria-hidden="true"></i>
-    Journal
-  </a>
-  {% if project.has_docs %}
-  <a href="{{ request.route_path('manage.project.documentation', project_name=project.normalized_name)}}" class="vertical-tabs__tab vertical-tabs__tab--with-icon {% if active_tab == 'documentation' %}vertical-tabs__tab--is-active{% endif %} {% if mode == 'mobile' %}vertical-tabs__tab--mobile{% endif %}"> <i class="fa fa-book" aria-hidden="true"></i>
-    Documentation
-  </a>
-  {% endif %}
-  <a href="{{ request.route_path('manage.project.settings', project_name=project.normalized_name)}}" class="vertical-tabs__tab vertical-tabs__tab--with-icon {% if active_tab == 'settings' %}vertical-tabs__tab--is-active{% endif %} {% if mode == 'mobile' %}vertical-tabs__tab--mobile{% endif %}">
-    <i class="fa fa-wrench" aria-hidden="true"></i>
-    Settings
-  </a>
-=======
   <ul class="vertical-tabs__list">
     <li>
       <a href="{{ request.route_path('manage.project.releases', project_name=project.normalized_name)}}" class="vertical-tabs__tab vertical-tabs__tab--with-icon {% if active_tab == 'releases' %}vertical-tabs__tab--is-active{% endif %} {% if mode == 'mobile' %}vertical-tabs__tab--mobile{% endif %}">
@@ -55,7 +28,13 @@
     <li>
       <a href="{{ request.route_path('manage.project.history', project_name=project.normalized_name)}}" class="vertical-tabs__tab vertical-tabs__tab--with-icon {% if active_tab == 'history' %}vertical-tabs__tab--is-active{% endif %} {% if mode == 'mobile' %}vertical-tabs__tab--mobile{% endif %}">
         <i class="fa fa-history" aria-hidden="true"></i>
-        History
+        Security History
+      </a>
+    </li>
+    <li>
+      <a href="{{ request.route_path('manage.project.journal', project_name=project.normalized_name)}}" class="vertical-tabs__tab vertical-tabs__tab--with-icon {% if active_tab == 'journal' %}vertical-tabs__tab--is-active{% endif %} {% if mode == 'mobile' %}vertical-tabs__tab--mobile{% endif %}">
+        <i class="fa fa-history" aria-hidden="true"></i>
+        Journal
       </a>
     </li>
     {% if project.has_docs %}
@@ -72,5 +51,4 @@
       </a>
     </li>
   </ul>
->>>>>>> fad4b04e
 </nav>