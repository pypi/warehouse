{#
 # Licensed under the Apache License, Version 2.0 (the "License");
 # you may not use this file except in compliance with the License.
 # You may obtain a copy of the License at
 #
 # http://www.apache.org/licenses/LICENSE-2.0
 #
 # Unless required by applicable law or agreed to in writing, software
 # distributed under the License is distributed on an "AS IS" BASIS,
 # WITHOUT WARRANTIES OR CONDITIONS OF ANY KIND, either express or implied.
 # See the License for the specific language governing permissions and
 # limitations under the License.
-#}
{% extends "base.html" %}

{% macro url_icon(name, url) -%}

{% set parsed = url|urlparse %}

{% if name|lower == "download" %}
   {% set icon = "fas fa-cloud-download-alt" %}
{% elif name|lower in ["home", "homepage", "home page"] %}
  {% set icon = "fas fa-home" %}
{% elif name|lower in ["changelog", "change log", "changes", "release notes", "news", "what's new", "history"] %}
  {% set icon = "fas fa-scroll" %}
{% elif name.lower().startswith(("docs", "documentation")) or parsed.netloc in ["readthedocs.io", "readthedocs.org", "rtfd.io", "rtfd.org"] or parsed.netloc.endswith((".readthedocs.io", ".readthedocs.org", ".rtfd.io", ".rtfd.org")) or parsed.netloc.startswith(("docs.", "documentation.")) %}
  {% set icon = "fas fa-book" %}
{% elif name.lower().startswith(("bug", "issue", "tracker", "report")) %}
  {% set icon = "fas fa-bug" %}
{% elif name.lower().startswith(("funding", "donate", "donation", "sponsor")) %}
  {% set icon = "fas fa-donate" %}
{% elif parsed.netloc in ["github.com", "github.io"] or parsed.netloc.endswith((".github.com", ".github.io")) %}
  {% set icon = "fab fa-github" %}
{% elif parsed.netloc == "gitlab.com" or parsed.netloc.endswith(".gitlab.com") %}
  {% set icon = "fab fa-gitlab" %}
{% elif parsed.netloc == "gitter.im" or parsed.netloc.endswith(".gitter.im") %}
  {% set icon = "fab fa-gitter" %}
{% elif parsed.netloc in ["discord.com", "discordapp.com", "discord.gg"] or parsed.netloc.endswith(("discord.com", "discordapp.com", "discord.gg")) %}
  {% set icon = "fab fa-discord" %}
{% elif parsed.netloc == "google.com" or parsed.netloc.endswith(".google.com") %}
  {% set icon = "fab fa-google" %}
{% elif parsed.netloc == "bitbucket.org" or parsed.netloc.endswith(".bitbucket.org") %}
  {% set icon = "fab fa-bitbucket" %}
{% elif parsed.netloc == "reddit.com" or parsed.netloc.endswith(".reddit.com") %}
  {% set icon = "fab fa-reddit-alien" %}
{% elif name.lower().startswith("slack") or parsed.netloc == "slack.com" or parsed.netloc.endswith(".slack.com") %}
  {% set icon = "fab fa-slack" %}
<<<<<<< HEAD
{% elif parsed.netloc in ["twitter.com", "x.com"] or parsed.netloc.endswith((".twitter.com", "x.com")) %}
=======
{% elif parsed.netloc in ["twitter.com", "x.com"] or parsed.netloc.endswith((".twitter.com", ".x.com")) %}
>>>>>>> d502d5e2
  {% set icon = "fab fa-twitter" %}
{% elif parsed.netloc in ["ci.appveyor.com", "circleci.com", "codecov.io", "coveralls.io", "travis-ci.com", "travis-ci.org"] or parsed.netloc.endswith((".appveyor.com", ".circleci.com", ".codecov.io", ".coveralls.io", ".travis-ci.org", ".travis-ci.com")) %}
  {% set icon = "fas fa-tasks" %}
{% elif parsed.netloc in ["cheeseshop.python.org", "pypi.io", "pypi.org", "pypi.python.org"] %}
  {% set icon = "fas fa-cube" %}
{% elif parsed.netloc == "python.org" or parsed.netloc.endswith(".python.org") %}
  {% set icon = "fab fa-python" %}
{% elif parsed.netloc in ["youtube.com", "youtu.be"] or parsed.netloc.endswith((".youtube.com", ".youtu.be")) %}
  {% set icon = "fab fa-youtube" %}
{% elif name|lower == "mastodon" %}
  {% set icon = "fab fa-mastodon" %}
{% else %}
  {% set icon = "fas fa-external-link-square-alt" %}
{% endif %}

<i class="{{ icon }}" aria-hidden="true"></i>

{%- endmacro %}


{% macro project_snippet(release) -%}
<a class="package-snippet" href="{{ request.route_path('packaging.project', name=release.project.normalized_name) }}">
  <h3 class="package-snippet__title">
    <span class="package-snippet__name">{{ release.project.name }}</span>
    <span class="package-snippet__version">{{ release.version }}</span>
  </h3>
  <p class="package-snippet__description">{{ release.summary }}</p>
</a>
{%- endmacro %}


{%- macro pip_command(release, request_route, test_environment) -%}
  {%- if test_environment -%}
    {% set index_url = " -i https://test.pypi.org/simple/" %}
  {%- endif -%}

  {%- if request_route == "packaging.release" -%}
    {% set project_version = "==" + release.version %}
  {%- endif -%}

  {%- if release.version.epoch -%}
    pip install{{ index_url }} '{{ release.project.name }}{{ project_version }}'
  {%- else -%}
    pip install{{ index_url }} {{ release.project.name }}{{ project_version }}
  {%- endif -%}
{%- endmacro -%}

{%- macro file_table(files) -%}
  {% for file in files %}
    <div class="file">
      <div class="file__graphic">
        <i class="far fa-file" aria-hidden="true"></i>
      </div>

      <div class="card file__card">
        <a href="{{ request.route_url('packaging.file', path=file.path) }}">
          {{ file.filename }}
        </a>
        ({{ file.size|filesizeformat() if file.size else 0|filesizeformat() }}
        <a href="#copy-hash-modal-{{ file.id }}">{%- trans -%}view hashes{%- endtrans -%}</a>)
        <p class="file__meta">
          Uploaded {{ humanize(file.upload_time) }}
          {% for tag in file.pretty_wheel_tags %}
          <code>{{ tag }}</code>
          {% endfor %}
        </p>
      </div>
    </div>
  {% endfor %}

{%- endmacro -%}

{% block title %}{{ release.project.name }}{% endblock %}

{% block description %}{{ release.summary }}{% endblock %}

{% block additional_rss -%}
<link rel="alternate" type="application/rss+xml" title="{% trans project_name=release.project.name %}RSS: latest releases for {{ project_name }}{% endtrans %}" href="{{ request.route_path('rss.project.releases', name=release.project.normalized_name) }}">
{%- endblock %}

{% block canonical_url %}{{ request.route_url('packaging.project', name=release.project.name) }}{% endblock %}

{% block extra_meta %}
{% if release.project.created|is_recent %}
<meta name="googlebot" content="noindex">
{% endif %}
{% endblock %}

{% block content %}
{% if release.github_repo_info_url and release.github_open_issue_info_url %}
<div class="hidden"
  data-controller="github-repo-stats"
  data-github-repo-stats-github-repo-info-outlet=".github-repo-info"
  data-github-repo-stats-url-value="{{release.github_repo_info_url}}"
  data-github-repo-stats-issue-url-value="{{release.github_open_issue_info_url}}">
</div>
{% endif %}

<div class="banner">
  <div class="package-header">
    <div class="package-header__left">
      <h1 class="package-header__name">
        {{ release.project.name }} {{ release.version }}
      </h1>

      {% if files and not project.lifecycle_status == "quarantine-enter" %}
      <div data-controller="clipboard">
        <p class="package-header__pip-instructions">
          <span id="pip-command" data-clipboard-target="source">{{ pip_command(release, request.matched_route.name, testPyPI) }}</span>
          <button type="button" class="copy-tooltip copy-tooltip-s" data-action="clipboard#copy" data-clipboard-target="tooltip" data-clipboard-tooltip-value="{% trans %}Copy to clipboard{% endtrans %}">
            <i class="fa fa-copy" aria-hidden="true"></i>
            <span class="sr-only">{% trans %}Copy PIP instructions{% endtrans %}</span>
          </button>
        </p>
      </div>
      {% endif %}
    </div>

    <div class="package-header__right">
    {% if project.lifecycle_status == "quarantine-enter" %}
      <a class="status-badge status-badge--warn" href="{{ request.route_path('help') }}#project_in_quarantine">
      <span>
        {% trans %}This project has been quarantined{% endtrans %}
      </span>
      </a>
    {% elif release.yanked %}
      <a class="status-badge status-badge--bad" href="{{ request.route_path('packaging.project', name=release.project.name) }}">
        <span>
          {% trans %}This release has been yanked{% endtrans %}<br>
        </span>
      </a>
    {% else %}
      {% if release.version|parse_version > latest_version.version|parse_version %}
      <a class="status-badge status-badge--warn" href="{{ request.route_path('packaging.project', name=release.project.name) }}">
        <span>{% trans version=latest_version.version %}Stable version available ({{ version }}){% endtrans %}</span>
      </a>
      {% elif release.version|parse_version != latest_version.version|parse_version %}
      <a class="status-badge status-badge--bad" href="{{ request.route_path('packaging.project', name=release.project.name) }}">
        <span>{% trans version=latest_version.version %}Newer version available ({{ version }}){% endtrans %}</span>
      </a>
      {% else %}
      <a class="status-badge status-badge--good" href="{{ request.route_path('packaging.project', name=release.project.name) }}">
        <span>{% trans %}Latest version{% endtrans %}</span>
      </a>
      {% endif %}
    {% endif %}
      <p class="package-header__date">
        {% trans release_date=humanize(release.created) %}Released: {{ release_date }}{% endtrans %}
      </p>
    </div>
  </div>
</div>

<div class="horizontal-section horizontal-section--grey horizontal-section--thin">
  <div class="site-container">
{% csi request.route_path("includes.administer-project-include", project_name=project.normalized_name) %}
{% endcsi %}
    <div class="split-layout split-layout--middle package-description">
    {% if release.summary %}
      <p class="package-description__summary">{{ release.summary }}</p>
    {% else %}
      <p class="package-description__summary">{% trans %}No project description provided{% endtrans %}</p>
    {% endif %}
    {% csi request.route_path("includes.edit-project-button", project_name=project.normalized_name) %}
    {% endcsi %}
    </div>
  </div>
</div>

<div data-controller="project-tabs">
  <div class="tabs-container">
    <div class="vertical-tabs">
      <div class="vertical-tabs__tabs">
        <div class="sidebar-section">
          <h3 class="sidebar-section__title">{% trans %}Navigation{% endtrans %}</h3>
          <nav aria-label="{% trans project=release.project.name %}Navigation for {{ project }}{% endtrans %}">
            <ul class="vertical-tabs__list" role="tablist">
              <li role="tab">
                <a id="description-tab" href="#description" data-project-tabs-target="tab" data-action="project-tabs#onTabClick" class="vertical-tabs__tab vertical-tabs__tab--with-icon vertical-tabs__tab--is-active" aria-selected="true" aria-label="{% trans %}Project description. Focus will be moved to the description.{% endtrans %}">
                  <i class="fa fa-align-left" aria-hidden="true"></i>
                  {% trans %}Project description{% endtrans %}
                </a>
              </li>
              <li role="tab">
                <a id="history-tab" href="#history" data-project-tabs-target="tab" data-action="project-tabs#onTabClick" class="vertical-tabs__tab vertical-tabs__tab--with-icon" aria-label="{% trans %}Release history. Focus will be moved to the history panel.{% endtrans %}">
                  <i class="fa fa-history" aria-hidden="true"></i>
                  {% trans %}Release history{% endtrans %}
                </a>
              </li>
              {% if files %}
              <li role="tab">
                <a id="files-tab" href="#files" data-project-tabs-target="tab" data-action="project-tabs#onTabClick" class="vertical-tabs__tab vertical-tabs__tab--with-icon" aria-label="{% trans %}Download files. Focus will be moved to the project files.{% endtrans %}">
                  <i class="fa fa-download" aria-hidden="true"></i>
                  {% trans %}Download files{% endtrans %}
                </a>
              </li>
              {% endif %}
            </ul>
          </nav>
        </div>
        {% include "warehouse:templates/includes/packaging/project-data.html" %}
        {% set include_sponsor_logos = project.organization.orgtype != OrganizationType.Company %}
        {% include "warehouse:templates/includes/sidebar-sponsor-logo.html" %}
        {% csi request.route_url("includes.submit_malware_report", project_name=project.name) %}
        {% endcsi %}

      </div>
      <div class="vertical-tabs__panel">
        <!-- mobile menu -->
        <nav aria-label="{% trans project=release.project.name %}Navigation for {{ project }}{% endtrans %}">
          <ul class="vertical-tabs__list" role="tablist">
            <li role="tab">
              <a id="mobile-description-tab" href="#description" data-project-tabs-target="mobileTab" data-action="project-tabs#onTabClick" class="vertical-tabs__tab vertical-tabs__tab--with-icon vertical-tabs__tab--mobile vertical-tabs__tab--no-top-border vertical-tabs__tab--is-active" aria-selected="true" aria-label="{% trans %}Project description. Focus will be moved to the description.{% endtrans %}">
                <i class="fa fa-align-left" aria-hidden="true"></i>
                {% trans %}Project description{% endtrans %}
              </a>
            </li>
            <li role="tab">
              <a id="mobile-data-tab" href="#data" data-project-tabs-target="mobileTab" data-action="project-tabs#onTabClick" class="vertical-tabs__tab vertical-tabs__tab--with-icon vertical-tabs__tab--mobile" aria-label="{% trans %}Project details. Focus will be moved to the project details.{% endtrans %}">
                <i class="fa fa-info-circle" aria-hidden="true"></i>
                {% trans %}Project details{% endtrans %}
              </a>
            </li>
            <li role="tab">
              <a id="mobile-history-tab" href="#history" data-project-tabs-target="mobileTab" data-action="project-tabs#onTabClick" class="vertical-tabs__tab vertical-tabs__tab--with-icon vertical-tabs__tab--mobile" aria-label="{% trans %}Release history. Focus will be moved to the history panel.{% endtrans %}">
              <i class="fa fa-history" aria-hidden="true"></i>
              {% trans %}Release history{% endtrans %}
            </a>
            </li>
            {% if files %}
            <li role="tab">
              <a id="mobile-files-tab" href="#files" data-project-tabs-target="mobileTab" data-action="project-tabs#onTabClick" class="vertical-tabs__tab vertical-tabs__tab--with-icon vertical-tabs__tab--mobile" aria-label="{% trans %}Download files. Focus will be moved to the project files.{% endtrans %}">
                <i class="fa fa-download" aria-hidden="true"></i>
                {% trans %}Download files{% endtrans %}
              </a>
            </li>
            {% endif %}
          </ul>
        </nav>

        {# Tab: Project description #}
        <div id="description" data-project-tabs-target="content" class="vertical-tabs__content" role="tabpanel" aria-labelledby="description-tab mobile-description-tab" tabindex="-1">
          {% if project.lifecycle_status == "quarantine-enter" %}
            <div class="callout-block callout-block--warning">
              <p>{% trans %}This project has been quarantined.{% endtrans %}</p>
              <p>
                {% trans %}
                  PyPI Admins need to review this project before it can be restored.
                  While in quarantine, the project is not installable by clients,
                  and cannot be being modified by its maintainers.
                {% endtrans %}
              </p>
              <p>
                {% trans href=request.route_path('help') + "#project_in_quarantine" %}
                  Read more in the <a href="{{ href }}">project in quarantine</a> help article.
                {% endtrans %}
              </p>
            </div>
          {% elif release.yanked and release.yanked_reason %}
            <div class="callout-block callout-block--danger">
              <p>{% trans %}Reason this release was yanked:{% endtrans %}</p>
              <p>{{ release.yanked_reason }}</p>
            </div>
          {% endif %}
          <h2 class="page-title">{% trans %}Project description{% endtrans %}</h2>
          {% if description %}
          <div class="project-description">
            {{ description|camoify|safe }}
          </div>
          {% else %}
          <div class="callout-block">
            <p>{% trans %}The author of this package has not provided a project description{% endtrans %}</p>
          </div>
          {% endif %}
        </div>

        {# Tab: project details #}
        <div id="data" data-project-tabs-target="content" class="vertical-tabs__content" role="tabpanel" aria-labelledby="mobile-data-tab" tabindex="-1">
          <h2 class="page-title">{% trans %}Project details{% endtrans %}</h2>
          {% include "warehouse:templates/includes/packaging/project-data.html" %}
          <br>
        </div>

        {# Tab: Release history #}
        <div id="history" data-project-tabs-target="content" class="vertical-tabs__content" role="tabpanel" aria-labelledby="history-tab mobile-history-tab" tabindex="-1">
          <h2 class="page-title split-layout">
            <span>{% trans %}Release history{% endtrans %}</span>
            <span class="reset-text margin-top">
              <a href="{{ request.route_path('help')}}#project-release-notifications">{% trans %}Release notifications{% endtrans %}</a> |
              <a href="{{ request.route_path('rss.project.releases', name=release.project.normalized_name) }}">{% trans %}RSS feed{% endtrans %} <i class="fa fa-rss" aria-hidden="true"></i></a>
            </span>
          </h2>

          <div class="release-timeline">
            {% set blue_cube = request.static_url('warehouse:static/dist/images/blue-cube.svg') %}
            {% set white_cube = request.static_url('warehouse:static/dist/images/white-cube.svg') %}
            {% for hversion in all_versions %}
            {% set is_current = (hversion.version == release.version) %}
            <div class="release{{ ' release--latest' if loop.first else ' release--oldest' if loop.last }}{{ ' release--current' if is_current }}">
              <div class="release__meta">
                {% if is_current %}
                <span class="badge">{% trans %}This version{% endtrans %}</span>
                {% endif %}
              </div>

              <div class="release__graphic">
                {% if loop.length > 1 %}
                <div class="release__line"></div>
                {% endif %}
                {% if is_current %}
                <img class="release__node" alt="" src="{{ blue_cube }}">
                {% else %}
                <img class="release__node" alt="" src="{{ white_cube }}">
                {% endif %}
              </div>

              <a class="card release__card" href="{{ request.route_path('packaging.release', name=release.project.name, version=hversion.version) }}">
                <p class="release__version">
                  {{ hversion.version }}
                  {% if hversion.is_prerelease %}
                  <span class="badge badge--warning">
                    {% trans %}pre-release{% endtrans %}
                  </span>
                  {% endif %}
                  {% if hversion.yanked %}
                  <span class="badge badge--danger">
                    {% trans %}yanked{% endtrans %}
                  </span>
                  {% endif %}
                </p>
                <p class="release__version-date">
                  {{ humanize(hversion.created) }}
                </p>
                {% if hversion.yanked and hversion.yanked_reason %}
                  <div class="callout-block callout-block--danger release__yanked-reason">
                    <p>{% trans %}Reason this release was yanked:{% endtrans %}</p>
                    <p>{{ hversion.yanked_reason }}</p>
                  </div>
                {% endif %}
              </a>
            </div>
            {% endfor %}
          </div>
        </div>

        {% if files %}
          {# Tab: Downloads #}
          <div id="files" data-project-tabs-target="content" class="vertical-tabs__content" role="tabpanel" aria-labelledby="files-tab mobile-files-tab" tabindex="-1">
            <h2 class="page-title">{% trans %}Download files{% endtrans %}</h2>
            <p>{% trans href='https://packaging.python.org/tutorials/installing-packages/', title=gettext('External link') %}Download the file for your platform. If you're not sure which to choose, learn more about <a href="{{ href }}" title="{{ title }}" target="_blank" rel="noopener">installing packages</a>.{% endtrans %}</p>
            <h3>
              {% trans count=sdists|length %}
                Source Distribution
              {% pluralize %}
                Source Distributions
              {% endtrans %}
            </h3>

            {% if sdists %}
              {{ file_table(sdists) }}
            {% else %}
              <div class="file">
                <div class="file__graphic">
                  <i class="fas fa-exclamation-circle" aria-hidden="true"></i>
                </div>

                <div class="card">
                  {% trans %}No source distribution files available for this release.{% endtrans %}
                  {% trans href='https://packaging.python.org/tutorials/packaging-projects/#generating-distribution-archives', title=gettext('External link') %}See tutorial on <a href="{{ href }}" title="{{ title }}" target="_blank" rel="noopener">generating distribution archives</a>.{% endtrans %}
                </div>
              </div>
            {% endif %}

            {% if bdists %}
            <h3>
              {% trans count=bdists|length %}
                Built Distribution
              {% pluralize %}
                Built Distributions
              {% endtrans %}
            </h3>

            {{ file_table(bdists) }}
            {% endif %}
          </div>

          {% for file in files %}
          {% include "warehouse:templates/includes/hash-modal.html" %}
          {% endfor %}

        {% endif %}
      </div>
    </div>
  </div>
</div>
{% endblock %}

{% block extra_js %}
<script>
MathJax = {
  tex: {
    inlineMath: [['$', '$'], ['\\(', '\\)']]
  },
};
</script>
<script async
  src="https://cdn.jsdelivr.net/npm/mathjax@3.2.2/es5/tex-svg.js"
  integrity="sha256-1CldwzdEg2k1wTmf7s5RWVd7NMXI/7nxxjJM2C4DqII="
  crossorigin="anonymous"
></script>
{% endblock %}<|MERGE_RESOLUTION|>--- conflicted
+++ resolved
@@ -45,11 +45,7 @@
   {% set icon = "fab fa-reddit-alien" %}
 {% elif name.lower().startswith("slack") or parsed.netloc == "slack.com" or parsed.netloc.endswith(".slack.com") %}
   {% set icon = "fab fa-slack" %}
-<<<<<<< HEAD
-{% elif parsed.netloc in ["twitter.com", "x.com"] or parsed.netloc.endswith((".twitter.com", "x.com")) %}
-=======
 {% elif parsed.netloc in ["twitter.com", "x.com"] or parsed.netloc.endswith((".twitter.com", ".x.com")) %}
->>>>>>> d502d5e2
   {% set icon = "fab fa-twitter" %}
 {% elif parsed.netloc in ["ci.appveyor.com", "circleci.com", "codecov.io", "coveralls.io", "travis-ci.com", "travis-ci.org"] or parsed.netloc.endswith((".appveyor.com", ".circleci.com", ".codecov.io", ".coveralls.io", ".travis-ci.org", ".travis-ci.com")) %}
   {% set icon = "fas fa-tasks" %}
