--- conflicted
+++ resolved
@@ -60,13 +60,9 @@
 {% block content %}
 <section class="banner">
   <div class="package-header">
-<<<<<<< HEAD
     {% if license %}
     <p class="package-header__license" {{ l20n("projectLicense", license=license) }}>License: {{ license }}</p>
     {% endif %}
-=======
-    <p class="package-header__license">License: <a href="TODO">TODO</a></p>
->>>>>>> 27123c5a
     <h1 class="package-header__name">{{ release.project.name }} {{ release.version }}</h1>
     <p class="package-header__description">{% if release.summary %}{{ release.summary }}{% endif %}</p>
     <p class="package-header__pip-instructions">
