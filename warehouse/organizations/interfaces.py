# Licensed under the Apache License, Version 2.0 (the "License");
# you may not use this file except in compliance with the License.
# You may obtain a copy of the License at
#
# http://www.apache.org/licenses/LICENSE-2.0
#
# Unless required by applicable law or agreed to in writing, software
# distributed under the License is distributed on an "AS IS" BASIS,
# WITHOUT WARRANTIES OR CONDITIONS OF ANY KIND, either express or implied.
# See the License for the specific language governing permissions and
# limitations under the License.

from zope.interface import Interface


class IOrganizationService(Interface):
    def get_organization(organization_id):
        """
        Return the organization object that represents the given organizationid, or None if
        there is no organization for that ID.
        """

    def get_organization_by_name(name):
        """
        Return the organization object corresponding with the given organization name, or None
        if there is no organization with that name.
        """

    def find_organizationid(name):
        """
        Find the unique organization identifier for the given name or None if there
        is no organization with the given name.
        """

    def get_organizations():
        """
        Return a list of all organization objects, or None if there are none.
        """

    def get_organizations_needing_approval():
        """
        Return a list of all organization objects in need of approval or None
        if there are currently no organization requests.
        """

    def get_organizations_by_user(user_id):
        """
        Return a list of all organization objects associated with a given user id.
        """

    def add_organization(name, display_name, orgtype, link_url, description):
        """
        Accepts a organization object, and attempts to create an organization with those
        attributes.
        """

    def add_catalog_entry(organization_id):
        """
        Adds the organization name to the organization name catalog
        """

    def get_organization_role(organization_role_id):
        """
        Return the org role object that represents the given org role id,
        or None if there is no organization role for that ID.
        """

    def get_organization_role_by_user(organization_id, user_id):
        """
        Gets an organization role for a specified org and user
        """

    def get_organization_roles(organization_id):
        """
        Gets a list of organization roles for a specified org
        """

    def add_organization_role(organization_id, user_id, role_name):
        """
        Adds an organization role for the specified org and user
        """

    def delete_organization_role(organization_role_id):
        """
        Delete an organization role for a specified organization role id
        """

    def get_organization_invite(organization_invite_id):
        """
        Return the org invite object that represents the given org invite id,
        or None if there is no organization invite for that ID.
        """

    def get_organization_invite_by_user(organization_id, user_id):
        """
        Gets an organization invite for a specified org and user
        """

    def get_organization_invites(organization_id):
        """
        Gets a list of organization invites for a specified org
        """

    def get_organization_invites_by_user(user_id):
        """
        Gets a list of organization invites for a specified user
        """

    def add_organization_invite(organization_id, user_id, invite_token):
        """
        Adds an organization invitation for the specified user and org
        """

    def delete_organization_invite(organization_invite_id):
        """
        Delete an organization invite for the specified org invite id
        """

    def approve_organization(organization_id):
        """
        Performs operations necessary to approve an organization
        """

    def decline_organization(organization_id):
        """
        Performs operations necessary to reject approval of an organization
        """

    def delete_organization(organization_id):
        """
        Delete an organization for the specified organization id
        """

    def rename_organization(organization_id, name):
        """
        Performs operations necessary to rename an Organization
        """

    def update_organization(organization_id, **changes):
        """
        Accepts a organization object and attempts to update an organization with those
        attributes
        """

    def get_organization_project(organization_id, project_id):
        """
        Return the organization project object that represents the given
        organization and project or None
        """

    def add_organization_project(organization_id, project_id):
        """
        Adds an association between the specified organization and project
        """

    def delete_organization_project(organization_id, project_id):
        """
        Removes an association between the specified organization and project
        """

<<<<<<< HEAD
    def get_organization_subscription(organization_id, subscription_id):
        """
        Return the organization subscription object that represents the given
        organization subscription id or None
        """

    def add_organization_subscription(organization_id, subscription_id):
        """
        Adds an association between the specified organization and subscription
        """

    def delete_organization_subscription(organization_id, subscription_id):
        """
        Delete association between specified organization and subscription
=======
    def get_teams_by_organization(organization_id):
        """
        Return a list of all team objects for the specified organization,
        or None if there are none.
        """

    def get_team(team_id):
        """
        Return a team object for the specified identifier,
        """

    def find_teamid(organization_id, team_name):
        """
        Find the unique team identifier for the given organization and
        team name or None if there is no such team.
        """

    def get_teams_by_user(user_id):
        """
        Return a list of all team objects associated with a given user id.
        """

    def add_team(organization_id, name):
        """
        Attempts to create a team with the specified name in an organization
        """

    def rename_team(team_id, name):
        """
        Performs operations necessary to rename a Team
        """

    def delete_team(team_id):
        """
        Delete team for the specified team id and all associated objects
        """

    def delete_teams_by_organization(organization_id):
        """
        Delete all teams for the specified organization id
        """

    def get_team_role(team_role_id):
        """
        Return the team role object that represents the given team role id,
        """

    def get_team_role_by_user(team_id, user_id):
        """
        Gets an team role for a specified team and user
        """

    def add_team_role(team_id, user_id, role_name):
        """
        Add the team role object to a team for a specified team id and user id
        """

    def delete_team_role(team_role_id):
        """
        Remove the team role for a specified team id and user id
        """

    def get_team_project_role(team_project_role_id):
        """
        Return the team project role object that represents the given team project role id,
        """

    def add_team_project_role(team_id, project_id, role_name):
        """
        Adds a team project role for the specified team and project
        """

    def delete_team_project_role(team_project_role_id):
        """
        Delete an team project role for a specified team project role id
>>>>>>> c5547f6b
        """

    def record_event(organization_id, *, tag, additional=None):
        """
        Creates a new Organization.Event for the given organization with the given
        tag, IP address, and additional metadata.

        Returns the event.
        """<|MERGE_RESOLUTION|>--- conflicted
+++ resolved
@@ -158,7 +158,6 @@
         Removes an association between the specified organization and project
         """
 
-<<<<<<< HEAD
     def get_organization_subscription(organization_id, subscription_id):
         """
         Return the organization subscription object that represents the given
@@ -173,7 +172,8 @@
     def delete_organization_subscription(organization_id, subscription_id):
         """
         Delete association between specified organization and subscription
-=======
+        """
+
     def get_teams_by_organization(organization_id):
         """
         Return a list of all team objects for the specified organization,
@@ -249,7 +249,6 @@
     def delete_team_project_role(team_project_role_id):
         """
         Delete an team project role for a specified team project role id
->>>>>>> c5547f6b
         """
 
     def record_event(organization_id, *, tag, additional=None):
