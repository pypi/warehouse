--- conflicted
+++ resolved
@@ -327,11 +327,8 @@
                             "manage:organization",
                             "manage:team",
                             "manage:billing",
-<<<<<<< HEAD
-=======
                             "add:project",
                             "remove:project",
->>>>>>> 2c3a10fc
                         ],
                     )
                 )
