# Licensed under the Apache License, Version 2.0 (the "License");
# you may not use this file except in compliance with the License.
# You may obtain a copy of the License at
#
# http://www.apache.org/licenses/LICENSE-2.0
#
# Unless required by applicable law or agreed to in writing, software
# distributed under the License is distributed on an "AS IS" BASIS,
# WITHOUT WARRANTIES OR CONDITIONS OF ANY KIND, either express or implied.
# See the License for the specific language governing permissions and
# limitations under the License.

import hashlib
import hmac
import os.path
import re
import tarfile
import tempfile
import zipfile

from cgi import FieldStorage

import packaging.requirements
import packaging.specifiers
import packaging.utils
import packaging.version
import packaging_legacy.version
import sentry_sdk
import wtforms
import wtforms.validators

from pydantic import TypeAdapter, ValidationError
from pypi_attestations import (
    Attestation,
    AttestationType,
    Distribution,
    VerificationError,
)
from pyramid.httpexceptions import (
    HTTPBadRequest,
    HTTPException,
    HTTPForbidden,
    HTTPGone,
    HTTPOk,
    HTTPPermanentRedirect,
    HTTPTooManyRequests,
)
from pyramid.view import view_config
from sigstore.verify import Verifier
from sqlalchemy import and_, exists, func, orm
from sqlalchemy.exc import MultipleResultsFound, NoResultFound

from warehouse.admin.flags import AdminFlagValue
from warehouse.attestations.models import Attestation as DatabaseAttestation
from warehouse.authnz import Permissions
from warehouse.classifiers.models import Classifier
from warehouse.constants import MAX_FILESIZE, MAX_PROJECT_SIZE, ONE_GIB, ONE_MIB
from warehouse.email import send_api_token_used_in_trusted_publisher_project_email
from warehouse.events.tags import EventTag
from warehouse.forklift import metadata
from warehouse.forklift.forms import UploadForm, _filetype_extension_mapping
from warehouse.macaroons.models import Macaroon
from warehouse.metrics import IMetricsService
from warehouse.packaging.interfaces import IFileStorage, IProjectService
from warehouse.packaging.models import (
    Dependency,
    DependencyKind,
    Description,
    File,
    Filename,
    JournalEntry,
    Project,
    ProjectMacaroonWarningAssociation,
    Release,
)
from warehouse.packaging.tasks import sync_file_to_cache, update_bigquery_release_files
from warehouse.rate_limiting.interfaces import RateLimiterException
from warehouse.utils import readme

PATH_HASHER = "blake2_256"

COMPRESSION_RATIO_MIN_SIZE = 64 * ONE_MIB

# If the zip file decompressed to 50x more space
# than it is uncompressed, consider it a ZIP bomb.
# Note that packages containing interface descriptions, JSON,
# such resources can compress really well.
# See discussion here: https://github.com/pypi/warehouse/issues/13962
COMPRESSION_RATIO_THRESHOLD = 50

# SQS has a maximum total message length of 262144 bytes. In order to stay
# under this when enqueuing a job to store BigQuery metadata, we truncate the
# Description field to 40K bytes, which captures up to the 95th percentile of
# existing descriptions.
MAX_DESCRIPTION_LENGTH_TO_BIGQUERY = 40000

# Wheel platform checking

# Note: defining new platform ABI compatibility tags that don't
#       have a python.org binary release to anchor them is a
#       complex task that needs more than just OS+architecture info.
#       For Linux specifically, the platform ABI is defined by each
#       individual distro version, so wheels built on one version may
#       not even work on older versions of the same distro, let alone
#       a completely different distro.
#
#       That means new entries should only be added given an
#       accompanying ABI spec that explains how to build a
#       compatible binary (see the manylinux specs as examples).

# These platforms can be handled by a simple static list:
_allowed_platforms = {
    "any",
    "win32",
    "win_arm64",
    "win_amd64",
    "win_ia64",
    "manylinux1_x86_64",
    "manylinux1_i686",
    "manylinux2010_x86_64",
    "manylinux2010_i686",
    "manylinux2014_x86_64",
    "manylinux2014_i686",
    "manylinux2014_aarch64",
    "manylinux2014_armv7l",
    "manylinux2014_ppc64",
    "manylinux2014_ppc64le",
    "manylinux2014_s390x",
    "linux_armv6l",
    "linux_armv7l",
}
# macosx is a little more complicated:
_macosx_platform_re = re.compile(r"macosx_(?P<major>\d+)_(\d+)_(?P<arch>.*)")
_macosx_arches = {
    "ppc",
    "ppc64",
    "i386",
    "x86_64",
    "arm64",
    "intel",
    "fat",
    "fat32",
    "fat64",
    "universal",
    "universal2",
}
_macosx_major_versions = {
    "10",
    "11",
    "12",
    "13",
    "14",
}

# manylinux pep600 and musllinux pep656 are a little more complicated:
_linux_platform_re = re.compile(r"(?P<libc>(many|musl))linux_(\d+)_(\d+)_(?P<arch>.*)")
_jointlinux_arches = {
    "x86_64",
    "i686",
    "aarch64",
    "armv7l",
    "ppc64le",
    "s390x",
}
_manylinux_arches = _jointlinux_arches | {"ppc64"}
_musllinux_arches = _jointlinux_arches


# Actual checking code;
def _valid_platform_tag(platform_tag):
    if platform_tag in _allowed_platforms:
        return True
    m = _macosx_platform_re.match(platform_tag)
    if (
        m
        and m.group("major") in _macosx_major_versions
        and m.group("arch") in _macosx_arches
    ):
        return True
    m = _linux_platform_re.match(platform_tag)
    if m and m.group("libc") == "musl":
        return m.group("arch") in _musllinux_arches
    if m and m.group("libc") == "many":
        return m.group("arch") in _manylinux_arches
    return False


_error_message_order = ["metadata-version", "name", "version"]

_dist_file_re = re.compile(r".+?(?P<extension>\.(tar\.gz|zip|whl))$", re.I)


def _exc_with_message(exc, message, **kwargs):
    # The crappy old API that PyPI offered uses the status to pass down
    # messages to the client. So this function will make that easier to do.
    resp = exc(detail=message, **kwargs)
    # We need to guard against characters outside of iso-8859-1 per RFC.
    # Specifically here, where user-supplied text may appear in the message,
    # which our WSGI server may not appropriately handle (indeed gunicorn does not).
    status_message = message.encode("iso-8859-1", "replace").decode("iso-8859-1")
    resp.status = f"{resp.status_code} {status_message}"
    return resp


def _construct_dependencies(meta: metadata.Metadata, types):
    for name, kind in types.items():
        for item in getattr(meta, name) or []:
            yield Dependency(kind=kind.value, specifier=str(item))


def _validate_filename(filename, filetype):
    # Our object storage does not tolerate some specific characters
    # ref: https://www.backblaze.com/b2/docs/files.html#file-names
    #
    # Also, its hard to imagine a usecase for them that isn't ✨malicious✨
    # or completely by mistake.
    disallowed = [*(chr(x) for x in range(32)), chr(127)]
    if [char for char in filename if char in disallowed]:
        raise _exc_with_message(
            HTTPBadRequest,
            (
                "Cannot upload a file with "
                "non-printable characters (ordinals 0-31) "
                "or the DEL character (ordinal 127) "
                "in the name."
            ),
        )

    # Make sure that the filename does not contain any path separators.
    if "/" in filename or "\\" in filename:
        raise _exc_with_message(
            HTTPBadRequest, "Cannot upload a file with '/' or '\\' in the name."
        )

    # Make sure the filename ends with an allowed extension.
    if m := _dist_file_re.match(filename):
        extension = m.group("extension")
        if extension not in _filetype_extension_mapping[filetype]:
            raise _exc_with_message(
                HTTPBadRequest,
                f"Invalid file extension: Extension {extension} is invalid for "
                f"filetype {filetype}. See https://www.python.org/dev/peps/pep-0527 "
                "for more information.",
            )
    else:
        raise _exc_with_message(
            HTTPBadRequest,
            "Invalid file extension: Use .tar.gz, .whl or .zip "
            "extension. See https://www.python.org/dev/peps/pep-0527 "
            "and https://peps.python.org/pep-0715/ for more information",
        )


def _is_valid_dist_file(filename, filetype):
    """
    Perform some basic checks to see whether the indicated file could be
    a valid distribution file.
    """

    # If our file is a zipfile, then ensure that it's members are only
    # compressed with supported compression methods.
    if zipfile.is_zipfile(filename):
        # Ensure the compression ratio is not absurd (decompression bomb)
        compressed_size = os.stat(filename).st_size
        with zipfile.ZipFile(filename) as zfp:
            decompressed_size = sum(e.file_size for e in zfp.infolist())
        if (
            decompressed_size > COMPRESSION_RATIO_MIN_SIZE
            and decompressed_size / compressed_size > COMPRESSION_RATIO_THRESHOLD
        ):
            sentry_sdk.capture_message(
                f"File {filename} ({filetype}) exceeds compression ratio "
                f"of {COMPRESSION_RATIO_THRESHOLD} "
                f"({decompressed_size}/{compressed_size})"
            )
            return False

        # Check that the compression type is valid
        with zipfile.ZipFile(filename) as zfp:
            for zinfo in zfp.infolist():
                if zinfo.compress_type not in {
                    zipfile.ZIP_STORED,
                    zipfile.ZIP_DEFLATED,
                }:
                    return False

    if filename.endswith(".tar.gz"):
        # TODO: Ideally Ensure the compression ratio is not absurd
        # (decompression bomb), like we do for wheel/zip above.

        # Ensure that this is a valid tar file, and that it contains PKG-INFO.
        try:
            with tarfile.open(filename, "r:gz") as tar:
                # This decompresses the entire stream to validate it and the
                # tar within.  Easy CPU DoS attack. :/
                bad_tar = True
                member = tar.next()
                while member:
                    parts = os.path.split(member.name)
                    if len(parts) == 2 and parts[1] == "PKG-INFO":
                        bad_tar = False
                    member = tar.next()
                if bad_tar:
                    return False
        except (tarfile.ReadError, EOFError):
            return False
    elif filename.endswith(".zip"):
        # Ensure that the .zip is a valid zip file, and that it has a
        # PKG-INFO file.
        try:
            with zipfile.ZipFile(filename, "r") as zfp:
                for zipname in zfp.namelist():
                    parts = os.path.split(zipname)
                    if len(parts) == 2 and parts[1] == "PKG-INFO":
                        # We need the no branch below to work around a bug in
                        # coverage.py where it's detecting a missed branch
                        # where there isn't one.
                        break
                else:
                    return False
        except zipfile.BadZipFile:
            return False
    elif filename.endswith(".whl"):
        # Ensure that the .whl is a valid zip file, and that it has a WHEEL
        # file.
        try:
            with zipfile.ZipFile(filename, "r") as zfp:
                for zipname in zfp.namelist():
                    parts = os.path.split(zipname)
                    if len(parts) == 2 and parts[1] == "WHEEL":
                        # We need the no branch below to work around a bug in
                        # coverage.py where it's detecting a missed branch
                        # where there isn't one.
                        break
                else:
                    return False
        except zipfile.BadZipFile:
            return False

    # If we haven't yet decided it's not valid, then we'll assume it is and
    # allow it.
    return True


def _is_duplicate_file(db_session, filename, hashes):
    """
    Check to see if file already exists, and if it's content matches.
    A file is considered to exist if its filename *or* blake2 digest are
    present in a file row in the database.

    Returns:
    - True: This file is a duplicate and all further processing should halt.
    - False: This file exists, but it is not a duplicate.
    - None: This file does not exist.
    """

    file_ = (
        db_session.query(File)
        .filter(
            (File.filename == filename)
            | (File.blake2_256_digest == hashes["blake2_256"])
        )
        .first()
    )

    if file_ is not None:
        return (
            file_.filename == filename
            and file_.sha256_digest == hashes["sha256"]
            and file_.blake2_256_digest == hashes["blake2_256"]
        )

    return None


@view_config(
    route_name="forklift.legacy.file_upload",
    uses_session=True,
    require_csrf=False,
    require_methods=["POST"],
    has_translations=True,
)
def file_upload(request):
    # This is a list of warnings that we'll emit *IF* the request is successful.
    warnings = []

    # If we're in read-only mode, let upload clients know
    if request.flags.enabled(AdminFlagValue.READ_ONLY):
        raise _exc_with_message(
            HTTPForbidden, "Read-only mode: Uploads are temporarily disabled."
        )

    if request.flags.enabled(AdminFlagValue.DISALLOW_NEW_UPLOAD):
        raise _exc_with_message(
            HTTPForbidden,
            "New uploads are temporarily disabled. "
            "See {projecthelp} for more information.".format(
                projecthelp=request.help_url(_anchor="admin-intervention")
            ),
        )

    # Log an attempt to upload
    metrics = request.find_service(IMetricsService, context=None)
    metrics.increment("warehouse.upload.attempt")

    # Before we do anything, if there isn't an authenticated identity with
    # this request, then we'll go ahead and bomb out.
    if request.identity is None:
        raise _exc_with_message(
            HTTPForbidden,
            "Invalid or non-existent authentication information. "
            "See {projecthelp} for more information.".format(
                projecthelp=request.help_url(_anchor="invalid-auth")
            ),
        )

    # These checks only make sense when our authenticated identity is a user,
    # not a project identity (like OIDC-minted tokens.)
    if request.user:
        # Ensure that user has a verified, primary email address. This should both
        # reduce the ease of spam account creation and activity, as well as act as
        # a forcing function for https://github.com/pypa/warehouse/issues/3632.
        # TODO: Once https://github.com/pypa/warehouse/issues/3632 has been solved,
        #       we might consider a different condition, possibly looking at
        #       User.is_active instead.
        if not (request.user.primary_email and request.user.primary_email.verified):
            raise _exc_with_message(
                HTTPBadRequest,
                (
                    "User {!r} does not have a verified primary email address. "
                    "Please add a verified primary email before attempting to "
                    "upload to PyPI. See {project_help} for more information."
                ).format(
                    request.user.username,
                    project_help=request.help_url(_anchor="verified-email"),
                ),
            ) from None
        # Ensure user has enabled 2FA before they can upload a file.
        if not request.user.has_two_factor:
            raise _exc_with_message(
                HTTPBadRequest,
                (
                    "User {!r} does not have two-factor authentication enabled. "
                    "Please enable two-factor authentication before attempting to "
                    "upload to PyPI. See {project_help} for more information."
                ).format(
                    request.user.username,
                    project_help=request.help_url(_anchor="two-factor-authentication"),
                ),
            ) from None

    # Do some cleanup of the various form fields
    for key in list(request.POST):
        value = request.POST.get(key)
        if isinstance(value, str):
            # distutils "helpfully" substitutes unknown, but "required" values
            # with the string "UNKNOWN". This is basically never what anyone
            # actually wants so we'll just go ahead and delete anything whose
            # value is UNKNOWN.
            if value.strip() == "UNKNOWN":
                del request.POST[key]

            # Escape NUL characters, which psycopg doesn't like
            if "\x00" in value:
                request.POST[key] = value.replace("\x00", "\\x00")

    # We require protocol_version 1, it's the only supported version however
    # passing a different version should raise an error.
    if request.POST.get("protocol_version", "1") != "1":
        raise _exc_with_message(HTTPBadRequest, "Unknown protocol version.")

    # Check if any fields were supplied as a tuple and have become a
    # FieldStorage. The 'content' field _should_ be a FieldStorage, however,
    # and we don't care about the legacy gpg_signature field.
    # ref: https://github.com/pypi/warehouse/issues/2185
    # ref: https://github.com/pypi/warehouse/issues/2491
    for field in set(request.POST) - {"content", "gpg_signature"}:
        values = request.POST.getall(field)
        if any(isinstance(value, FieldStorage) for value in values):
            raise _exc_with_message(HTTPBadRequest, f"{field}: Should not be a tuple.")

    # Validate and process the incoming file data.
    form = UploadForm(request.POST)

    if not form.validate():
        for field_name in _error_message_order:
            if field_name in form.errors:
                break
        else:
            field_name = sorted(form.errors.keys())[0]

        if field_name in form:
            field = form[field_name]
            if field.description and isinstance(field, wtforms.StringField):
                error_message = (
                    "{value!r} is an invalid value for {field}. ".format(
                        value=(
                            field.data[:30] + "..." + field.data[-30:]
                            if field.data and len(field.data) > 60
                            else field.data or ""
                        ),
                        field=field.description,
                    )
                    + f"Error: {form.errors[field_name][0]} "
                    + "See "
                    "https://packaging.python.org/specifications/core-metadata"
                    + " for more information."
                )
            else:
                error_message = "Invalid value for {field}. Error: {msgs[0]}".format(
                    field=field_name, msgs=form.errors[field_name]
                )
        else:
            error_message = f"Error: {form.errors[field_name][0]}"

        raise _exc_with_message(HTTPBadRequest, error_message)

    # Get a validated Metadata object from the form data.
    # TODO: We should eventually extract this data out of the artifact and use that,
    #       but for now we'll continue to use the form data.
    try:
        meta = metadata.parse(None, form_data=request.POST)
    except* metadata.InvalidMetadata as exc:
        # Turn our list of errors into a mapping of errors, keyed by the field
        errors = {}
        for error in exc.exceptions:
            errors.setdefault(error.field, []).append(error)

        # These errors are most important, because they tend to influence all of
        # the other errors.
        for field_name in _error_message_order:
            if field_name in errors:
                break
        else:
            field_name = sorted(errors.keys())[0]

        # Return an error for the field, using the first error that we can find
        # for that field
        error = errors[field_name][0]
        error_msg = str(error)
        raise _exc_with_message(
            HTTPBadRequest,
            " ".join(
                [
                    error_msg + ("." if not error_msg.endswith(".") else ""),
                    "See https://packaging.python.org/specifications/core-metadata "
                    "for more information.",
                ]
            ),
        )

    # Ensure that we have file data in the request.
    if "content" not in request.POST:
        raise _exc_with_message(HTTPBadRequest, "Upload payload does not have a file.")

    # Look up the project first before doing anything else, this is so we can
    # automatically register it if we need to and can check permissions before
    # going any further.
    project = (
        request.db.query(Project)
        .filter(Project.normalized_name == func.normalize_pep426_name(form.name.data))
        .first()
    )

    if project is None:
        # Another sanity check: we should be preventing non-user identities
        # from creating projects in the first place with scoped tokens,
        # but double-check anyways.
        # This can happen if a user mismatches between the project name in
        # their pending publisher (1) and the project name in their metadata (2):
        # the pending publisher will create an empty project named (1) and will
        # produce a valid API token, but the project lookup above uses (2)
        # and will fail because (1) != (2).
        if not request.user:
            raise _exc_with_message(
                HTTPBadRequest,
                (
                    "Non-user identities cannot create new projects. "
                    "This was probably caused by successfully using a pending "
                    "publisher but specifying the project name incorrectly (either "
                    "in the publisher or in your project's metadata). Please ensure "
                    "that both match. "
                    "See: https://docs.pypi.org/trusted-publishers/troubleshooting/"
                ),
            )

        # We attempt to create the project.
        project_service = request.find_service(IProjectService)
        try:
            project = project_service.create_project(
                form.name.data, request.user, request
            )
        except HTTPException as exc:
            raise _exc_with_message(exc.__class__, exc.detail) from None
        except RateLimiterException:
            msg = "Too many new projects created"
            raise _exc_with_message(HTTPTooManyRequests, msg)

    # Check that the identity has permission to do things to this project, if this
    # is a new project this will act as a sanity check for the role we just
    # added above.
    allowed = request.has_permission(Permissions.ProjectsUpload, project)
    if not allowed:
        reason = getattr(allowed, "reason", None)
        if request.user:
            msg = (
                (
                    "The user '{}' isn't allowed to upload to project '{}'. "
                    "See {} for more information."
                ).format(
                    request.user.username,
                    project.name,
                    request.help_url(_anchor="project-name"),
                )
                if reason is None
                else allowed.msg
            )
        else:
            msg = (
                (
                    "The given token isn't allowed to upload to project '{}'. "
                    "See {} for more information."
                ).format(
                    project.name,
                    request.help_url(_anchor="project-name"),
                )
                if reason is None
                else allowed.msg
            )
        raise _exc_with_message(HTTPForbidden, msg)

    # If this is a user identity (i.e: API token) but there exists
    # a trusted publisher for this project, send an email warning that an
    # API token was used to upload a project where Trusted Publishing is configured.
    # Only do this once per (API token, project) combination.
    if request.user and project.oidc_publishers:
        macaroon: Macaroon = request.identity.macaroon
        # If we haven't warned about use of this particular API token and project
        # combination, send the warning email
        warning_exists = request.db.query(
            exists().where(
                and_(
                    ProjectMacaroonWarningAssociation.macaroon_id == macaroon.id,
                    ProjectMacaroonWarningAssociation.project_id == project.id,
                )
            )
        ).scalar()
        if not warning_exists:
            send_api_token_used_in_trusted_publisher_project_email(
                request,
                set(project.users),
                project_name=project.name,
                token_owner_username=request.user.username,
                token_name=macaroon.description,
            )
            request.db.add(
                ProjectMacaroonWarningAssociation(
                    macaroon_id=macaroon.id,
                    project_id=project.id,
                )
            )
    # Update name if it differs but is still equivalent. We don't need to check if
    # they are equivalent when normalized because that's already been done when we
    # queried for the project.
    if project.name != meta.name:
        project.name = meta.name

    # Render our description so we can save from having to render this data every time
    # we load a project description page.
    rendered = None
    if meta.description:
        description_content_type = meta.description_content_type or "text/x-rst"

        rendered = readme.render(
            meta.description, description_content_type, use_fallback=False
        )

        # Uploading should prevent broken rendered descriptions.
        if rendered is None:
            if meta.description_content_type:
                message = (
                    "The description failed to render "
                    "for '{description_content_type}'."
                ).format(description_content_type=description_content_type)
            else:
                message = (
                    "The description failed to render "
                    "in the default format of reStructuredText."
                )
            raise _exc_with_message(
                HTTPBadRequest,
                "{message} See {projecthelp} for more information.".format(
                    message=message,
                    projecthelp=request.help_url(_anchor="description-content-type"),
                ),
            ) from None

    try:
        canonical_version = packaging.utils.canonicalize_version(meta.version)
        release = (
            request.db.query(Release)
            .filter(
                (Release.project == project)
                & (Release.canonical_version == canonical_version)
            )
            .one()
        )
    except MultipleResultsFound:
        # There are multiple releases of this project which have the same
        # canonical version that were uploaded before we checked for
        # canonical version equivalence, so return the exact match instead
        release = (
            request.db.query(Release)
            .filter(
                (Release.project == project) & (Release.version == str(meta.version))
            )
            .one()
        )
    except NoResultFound:
        # Get all the classifiers for this release
        release_classifiers = (
            request.db.query(Classifier)
            .filter(Classifier.classifier.in_(meta.classifiers or []))
            .all()
        )

        release = Release(
            project=project,
            _classifiers=release_classifiers,
            dependencies=list(
                _construct_dependencies(
                    meta,
                    {
                        "requires": DependencyKind.requires,
                        "provides": DependencyKind.provides,
                        "obsoletes": DependencyKind.obsoletes,
                        "requires_dist": DependencyKind.requires_dist,
                        "provides_dist": DependencyKind.provides_dist,
                        "obsoletes_dist": DependencyKind.obsoletes_dist,
                        "requires_external": DependencyKind.requires_external,
                    },
                )
            ),
            version=str(meta.version),
            canonical_version=canonical_version,
            description=Description(
                content_type=meta.description_content_type,
                raw=meta.description or "",
                html=rendered or "",
                rendered_by=readme.renderer_version(),
            ),
            project_urls=meta.project_urls or {},
            # TODO: Fix this, we currently treat platform as if it is a single
            #       use field, but in reality it is a multi-use field, which the
            #       packaging.metadata library handles correctly.
            #
            #       For now, we'll simulate the old behavior by picking the first
            #       value, if there is a value.
            platform=meta.platforms[0] if meta.platforms else None,
            # TODO: packaging.metadata has already parsed this into a list for us,
            #       which we now go and turn it back into a string, we should fix
            #       this and store this as a list.
            keywords=", ".join(meta.keywords) if meta.keywords else None,
            requires_python=str(meta.requires_python) if meta.requires_python else None,
            # Since dynamic field values are RFC 822 email headers, which are
            # case-insensitive, normalize them to title-case so we don't have
            # to store every possible variation, and can use an enum to restrict them
            # in the database
            dynamic=[x.title() for x in meta.dynamic] if meta.dynamic else None,
            **{
                k: getattr(meta, k)
                for k in {
                    # This is a list of all the fields in the form that we
                    # should pull off and insert into our new release.
                    "summary",
                    "license",
                    "author",
                    "author_email",
                    "maintainer",
                    "maintainer_email",
                    "home_page",
                    "download_url",
                    "provides_extra",
                }
            },
            uploader=request.user if request.user else None,
            uploaded_via=request.user_agent,
        )
        request.db.add(release)

        # TODO: This should be handled by some sort of database trigger or
        #       a SQLAlchemy hook or the like instead of doing it inline in
        #       this view.
        request.db.add(
            JournalEntry(
                name=release.project.name,
                version=release.version,
                action="new release",
                submitted_by=request.user if request.user else None,
            )
        )

        project.record_event(
            tag=EventTag.Project.ReleaseAdd,
            request=request,
            additional={
                "submitted_by": (
                    request.user.username if request.user else "OpenID created token"
                ),
                "canonical_version": release.canonical_version,
                "publisher_url": (
                    request.oidc_publisher.publisher_url(request.oidc_claims)
                    if request.oidc_publisher
                    else None
                ),
                "uploaded_via_trusted_publisher": bool(request.oidc_publisher),
            },
        )

    # TODO: We need a better solution to this than to just do it inline inside
    #       this method. Ideally the version field would just be sortable, but
    #       at least this should be some sort of hook or trigger.
    releases = (
        request.db.query(Release)
        .filter(Release.project == project)
        .options(
            orm.load_only(Release.project_id, Release.version, Release._pypi_ordering)
        )
        .all()
    )
    for i, r in enumerate(
        sorted(releases, key=lambda x: packaging_legacy.version.parse(x.version))
    ):
        r._pypi_ordering = i

    # Pull the filename out of our POST data.
    filename = request.POST["content"].filename

    # Ensure the filename doesn't contain any characters that are too 🌶️spicy🥵
    _validate_filename(filename, filetype=form.filetype.data)

    # Check the content type of what is being uploaded
    if not request.POST["content"].type or request.POST["content"].type.startswith(
        "image/"
    ):
        raise _exc_with_message(HTTPBadRequest, "Invalid distribution file.")

    # The project may or may not have a file size specified on the project, if
    # it does then it may or may not be smaller or larger than our global file
    # size limits.
    file_size_limit = max(filter(None, [MAX_FILESIZE, project.upload_limit]))
    project_size_limit = max(filter(None, [MAX_PROJECT_SIZE, project.total_size_limit]))

    file_data = None
    with tempfile.TemporaryDirectory() as tmpdir:
        temporary_filename = os.path.join(tmpdir, filename)

        # Buffer the entire file onto disk, checking the hash of the file as we
        # go along.
        with open(temporary_filename, "wb") as fp:
            file_size = 0
            file_hashes = {
                "md5": hashlib.md5(usedforsecurity=False),
                "sha256": hashlib.sha256(),
                "blake2_256": hashlib.blake2b(digest_size=256 // 8),
            }
            metadata_file_hashes = {}
            for chunk in iter(lambda: request.POST["content"].file.read(8096), b""):
                file_size += len(chunk)
                if file_size > file_size_limit:
                    raise _exc_with_message(
                        HTTPBadRequest,
                        "File too large. "
                        + "Limit for project {name!r} is {limit} MB. ".format(
                            name=project.name, limit=file_size_limit // ONE_MIB
                        )
                        + "See "
                        + request.help_url(_anchor="file-size-limit")
                        + " for more information.",
                    )
                if file_size + project.total_size > project_size_limit:
                    raise _exc_with_message(
                        HTTPBadRequest,
                        "Project size too large. Limit for "
                        + "project {name!r} total size is {limit} GB. ".format(
                            name=project.name, limit=project_size_limit // ONE_GIB
                        )
                        + "See "
                        + request.help_url(_anchor="project-size-limit"),
                    )
                fp.write(chunk)
                for hasher in file_hashes.values():
                    hasher.update(chunk)

        # Take our hash functions and compute the final hashes for them now.
        file_hashes = {k: h.hexdigest().lower() for k, h in file_hashes.items()}

        # Actually verify the digests that we've gotten. We're going to use
        # hmac.compare_digest even though we probably don't actually need to
        # because it's better safe than sorry. In the case of multiple digests
        # we expect them all to be given.
        if not all(
            [
                hmac.compare_digest(
                    getattr(form, f"{digest_name}_digest").data.lower(),
                    digest_value,
                )
                for digest_name, digest_value in file_hashes.items()
                if getattr(form, f"{digest_name}_digest").data
            ]
        ):
            raise _exc_with_message(
                HTTPBadRequest,
                "The digest supplied does not match a digest calculated "
                "from the uploaded file.",
            )

        # Check to see if the file that was uploaded exists already or not.
        is_duplicate = _is_duplicate_file(request.db, filename, file_hashes)
        if is_duplicate:
            request.tm.doom()
            return HTTPOk()
        elif is_duplicate is not None:
            raise _exc_with_message(
                HTTPBadRequest,
                # Note: Changing this error message to something that doesn't
                # start with "File already exists" will break the
                # --skip-existing functionality in twine
                # ref: https://github.com/pypi/warehouse/issues/3482
                # ref: https://github.com/pypa/twine/issues/332
                "File already exists. See "
                + request.help_url(_anchor="file-name-reuse")
                + " for more information.",
            )

        # Check to see if the file that was uploaded exists in our filename log
        if request.db.query(
            request.db.query(Filename).filter(Filename.filename == filename).exists()
        ).scalar():
            raise _exc_with_message(
                HTTPBadRequest,
                "This filename has already been used, use a "
                "different version. "
                "See "
                + request.help_url(_anchor="file-name-reuse")
                + " for more information.",
            )

        # Check to see if uploading this file would create a duplicate sdist
        # for the current release.
        if (
            form.filetype.data == "sdist"
            and request.db.query(
                request.db.query(File)
                .filter((File.release == release) & (File.packagetype == "sdist"))
                .exists()
            ).scalar()
        ):
            raise _exc_with_message(
                HTTPBadRequest, "Only one sdist may be uploaded per release."
            )

        # Check the file to make sure it is a valid distribution file.
        if not _is_valid_dist_file(temporary_filename, form.filetype.data):
            raise _exc_with_message(HTTPBadRequest, "Invalid distribution file.")

        # Check that the sdist filename is correct
        if filename.endswith(".tar.gz"):
            # Extract the project name and version from the filename and check it.
            # Per PEP 625, both should be normalized, but we aren't currently
            # enforcing this, so we permit a filename with a project name and
            # version that normalizes to be what we expect

            try:
                name, version = packaging.utils.parse_sdist_filename(filename)
            except packaging.utils.InvalidSdistFilename:
                raise _exc_with_message(
                    HTTPBadRequest,
                    f"Invalid source distribution filename: {filename}",
                )

            # The previous function fails to accomodate the edge case where
            # versions may contain hyphens, so we handle that here based on
            # what we were expecting
            if (
                meta.version.is_postrelease
                and name != packaging.utils.canonicalize_name(meta.name)
            ):
                # The distribution is a source distribution, the version is a
                # postrelease, and the project name doesn't match, so
                # there may be a hyphen in the version. Split the filename on the
                # second to last hyphen instead.
                name = filename.rpartition("-")[0].rpartition("-")[0]
                version = packaging.version.Version(
                    filename[len(name) + 1 : -len(".tar.gz")]
                )

            # Normalize the prefix in the filename. Eventually this should be
            # unnecessary once we become more restrictive in what we permit
            filename_prefix = name.lower().replace(".", "_").replace("-", "_")

            # Make sure that our filename matches the project that it is being
            # uploaded to.
            if (prefix := project.normalized_name.replace("-", "_")) != filename_prefix:
                raise _exc_with_message(
                    HTTPBadRequest,
                    f"Start filename for {project.name!r} with {prefix!r}.",
                )

            # Make sure that the version in the filename matches the metadata
            if version != meta.version:
                raise _exc_with_message(
                    HTTPBadRequest,
                    f"Version in filename should be {str(meta.version)!r} not "
                    f"{str(version)!r}.",
                )

        # Check that if it's a binary wheel, it's on a supported platform
        if filename.endswith(".whl"):
            try:
                name, version, ___, tags = packaging.utils.parse_wheel_filename(
                    filename
                )
            except packaging.utils.InvalidWheelFilename as e:
                raise _exc_with_message(
                    HTTPBadRequest,
                    str(e),
                )

            for tag in tags:
                if not _valid_platform_tag(tag.platform):
                    raise _exc_with_message(
                        HTTPBadRequest,
                        f"Binary wheel '{filename}' has an unsupported "
                        f"platform tag '{tag.platform}'.",
                    )

            if (canonical_name := packaging.utils.canonicalize_name(meta.name)) != name:
                raise _exc_with_message(
                    HTTPBadRequest,
                    f"Start filename for {project.name!r} with "
                    f"{canonical_name.replace('-', '_')!r}.",
                )

            if meta.version != version:
                raise _exc_with_message(
                    HTTPBadRequest,
                    f"Version in filename should be {str(meta.version)!r} not "
                    f"{str(version)!r}.",
                )

            """
            Extract METADATA file from a wheel and return it as a content.
            The name of the .whl file is used to find the corresponding .dist-info dir.
            See https://peps.python.org/pep-0491/#file-contents
            """
            filename = os.path.basename(temporary_filename)
            # Get the name and version from the original filename. Eventually this
            # should use packaging.utils.parse_wheel_filename(filename), but until then
            # we can't use this as it adds additional normailzation to the project name
            # and version.
            name, version, _ = filename.split("-", 2)
            metadata_filename = f"{name}-{version}.dist-info/METADATA"
            try:
                with zipfile.ZipFile(temporary_filename) as zfp:
                    wheel_metadata_contents = zfp.read(metadata_filename)
            except KeyError:
                raise _exc_with_message(
                    HTTPBadRequest,
                    "Wheel '{filename}' does not contain the required "
                    "METADATA file: {metadata_filename}".format(
                        filename=filename, metadata_filename=metadata_filename
                    ),
                )
            with open(temporary_filename + ".metadata", "wb") as fp:
                fp.write(wheel_metadata_contents)
            metadata_file_hashes = {
                "sha256": hashlib.sha256(),
                "blake2_256": hashlib.blake2b(digest_size=256 // 8),
            }
            for hasher in metadata_file_hashes.values():
                hasher.update(wheel_metadata_contents)
            metadata_file_hashes = {
                k: h.hexdigest().lower() for k, h in metadata_file_hashes.items()
            }

        attestations: list[Attestation] | None = None
        if "attestations" in request.POST:
            attestations = _parse_and_verify_attestations(
                request=request,
                distribution=Distribution(name=filename, digest=file_hashes["sha256"]),
            )

        # TODO: This should be handled by some sort of database trigger or a
        #       SQLAlchemy hook or the like instead of doing it inline in this
        #       view.
        request.db.add(Filename(filename=filename))

        # Store the information about the file in the database.
        file_ = File(
            release=release,
            filename=filename,
            python_version=form.pyversion.data,
            packagetype=form.filetype.data,
            comment_text=form.comment.data,
            size=file_size,
            md5_digest=file_hashes["md5"],
            sha256_digest=file_hashes["sha256"],
            blake2_256_digest=file_hashes["blake2_256"],
            metadata_file_sha256_digest=metadata_file_hashes.get("sha256"),
            metadata_file_blake2_256_digest=metadata_file_hashes.get("blake2_256"),
            # Figure out what our filepath is going to be, we're going to use a
            # directory structure based on the hash of the file contents. This
            # will ensure that the contents of the file cannot change without
            # it also changing the path that the file is saved too.
            path="/".join(
                [
                    file_hashes[PATH_HASHER][:2],
                    file_hashes[PATH_HASHER][2:4],
                    file_hashes[PATH_HASHER][4:],
                    filename,
                ]
            ),
            uploaded_via=request.user_agent,
        )
        file_data = file_
        request.db.add(file_)

        file_.record_event(
            tag=EventTag.File.FileAdd,
            request=request,
            additional={
                "filename": file_.filename,
                "submitted_by": (
                    request.user.username if request.user else "OpenID created token"
                ),
                "canonical_version": release.canonical_version,
                "publisher_url": (
                    request.oidc_publisher.publisher_url(request.oidc_claims)
                    if request.oidc_publisher
                    else None
                ),
                "project_id": str(project.id),
                "uploaded_via_trusted_publisher": bool(request.oidc_publisher),
            },
        )

        # TODO: This should be handled by some sort of database trigger or a
        #       SQLAlchemy hook or the like instead of doing it inline in this
        #       view.
        request.db.add(
            JournalEntry(
                name=release.project.name,
                version=release.version,
                action="add {python_version} file {filename}".format(
                    python_version=file_.python_version, filename=file_.filename
                ),
                submitted_by=request.user if request.user else None,
            )
        )

        # TODO: We need a better answer about how to make this transactional so
        #       this won't take affect until after a commit has happened, for
        #       now we'll just ignore it and save it before the transaction is
        #       committed.
        storage = request.find_service(IFileStorage, name="archive")
        storage.store(
            file_.path,
            os.path.join(tmpdir, filename),
            meta={
                "project": file_.release.project.normalized_name,
                "version": file_.release.version,
                "package-type": file_.packagetype,
                "python-version": file_.python_version,
            },
        )

        if metadata_file_hashes:
            storage.store(
                file_.metadata_path,
                os.path.join(tmpdir, filename + ".metadata"),
                meta={
                    "project": file_.release.project.normalized_name,
                    "version": file_.release.version,
                    "package-type": file_.packagetype,
                    "python-version": file_.python_version,
                },
            )

<<<<<<< HEAD
        # If the user provided attestations, store them
        if attestations:
            attestations_db_models = []
            for attestation in attestations:
                with tempfile.NamedTemporaryFile() as tmp_file:
                    tmp_file.write(attestation.model_dump_json().encode("utf-8"))

                    attestation_digest = hashlib.file_digest(
                        tmp_file, "sha256"
                    ).hexdigest()
                    database_attestation = DatabaseAttestation(
                        file=file_, attestation_file_sha256_digest=attestation_digest
                    )

                    storage.store(
                        database_attestation.attestation_path,
                        tmp_file.name,
                        meta=None,
                    )

                    attestations_db_models.append(database_attestation)

            request.db.add_all(attestations_db_models)

            # Log successful attestation upload
            metrics.increment("warehouse.upload.attestations.ok")

    # Check if the user has any 2FA methods enabled, and if not, email them.
    if request.user and not request.user.has_two_factor:
        warnings.append("Two factor authentication is not enabled for your account.")
        send_two_factor_not_yet_enabled_email(request, request.user)

=======
>>>>>>> 6ac99040
    request.db.flush()  # flush db now so server default values are populated for celery

    # Push updates to BigQuery
    dist_metadata = {
        "metadata_version": meta.metadata_version,
        "name": meta.name,
        "version": str(meta.version),
        "summary": meta.summary,
        "description": (
            meta.description[:MAX_DESCRIPTION_LENGTH_TO_BIGQUERY]
            if meta.description is not None
            else None
        ),
        "author": meta.author,
        "description_content_type": meta.description_content_type,
        "author_email": meta.author_email,
        "maintainer": meta.maintainer,
        "maintainer_email": meta.maintainer_email,
        "license": meta.license,
        "keywords": meta.keywords,
        "classifiers": meta.classifiers,
        "platform": meta.platforms[0] if meta.platforms else None,
        "home_page": meta.home_page,
        "download_url": meta.download_url,
        "requires_python": (
            str(meta.requires_python) if meta.requires_python is not None else None
        ),
        "pyversion": form["pyversion"].data,
        "filetype": form["filetype"].data,
        "comment": form["comment"].data,
        "requires": meta.requires,
        "provides": meta.provides,
        "obsoletes": meta.obsoletes,
        "requires_dist": (
            [str(r) for r in meta.requires_dist] if meta.requires_dist else None
        ),
        "provides_dist": meta.provides_dist,
        "obsoletes_dist": meta.obsoletes_dist,
        "requires_external": meta.requires_external,
        "project_urls": (
            [", ".join([k, v]) for k, v in meta.project_urls.items()]
            if meta.project_urls is not None
            else None
        ),
        "filename": file_data.filename,
        "python_version": file_data.python_version,
        "packagetype": file_data.packagetype,
        "comment_text": file_data.comment_text,
        "size": file_data.size,
        "has_signature": False,
        "md5_digest": file_data.md5_digest,
        "sha256_digest": file_data.sha256_digest,
        "blake2_256_digest": file_data.blake2_256_digest,
        "path": file_data.path,
        "uploaded_via": file_data.uploaded_via,
        "upload_time": file_data.upload_time,
        # TODO(dm): Add something here for attestation upload?
    }
    if request.registry.settings.get("warehouse.release_files_table") is not None:
        request.task(update_bigquery_release_files).delay(dist_metadata)

    # Log a successful upload
    metrics.increment("warehouse.upload.ok", tags=[f"filetype:{form.filetype.data}"])

    # Dispatch our task to sync this to cache as soon as possible
    request.task(sync_file_to_cache).delay(file_.id)

    # Return any warnings that we've accumulated as the response body.
    return HTTPOk(body="\n".join(warnings))


@view_config(
    route_name="forklift.legacy.submit", require_csrf=False, require_methods=["POST"]
)
@view_config(
    route_name="forklift.legacy.submit_pkg_info",
    require_csrf=False,
    require_methods=["POST"],
)
def submit(request):
    return _exc_with_message(
        HTTPGone,
        (
            "Project pre-registration is no longer required or supported, "
            "upload your files instead."
        ),
    )


@view_config(
    route_name="forklift.legacy.doc_upload",
    require_csrf=False,
    require_methods=["POST"],
)
def doc_upload(request):
    return _exc_with_message(
        HTTPGone,
        "Uploading documentation is no longer supported, we recommend using "
        "https://readthedocs.org/.",
    )


@view_config(
    route_name="forklift.legacy.missing_trailing_slash",
    require_csrf=False,
    require_methods=["POST"],
)
def missing_trailing_slash_redirect(request):
    """
    Redirect requests to /legacy to the correct /legacy/ route with a
    HTTP-308 Permanent Redirect
    """
    return _exc_with_message(
        HTTPPermanentRedirect,
        "An upload was attempted to /legacy but the expected upload URL is "
        "/legacy/ (with a trailing slash)",
        location=request.route_path("forklift.legacy.file_upload"),
    )


def _parse_and_verify_attestations(
    request, distribution: Distribution
) -> list[Attestation]:
    """
    Process any attestations included in a file upload request

    Attestations, if present, will be parsed and verified against the uploaded
    artifact. Attestations are only allowed when uploading via a Trusted
    Publisher, because a Trusted Publisher provides the identity that will be
    used to verify the attestations.
    Currently, only GitHub Actions Trusted Publishers are supported.
    """

    metrics = request.find_service(IMetricsService, context=None)

    publisher = request.oidc_publisher
    if not publisher or not publisher.publisher_name == "GitHub":
        raise _exc_with_message(
            HTTPBadRequest,
            "Attestations are currently only supported when using Trusted "
            "Publishing with GitHub Actions.",
        )
    try:
        attestations = TypeAdapter(list[Attestation]).validate_json(
            request.POST["attestations"]
        )
    except ValidationError as e:
        # Log invalid (malformed) attestation upload
        metrics.increment("warehouse.upload.attestations.malformed")
        raise _exc_with_message(
            HTTPBadRequest,
            f"Error while decoding the included attestation: {e}",
        )

    if len(attestations) > 1:
        metrics.increment("warehouse.upload.attestations.failed_multiple_attestations")
        raise _exc_with_message(
            HTTPBadRequest,
            "Only a single attestation per-file is supported at the moment.",
        )

    verification_policy = publisher.publisher_verification_policy(request.oidc_claims)
    for attestation_model in attestations:
        try:
            # For now, attestations are not stored, just verified
            predicate_type, _ = attestation_model.verify(
                Verifier.production(),
                verification_policy,
                distribution,
            )
        except VerificationError as e:
            # Log invalid (failed verification) attestation upload
            metrics.increment("warehouse.upload.attestations.failed_verify")
            raise _exc_with_message(
                HTTPBadRequest,
                f"Could not verify the uploaded artifact using the included "
                f"attestation: {e}",
            )
        except Exception as e:
            with sentry_sdk.push_scope() as scope:
                scope.fingerprint = [e]
                sentry_sdk.capture_message(
                    f"Unexpected error while verifying attestation: {e}"
                )

            raise _exc_with_message(
                HTTPBadRequest,
                f"Unknown error while trying to verify included attestations: {e}",
            )

        if predicate_type != AttestationType.PYPI_PUBLISH_V1:
            metrics.increment(
                "warehouse.upload.attestations.failed_unsupported_predicate_type"
            )
            raise _exc_with_message(
                HTTPBadRequest,
                f"Attestation with unsupported predicate type: {predicate_type}",
            )

    return attestations<|MERGE_RESOLUTION|>--- conflicted
+++ resolved
@@ -1187,7 +1187,6 @@
                 },
             )
 
-<<<<<<< HEAD
         # If the user provided attestations, store them
         if attestations:
             attestations_db_models = []
@@ -1220,8 +1219,6 @@
         warnings.append("Two factor authentication is not enabled for your account.")
         send_two_factor_not_yet_enabled_email(request, request.user)
 
-=======
->>>>>>> 6ac99040
     request.db.flush()  # flush db now so server default values are populated for celery
 
     # Push updates to BigQuery
@@ -1278,7 +1275,6 @@
         "path": file_data.path,
         "uploaded_via": file_data.uploaded_via,
         "upload_time": file_data.upload_time,
-        # TODO(dm): Add something here for attestation upload?
     }
     if request.registry.settings.get("warehouse.release_files_table") is not None:
         request.task(update_bigquery_release_files).delay(dist_metadata)
