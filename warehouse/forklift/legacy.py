# Licensed under the Apache License, Version 2.0 (the "License");
# you may not use this file except in compliance with the License.
# You may obtain a copy of the License at
#
# http://www.apache.org/licenses/LICENSE-2.0
#
# Unless required by applicable law or agreed to in writing, software
# distributed under the License is distributed on an "AS IS" BASIS,
# WITHOUT WARRANTIES OR CONDITIONS OF ANY KIND, either express or implied.
# See the License for the specific language governing permissions and
# limitations under the License.

import hashlib
import hmac
import os.path
import re
import tarfile
import tempfile
import zipfile

from cgi import FieldStorage

import packaging.requirements
import packaging.specifiers
import packaging.utils
import packaging.version
import packaging_legacy.version
import rfc3986
import sentry_sdk
import wtforms
import wtforms.validators

from pypi_attestations import Attestation, Distribution
from pyramid.httpexceptions import (
    HTTPBadRequest,
    HTTPException,
    HTTPForbidden,
    HTTPGone,
    HTTPOk,
    HTTPPermanentRedirect,
    HTTPTooManyRequests,
)
from pyramid.request import Request
from pyramid.view import view_config
from sqlalchemy import and_, exists, func, orm
from sqlalchemy.exc import MultipleResultsFound, NoResultFound

from warehouse.admin.flags import AdminFlagValue
from warehouse.attestations import AttestationUploadError, IReleaseVerificationService
from warehouse.authnz import Permissions
from warehouse.classifiers.models import Classifier
from warehouse.constants import MAX_FILESIZE, MAX_PROJECT_SIZE, ONE_GIB, ONE_MIB
from warehouse.email import send_api_token_used_in_trusted_publisher_project_email
from warehouse.events.tags import EventTag
from warehouse.forklift import metadata
from warehouse.forklift.forms import UploadForm, _filetype_extension_mapping
from warehouse.macaroons.models import Macaroon
from warehouse.metrics import IMetricsService
from warehouse.packaging.interfaces import IFileStorage, IProjectService
from warehouse.packaging.models import (
    Dependency,
    DependencyKind,
    Description,
    File,
    Filename,
    JournalEntry,
    Project,
    ProjectMacaroonWarningAssociation,
    Release,
)
from warehouse.packaging.tasks import sync_file_to_cache, update_bigquery_release_files
from warehouse.rate_limiting.interfaces import RateLimiterException
from warehouse.utils import readme
from warehouse.utils.release import strip_keywords

PATH_HASHER = "blake2_256"

COMPRESSION_RATIO_MIN_SIZE = 64 * ONE_MIB

# If the zip file decompressed to 50x more space
# than it is uncompressed, consider it a ZIP bomb.
# Note that packages containing interface descriptions, JSON,
# such resources can compress really well.
# See discussion here: https://github.com/pypi/warehouse/issues/13962
COMPRESSION_RATIO_THRESHOLD = 50

# SQS has a maximum total message length of 262144 bytes. In order to stay
# under this when enqueuing a job to store BigQuery metadata, we truncate the
# Description field to 40K bytes, which captures up to the 95th percentile of
# existing descriptions.
MAX_DESCRIPTION_LENGTH_TO_BIGQUERY = 40000

# Wheel platform checking

# Note: defining new platform ABI compatibility tags that don't
#       have a python.org binary release to anchor them is a
#       complex task that needs more than just OS+architecture info.
#       For Linux specifically, the platform ABI is defined by each
#       individual distro version, so wheels built on one version may
#       not even work on older versions of the same distro, let alone
#       a completely different distro.
#
#       That means new entries should only be added given an
#       accompanying ABI spec that explains how to build a
#       compatible binary (see the manylinux specs as examples).

# These platforms can be handled by a simple static list:
_allowed_platforms = {
    "any",
    "win32",
    "win_arm64",
    "win_amd64",
    "win_ia64",
    "manylinux1_x86_64",
    "manylinux1_i686",
    "manylinux2010_x86_64",
    "manylinux2010_i686",
    "manylinux2014_x86_64",
    "manylinux2014_i686",
    "manylinux2014_aarch64",
    "manylinux2014_armv7l",
    "manylinux2014_ppc64",
    "manylinux2014_ppc64le",
    "manylinux2014_s390x",
    "linux_armv6l",
    "linux_armv7l",
}
# macosx is a little more complicated:
_macosx_platform_re = re.compile(r"macosx_(?P<major>\d+)_(\d+)_(?P<arch>.*)")
_macosx_arches = {
    "ppc",
    "ppc64",
    "i386",
    "x86_64",
    "arm64",
    "intel",
    "fat",
    "fat32",
    "fat64",
    "universal",
    "universal2",
}
_macosx_major_versions = {
    "10",
    "11",
    "12",
    "13",
    "14",
}

# manylinux pep600 and musllinux pep656 are a little more complicated:
_linux_platform_re = re.compile(r"(?P<libc>(many|musl))linux_(\d+)_(\d+)_(?P<arch>.*)")
_jointlinux_arches = {
    "x86_64",
    "i686",
    "aarch64",
    "armv7l",
    "ppc64le",
    "s390x",
}
_manylinux_arches = _jointlinux_arches | {"ppc64"}
_musllinux_arches = _jointlinux_arches


# Actual checking code;
def _valid_platform_tag(platform_tag):
    if platform_tag in _allowed_platforms:
        return True
    m = _macosx_platform_re.match(platform_tag)
    if (
        m
        and m.group("major") in _macosx_major_versions
        and m.group("arch") in _macosx_arches
    ):
        return True
    m = _linux_platform_re.match(platform_tag)
    if m and m.group("libc") == "musl":
        return m.group("arch") in _musllinux_arches
    if m and m.group("libc") == "many":
        return m.group("arch") in _manylinux_arches
    return False


_error_message_order = ["metadata-version", "name", "version"]

_dist_file_re = re.compile(r".+?(?P<extension>\.(tar\.gz|zip|whl))$", re.I)


def _exc_with_message(exc, message, **kwargs):
    # The crappy old API that PyPI offered uses the status to pass down
    # messages to the client. So this function will make that easier to do.
    resp = exc(detail=message, **kwargs)
    # We need to guard against characters outside of iso-8859-1 per RFC.
    # Specifically here, where user-supplied text may appear in the message,
    # which our WSGI server may not appropriately handle (indeed gunicorn does not).
    status_message = message.encode("iso-8859-1", "replace").decode("iso-8859-1")
    resp.status = f"{resp.status_code} {status_message}"
    return resp


def _construct_dependencies(meta: metadata.Metadata, types):
    for name, kind in types.items():
        for item in getattr(meta, name) or []:
            yield Dependency(kind=kind.value, specifier=str(item))


def _validate_filename(filename, filetype):
    # Our object storage does not tolerate some specific characters
    # ref: https://www.backblaze.com/b2/docs/files.html#file-names
    #
    # Also, its hard to imagine a usecase for them that isn't ✨malicious✨
    # or completely by mistake.
    disallowed = [*(chr(x) for x in range(32)), chr(127)]
    if [char for char in filename if char in disallowed]:
        raise _exc_with_message(
            HTTPBadRequest,
            (
                "Cannot upload a file with "
                "non-printable characters (ordinals 0-31) "
                "or the DEL character (ordinal 127) "
                "in the name."
            ),
        )

    # Make sure that the filename does not contain any path separators.
    if "/" in filename or "\\" in filename:
        raise _exc_with_message(
            HTTPBadRequest, "Cannot upload a file with '/' or '\\' in the name."
        )

    # Make sure the filename ends with an allowed extension.
    if m := _dist_file_re.match(filename):
        extension = m.group("extension")
        if extension not in _filetype_extension_mapping[filetype]:
            raise _exc_with_message(
                HTTPBadRequest,
                f"Invalid file extension: Extension {extension} is invalid for "
                f"filetype {filetype}. See https://www.python.org/dev/peps/pep-0527 "
                "for more information.",
            )
    else:
        raise _exc_with_message(
            HTTPBadRequest,
            "Invalid file extension: Use .tar.gz, .whl or .zip "
            "extension. See https://www.python.org/dev/peps/pep-0527 "
            "and https://peps.python.org/pep-0715/ for more information",
        )


def _is_valid_dist_file(filename, filetype):
    """
    Perform some basic checks to see whether the indicated file could be
    a valid distribution file.
    """

    # If our file is a zipfile, then ensure that it's members are only
    # compressed with supported compression methods.
    if zipfile.is_zipfile(filename):
        # Ensure the compression ratio is not absurd (decompression bomb)
        compressed_size = os.stat(filename).st_size
        with zipfile.ZipFile(filename) as zfp:
            decompressed_size = sum(e.file_size for e in zfp.infolist())
        if (
            decompressed_size > COMPRESSION_RATIO_MIN_SIZE
            and decompressed_size / compressed_size > COMPRESSION_RATIO_THRESHOLD
        ):
            sentry_sdk.capture_message(
                f"File {filename} ({filetype}) exceeds compression ratio "
                f"of {COMPRESSION_RATIO_THRESHOLD} "
                f"({decompressed_size}/{compressed_size})"
            )
            return False

        # Check that the compression type is valid
        with zipfile.ZipFile(filename) as zfp:
            for zinfo in zfp.infolist():
                if zinfo.compress_type not in {
                    zipfile.ZIP_STORED,
                    zipfile.ZIP_DEFLATED,
                }:
                    return False

    if filename.endswith(".tar.gz"):
        # TODO: Ideally Ensure the compression ratio is not absurd
        # (decompression bomb), like we do for wheel/zip above.

        # Ensure that this is a valid tar file, and that it contains PKG-INFO.
        try:
            with tarfile.open(filename, "r:gz") as tar:
                # This decompresses the entire stream to validate it and the
                # tar within.  Easy CPU DoS attack. :/
                bad_tar = True
                member = tar.next()
                while member:
                    parts = os.path.split(member.name)
                    if len(parts) == 2 and parts[1] == "PKG-INFO":
                        bad_tar = False
                    member = tar.next()
                if bad_tar:
                    return False
        except (tarfile.ReadError, EOFError):
            return False
    elif filename.endswith(".zip"):
        # Ensure that the .zip is a valid zip file, and that it has a
        # PKG-INFO file.
        try:
            with zipfile.ZipFile(filename, "r") as zfp:
                for zipname in zfp.namelist():
                    parts = os.path.split(zipname)
                    if len(parts) == 2 and parts[1] == "PKG-INFO":
                        # We need the no branch below to work around a bug in
                        # coverage.py where it's detecting a missed branch
                        # where there isn't one.
                        break
                else:
                    return False
        except zipfile.BadZipFile:
            return False
    elif filename.endswith(".whl"):
        # Ensure that the .whl is a valid zip file, and that it has a WHEEL
        # file.
        try:
            with zipfile.ZipFile(filename, "r") as zfp:
                for zipname in zfp.namelist():
                    parts = os.path.split(zipname)
                    if len(parts) == 2 and parts[1] == "WHEEL":
                        # We need the no branch below to work around a bug in
                        # coverage.py where it's detecting a missed branch
                        # where there isn't one.
                        break
                else:
                    return False
        except zipfile.BadZipFile:
            return False

    # If we haven't yet decided it's not valid, then we'll assume it is and
    # allow it.
    return True


def _is_duplicate_file(db_session, filename, hashes):
    """
    Check to see if file already exists, and if it's content matches.
    A file is considered to exist if its filename *or* blake2 digest are
    present in a file row in the database.

    Returns:
    - True: This file is a duplicate and all further processing should halt.
    - False: This file exists, but it is not a duplicate.
    - None: This file does not exist.
    """

    file_ = (
        db_session.query(File)
        .filter(
            (File.filename == filename)
            | (File.blake2_256_digest == hashes["blake2_256"])
        )
        .first()
    )

    if file_ is not None:
        return (
            file_.filename == filename
            and file_.sha256_digest == hashes["sha256"]
            and file_.blake2_256_digest == hashes["blake2_256"]
        )

    return None


<<<<<<< HEAD
def _verify_url(url: str, publisher_url: str | None) -> bool:
=======
def _process_attestations(request, distribution: Distribution):
    """
    Process any attestations included in a file upload request

    Attestations, if present, will be parsed and verified against the uploaded
    artifact. Attestations are only allowed when uploading via a Trusted
    Publisher, because a Trusted Publisher provides the identity that will be
    used to verify the attestations.
    Currently, only GitHub Actions Trusted Publishers are supported, and
    attestations are discarded after verification.
    """

    metrics = request.find_service(IMetricsService, context=None)

    publisher = request.oidc_publisher
    if not publisher or not publisher.publisher_name == "GitHub":
        raise _exc_with_message(
            HTTPBadRequest,
            "Attestations are currently only supported when using Trusted "
            "Publishing with GitHub Actions.",
        )
    try:
        attestations = TypeAdapter(list[Attestation]).validate_json(
            request.POST["attestations"]
        )
    except ValidationError as e:
        # Log invalid (malformed) attestation upload
        metrics.increment("warehouse.upload.attestations.malformed")
        raise _exc_with_message(
            HTTPBadRequest,
            f"Error while decoding the included attestation: {e}",
        )

    if len(attestations) > 1:
        metrics.increment("warehouse.upload.attestations.failed_multiple_attestations")
        raise _exc_with_message(
            HTTPBadRequest,
            "Only a single attestation per-file is supported at the moment.",
        )

    verification_policy = publisher.publisher_verification_policy(request.oidc_claims)
    for attestation_model in attestations:
        try:
            # For now, attestations are not stored, just verified
            predicate_type, _ = attestation_model.verify(
                Verifier.production(),
                verification_policy,
                distribution,
            )
        except VerificationError as e:
            # Log invalid (failed verification) attestation upload
            metrics.increment("warehouse.upload.attestations.failed_verify")
            raise _exc_with_message(
                HTTPBadRequest,
                f"Could not verify the uploaded artifact using the included "
                f"attestation: {e}",
            )
        except Exception as e:
            with sentry_sdk.push_scope() as scope:
                scope.fingerprint = [e]
                sentry_sdk.capture_message(
                    f"Unexpected error while verifying attestation: {e}"
                )

            raise _exc_with_message(
                HTTPBadRequest,
                f"Unknown error while trying to verify included attestations: {e}",
            )

        if predicate_type != AttestationType.PYPI_PUBLISH_V1:
            metrics.increment(
                "warehouse.upload.attestations.failed_unsupported_predicate_type"
            )
            raise _exc_with_message(
                HTTPBadRequest,
                f"Attestation with unsupported predicate type: {predicate_type}",
            )

        # Log successful attestation upload
        metrics.increment("warehouse.upload.attestations.ok")


_pypi_project_urls = [
    "https://pypi.org/project/",
    "https://pypi.org/p/",
    "https://pypi.python.org/project/",
    "https://pypi.python.org/p/",
    "https://python.org/pypi/",
]


def _verify_url_pypi(url: str, project_name: str, project_normalized_name: str) -> bool:
    candidate_urls = (
        f"{pypi_project_url}{name}{optional_slash}"
        for pypi_project_url in _pypi_project_urls
        for name in {project_name, project_normalized_name}
        for optional_slash in ["/", ""]
    )

    user_uri = rfc3986.api.uri_reference(url).normalize()
    return any(
        user_uri == rfc3986.api.uri_reference(candidate_url).normalize()
        for candidate_url in candidate_urls
    )


def _verify_url_with_trusted_publisher(url: str, publisher_url: str) -> bool:
>>>>>>> b419f327
    """
    Verify a given URL against a Trusted Publisher URL

    A URL is considered "verified" iff it matches the Trusted Publisher URL
    such that, when both URLs are normalized:
    - The scheme component is the same (e.g: both use `https`)
    - The authority component is the same (e.g.: `github.com`)
    - The path component is the same, or a sub-path of the Trusted Publisher URL
      (e.g.: `org/project` and `org/project/issues.html` will pass verification
      against an `org/project` Trusted Publisher path component)
    - The path component of the Trusted Publisher URL is not empty
    Note: We compare the authority component instead of the host component because
    the authority includes the host, and in practice neither URL should have user
    nor port information.
    """
    publisher_uri = rfc3986.api.uri_reference(publisher_url).normalize()
    user_uri = rfc3986.api.uri_reference(url).normalize()
    if publisher_uri.path is None:
        # Currently no Trusted Publishers have an empty path component,
        # so we defensively fail verification.
        return False
    elif user_uri.path and publisher_uri.path:
        is_subpath = publisher_uri.path == user_uri.path or user_uri.path.startswith(
            publisher_uri.path + "/"
        )
    else:
        is_subpath = publisher_uri.path == user_uri.path

    return (
        publisher_uri.scheme == user_uri.scheme
        and publisher_uri.authority == user_uri.authority
        and is_subpath
    )


def _verify_url(
    url: str, publisher_url: str | None, project_name: str, project_normalized_name: str
) -> bool:
    if _verify_url_pypi(
        url=url,
        project_name=project_name,
        project_normalized_name=project_normalized_name,
    ):
        return True

    if not publisher_url:
        return False

    return _verify_url_with_trusted_publisher(url=url, publisher_url=publisher_url)


def _sort_releases(request: Request, project: Project):
    releases = (
        request.db.query(Release)
        .filter(Release.project == project)
        .options(
            orm.load_only(
                Release.project_id,
                Release.version,
                Release._pypi_ordering,
            )
        )
        .all()
    )
    for i, r in enumerate(
        sorted(releases, key=lambda x: packaging_legacy.version.parse(x.version))
    ):
        # NOTE: If we set r._pypi_ordering, even to the same value it was
        #       previously, then SQLAlchemy will decide that it needs to load
        #       Release.description (with N+1 queries) for some reason that I
        #       can't possibly fathom why. The SQLAlchemy docs say that
        #       raisedload doesn't prevent SQLAlchemy for doing queries that it
        #       needs to do for the Unit of Work pattern, so I guess since each
        #       Release object was modified it feels the need to load each of
        #       them... but I haven no idea why that means it feels the need to
        #       load the Release.description relationship as well.
        #
        #       Technically, we can still execute a query for every release if
        #       someone goes back and releases a version "0" or something that
        #       would cause most or all of the releases to need to "shift" and
        #       get updated.
        #
        #       We maybe want to convert this away from using the ORM and build up
        #       a mapping of Release.id -> new _pypi_ordering and do a single bulk
        #       update query to eliminate the possibility we trigger this again.
        if r._pypi_ordering != i:
            r._pypi_ordering = i


@view_config(
    route_name="forklift.legacy.file_upload",
    uses_session=True,
    require_csrf=False,
    require_methods=["POST"],
    has_translations=True,
)
def file_upload(request):
    # This is a list of warnings that we'll emit *IF* the request is successful.
    warnings = []

    # If we're in read-only mode, let upload clients know
    if request.flags.enabled(AdminFlagValue.READ_ONLY):
        raise _exc_with_message(
            HTTPForbidden, "Read-only mode: Uploads are temporarily disabled."
        )

    if request.flags.enabled(AdminFlagValue.DISALLOW_NEW_UPLOAD):
        raise _exc_with_message(
            HTTPForbidden,
            "New uploads are temporarily disabled. "
            "See {projecthelp} for more information.".format(
                projecthelp=request.help_url(_anchor="admin-intervention")
            ),
        )

    # Log an attempt to upload
    metrics = request.find_service(IMetricsService, context=None)
    metrics.increment("warehouse.upload.attempt")

    # Before we do anything, if there isn't an authenticated identity with
    # this request, then we'll go ahead and bomb out.
    if request.identity is None:
        raise _exc_with_message(
            HTTPForbidden,
            "Invalid or non-existent authentication information. "
            "See {projecthelp} for more information.".format(
                projecthelp=request.help_url(_anchor="invalid-auth")
            ),
        )

    # These checks only make sense when our authenticated identity is a user,
    # not a project identity (like OIDC-minted tokens.)
    if request.user:
        # Ensure that user has a verified, primary email address. This should both
        # reduce the ease of spam account creation and activity, as well as act as
        # a forcing function for https://github.com/pypa/warehouse/issues/3632.
        # TODO: Once https://github.com/pypa/warehouse/issues/3632 has been solved,
        #       we might consider a different condition, possibly looking at
        #       User.is_active instead.
        if not (request.user.primary_email and request.user.primary_email.verified):
            raise _exc_with_message(
                HTTPBadRequest,
                (
                    "User {!r} does not have a verified primary email address. "
                    "Please add a verified primary email before attempting to "
                    "upload to PyPI. See {project_help} for more information."
                ).format(
                    request.user.username,
                    project_help=request.help_url(_anchor="verified-email"),
                ),
            ) from None
        # Ensure user has enabled 2FA before they can upload a file.
        if not request.user.has_two_factor:
            raise _exc_with_message(
                HTTPBadRequest,
                (
                    "User {!r} does not have two-factor authentication enabled. "
                    "Please enable two-factor authentication before attempting to "
                    "upload to PyPI. See {project_help} for more information."
                ).format(
                    request.user.username,
                    project_help=request.help_url(_anchor="two-factor-authentication"),
                ),
            ) from None

    # Do some cleanup of the various form fields
    for key in list(request.POST):
        value = request.POST.get(key)
        if isinstance(value, str):
            # distutils "helpfully" substitutes unknown, but "required" values
            # with the string "UNKNOWN". This is basically never what anyone
            # actually wants so we'll just go ahead and delete anything whose
            # value is UNKNOWN.
            if value.strip() == "UNKNOWN":
                del request.POST[key]

            # Escape NUL characters, which psycopg doesn't like
            if "\x00" in value:
                request.POST[key] = value.replace("\x00", "\\x00")

    # We require protocol_version 1, it's the only supported version however
    # passing a different version should raise an error.
    if request.POST.get("protocol_version", "1") != "1":
        raise _exc_with_message(HTTPBadRequest, "Unknown protocol version.")

    # Check if any fields were supplied as a tuple and have become a
    # FieldStorage. The 'content' field _should_ be a FieldStorage, however,
    # and we don't care about the legacy gpg_signature field.
    # ref: https://github.com/pypi/warehouse/issues/2185
    # ref: https://github.com/pypi/warehouse/issues/2491
    for field in set(request.POST) - {"content", "gpg_signature"}:
        values = request.POST.getall(field)
        if any(isinstance(value, FieldStorage) for value in values):
            raise _exc_with_message(HTTPBadRequest, f"{field}: Should not be a tuple.")

    # Validate and process the incoming file data.
    form = UploadForm(request.POST)

    if not form.validate():
        for field_name in _error_message_order:
            if field_name in form.errors:
                break
        else:
            field_name = sorted(form.errors.keys())[0]

        if field_name in form:
            field = form[field_name]
            if field.description and isinstance(field, wtforms.StringField):
                error_message = (
                    "{value!r} is an invalid value for {field}. ".format(
                        value=(
                            field.data[:30] + "..." + field.data[-30:]
                            if field.data and len(field.data) > 60
                            else field.data or ""
                        ),
                        field=field.description,
                    )
                    + f"Error: {form.errors[field_name][0]} "
                    + "See "
                    "https://packaging.python.org/specifications/core-metadata"
                    + " for more information."
                )
            else:
                error_message = "Invalid value for {field}. Error: {msgs[0]}".format(
                    field=field_name, msgs=form.errors[field_name]
                )
        else:
            error_message = f"Error: {form.errors[field_name][0]}"

        raise _exc_with_message(HTTPBadRequest, error_message)

    # Get a validated Metadata object from the form data.
    # TODO: We should eventually extract this data out of the artifact and use that,
    #       but for now we'll continue to use the form data.
    try:
        meta = metadata.parse(None, form_data=request.POST)
    except* metadata.InvalidMetadata as exc:
        # Turn our list of errors into a mapping of errors, keyed by the field
        errors = {}
        for error in exc.exceptions:
            errors.setdefault(error.field, []).append(error)

        # These errors are most important, because they tend to influence all of
        # the other errors.
        for field_name in _error_message_order:
            if field_name in errors:
                break
        else:
            field_name = sorted(errors.keys())[0]

        # Return an error for the field, using the first error that we can find
        # for that field
        error = errors[field_name][0]
        error_msg = str(error)
        raise _exc_with_message(
            HTTPBadRequest,
            " ".join(
                [
                    error_msg + ("." if not error_msg.endswith(".") else ""),
                    "See https://packaging.python.org/specifications/core-metadata "
                    "for more information.",
                ]
            ),
        )

    # Ensure that we have file data in the request.
    if "content" not in request.POST:
        raise _exc_with_message(HTTPBadRequest, "Upload payload does not have a file.")

    # Look up the project first before doing anything else, this is so we can
    # automatically register it if we need to and can check permissions before
    # going any further.
    project = (
        request.db.query(Project)
        .filter(Project.normalized_name == func.normalize_pep426_name(form.name.data))
        .first()
    )

    if project is None:
        # Another sanity check: we should be preventing non-user identities
        # from creating projects in the first place with scoped tokens,
        # but double-check anyways.
        # This can happen if a user mismatches between the project name in
        # their pending publisher (1) and the project name in their metadata (2):
        # the pending publisher will create an empty project named (1) and will
        # produce a valid API token, but the project lookup above uses (2)
        # and will fail because (1) != (2).
        if not request.user:
            raise _exc_with_message(
                HTTPBadRequest,
                (
                    "Non-user identities cannot create new projects. "
                    "This was probably caused by successfully using a pending "
                    "publisher but specifying the project name incorrectly (either "
                    "in the publisher or in your project's metadata). Please ensure "
                    "that both match. "
                    "See: https://docs.pypi.org/trusted-publishers/troubleshooting/"
                ),
            )

        # We attempt to create the project.
        project_service = request.find_service(IProjectService)
        try:
            project = project_service.create_project(
                form.name.data, request.user, request
            )
        except HTTPException as exc:
            raise _exc_with_message(exc.__class__, exc.detail) from None
        except RateLimiterException:
            msg = "Too many new projects created"
            raise _exc_with_message(HTTPTooManyRequests, msg)

    # Check that the identity has permission to do things to this project, if this
    # is a new project this will act as a sanity check for the role we just
    # added above.
    allowed = request.has_permission(Permissions.ProjectsUpload, project)
    if not allowed:
        reason = getattr(allowed, "reason", None)
        if request.user:
            msg = (
                (
                    "The user '{}' isn't allowed to upload to project '{}'. "
                    "See {} for more information."
                ).format(
                    request.user.username,
                    project.name,
                    request.help_url(_anchor="project-name"),
                )
                if reason is None
                else allowed.msg
            )
        else:
            msg = (
                (
                    "The given token isn't allowed to upload to project '{}'. "
                    "See {} for more information."
                ).format(
                    project.name,
                    request.help_url(_anchor="project-name"),
                )
                if reason is None
                else allowed.msg
            )
        raise _exc_with_message(HTTPForbidden, msg)

    # If this is a user identity (i.e: API token) but there exists
    # a trusted publisher for this project, send an email warning that an
    # API token was used to upload a project where Trusted Publishing is configured.
    # Only do this once per (API token, project) combination.
    if request.user and project.oidc_publishers:
        macaroon: Macaroon = request.identity.macaroon
        # If we haven't warned about use of this particular API token and project
        # combination, send the warning email
        warning_exists = request.db.query(
            exists().where(
                and_(
                    ProjectMacaroonWarningAssociation.macaroon_id == macaroon.id,
                    ProjectMacaroonWarningAssociation.project_id == project.id,
                )
            )
        ).scalar()
        if not warning_exists:
            send_api_token_used_in_trusted_publisher_project_email(
                request,
                set(project.users),
                project_name=project.name,
                token_owner_username=request.user.username,
                token_name=macaroon.description,
            )
            request.db.add(
                ProjectMacaroonWarningAssociation(
                    macaroon_id=macaroon.id,
                    project_id=project.id,
                )
            )
    # Update name if it differs but is still equivalent. We don't need to check if
    # they are equivalent when normalized because that's already been done when we
    # queried for the project.
    if project.name != meta.name:
        project.name = meta.name

    # Render our description so we can save from having to render this data every time
    # we load a project description page.
    rendered = None
    if meta.description:
        description_content_type = meta.description_content_type or "text/x-rst"

        rendered = readme.render(
            meta.description, description_content_type, use_fallback=False
        )

        # Uploading should prevent broken rendered descriptions.
        if rendered is None:
            if meta.description_content_type:
                message = (
                    "The description failed to render "
                    "for '{description_content_type}'."
                ).format(description_content_type=description_content_type)
            else:
                message = (
                    "The description failed to render "
                    "in the default format of reStructuredText."
                )
            raise _exc_with_message(
                HTTPBadRequest,
                "{message} See {projecthelp} for more information.".format(
                    message=message,
                    projecthelp=request.help_url(_anchor="description-content-type"),
                ),
            ) from None

    # Verify any verifiable URLs
    publisher_base_url = (
        request.oidc_publisher.publisher_base_url if request.oidc_publisher else None
    )
    project_urls = (
        {}
        if not meta.project_urls
        else {
            name: {
                "url": url,
                "verified": _verify_url(
                    url=url,
                    publisher_url=publisher_base_url,
                    project_name=project.name,
                    project_normalized_name=project.normalized_name,
                ),
            }
            for name, url in meta.project_urls.items()
        }
    )
    try:
        is_new_release = False
        canonical_version = packaging.utils.canonicalize_version(meta.version)
        release = (
            request.db.query(Release)
            .filter(
                (Release.project == project)
                & (Release.canonical_version == canonical_version)
            )
            .one()
        )
    except MultipleResultsFound:
        # There are multiple releases of this project which have the same
        # canonical version that were uploaded before we checked for
        # canonical version equivalence, so return the exact match instead
        release = (
            request.db.query(Release)
            .filter(
                (Release.project == project) & (Release.version == str(meta.version))
            )
            .one()
        )
    except NoResultFound:
        # Get all the classifiers for this release
        release_classifiers = (
            request.db.query(Classifier)
            .filter(Classifier.classifier.in_(meta.classifiers or []))
            .all()
        )

        release = Release(
            project=project,
            _classifiers=release_classifiers,
            dependencies=list(
                _construct_dependencies(
                    meta,
                    {
                        "requires": DependencyKind.requires,
                        "provides": DependencyKind.provides,
                        "obsoletes": DependencyKind.obsoletes,
                        "requires_dist": DependencyKind.requires_dist,
                        "provides_dist": DependencyKind.provides_dist,
                        "obsoletes_dist": DependencyKind.obsoletes_dist,
                        "requires_external": DependencyKind.requires_external,
                    },
                )
            ),
            version=str(meta.version),
            canonical_version=canonical_version,
            description=Description(
                content_type=meta.description_content_type,
                raw=meta.description or "",
                html=rendered or "",
                rendered_by=readme.renderer_version(),
            ),
            project_urls=project_urls,
            # TODO: Fix this, we currently treat platform as if it is a single
            #       use field, but in reality it is a multi-use field, which the
            #       packaging.metadata library handles correctly.
            #
            #       For now, we'll simulate the old behavior by picking the first
            #       value, if there is a value.
            platform=meta.platforms[0] if meta.platforms else None,
            # TODO: packaging.metadata has already parsed this into a list for us,
            #       which we now go and turn it back into a string, we should fix
            #       this and store this as a list.
            keywords=", ".join(meta.keywords) if meta.keywords else None,
            keywords_array=(strip_keywords(meta.keywords) if meta.keywords else None),
            requires_python=str(meta.requires_python) if meta.requires_python else None,
            # Since dynamic field values are RFC 822 email headers, which are
            # case-insensitive, normalize them to title-case so we don't have
            # to store every possible variation, and can use an enum to restrict them
            # in the database
            dynamic=[x.title() for x in meta.dynamic] if meta.dynamic else None,
            **{
                k: getattr(meta, k)
                for k in {
                    # This is a list of all the fields in the form that we
                    # should pull off and insert into our new release.
                    "summary",
                    "license",
                    "author",
                    "author_email",
                    "maintainer",
                    "maintainer_email",
                    "home_page",
                    "download_url",
                    "provides_extra",
                }
            },
            uploader=request.user if request.user else None,
            uploaded_via=request.user_agent,
        )
        request.db.add(release)
        is_new_release = True

        # TODO: This should be handled by some sort of database trigger or
        #       a SQLAlchemy hook or the like instead of doing it inline in
        #       this view.
        request.db.add(
            JournalEntry(
                name=release.project.name,
                version=release.version,
                action="new release",
                submitted_by=request.user if request.user else None,
            )
        )

        project.record_event(
            tag=EventTag.Project.ReleaseAdd,
            request=request,
            additional={
                "submitted_by": (
                    request.user.username if request.user else "OpenID created token"
                ),
                "canonical_version": release.canonical_version,
                "publisher_url": (
                    request.oidc_publisher.publisher_url(request.oidc_claims)
                    if request.oidc_publisher
                    else None
                ),
                "uploaded_via_trusted_publisher": bool(request.oidc_publisher),
            },
        )

        # TODO: We need a better solution to this than to just do it inline inside
        #       this method. Ideally the version field would just be sortable, but
        #       at least this should be some sort of hook or trigger.
        _sort_releases(request, project)

    # Pull the filename out of our POST data.
    filename = request.POST["content"].filename

    # Ensure the filename doesn't contain any characters that are too 🌶️spicy🥵
    _validate_filename(filename, filetype=form.filetype.data)

    # Check the content type of what is being uploaded
    if not request.POST["content"].type or request.POST["content"].type.startswith(
        "image/"
    ):
        raise _exc_with_message(HTTPBadRequest, "Invalid distribution file.")

    # The project may or may not have a file size specified on the project, if
    # it does then it may or may not be smaller or larger than our global file
    # size limits.
    file_size_limit = max(filter(None, [MAX_FILESIZE, project.upload_limit]))
    project_size_limit = max(filter(None, [MAX_PROJECT_SIZE, project.total_size_limit]))

    file_data = None
    with tempfile.TemporaryDirectory() as tmpdir:
        temporary_filename = os.path.join(tmpdir, filename)

        # Buffer the entire file onto disk, checking the hash of the file as we
        # go along.
        with open(temporary_filename, "wb") as fp:
            file_size = 0
            file_hashes = {
                "md5": hashlib.md5(usedforsecurity=False),
                "sha256": hashlib.sha256(),
                "blake2_256": hashlib.blake2b(digest_size=256 // 8),
            }
            metadata_file_hashes = {}
            for chunk in iter(lambda: request.POST["content"].file.read(8096), b""):
                file_size += len(chunk)
                if file_size > file_size_limit:
                    raise _exc_with_message(
                        HTTPBadRequest,
                        "File too large. "
                        + "Limit for project {name!r} is {limit} MB. ".format(
                            name=project.name, limit=file_size_limit // ONE_MIB
                        )
                        + "See "
                        + request.help_url(_anchor="file-size-limit")
                        + " for more information.",
                    )
                if file_size + project.total_size > project_size_limit:
                    raise _exc_with_message(
                        HTTPBadRequest,
                        "Project size too large. Limit for "
                        + "project {name!r} total size is {limit} GB. ".format(
                            name=project.name, limit=project_size_limit // ONE_GIB
                        )
                        + "See "
                        + request.help_url(_anchor="project-size-limit"),
                    )
                fp.write(chunk)
                for hasher in file_hashes.values():
                    hasher.update(chunk)

        # Take our hash functions and compute the final hashes for them now.
        file_hashes = {k: h.hexdigest().lower() for k, h in file_hashes.items()}

        # Actually verify the digests that we've gotten. We're going to use
        # hmac.compare_digest even though we probably don't actually need to
        # because it's better safe than sorry. In the case of multiple digests
        # we expect them all to be given.
        if not all(
            [
                hmac.compare_digest(
                    getattr(form, f"{digest_name}_digest").data.lower(),
                    digest_value,
                )
                for digest_name, digest_value in file_hashes.items()
                if getattr(form, f"{digest_name}_digest").data
            ]
        ):
            raise _exc_with_message(
                HTTPBadRequest,
                "The digest supplied does not match a digest calculated "
                "from the uploaded file.",
            )

        # Check to see if the file that was uploaded exists already or not.
        is_duplicate = _is_duplicate_file(request.db, filename, file_hashes)
        if is_duplicate:
            request.tm.doom()
            return HTTPOk()
        elif is_duplicate is not None:
            raise _exc_with_message(
                HTTPBadRequest,
                # Note: Changing this error message to something that doesn't
                # start with "File already exists" will break the
                # --skip-existing functionality in twine
                # ref: https://github.com/pypi/warehouse/issues/3482
                # ref: https://github.com/pypa/twine/issues/332
                "File already exists "
                + f"({filename!r}, with blake2_256 hash {file_hashes['blake2_256']!r})."
                + " See "
                + request.help_url(_anchor="file-name-reuse")
                + " for more information.",
            )

        # Check to see if the file that was uploaded exists in our filename log
        if request.db.query(
            request.db.query(Filename).filter(Filename.filename == filename).exists()
        ).scalar():
            raise _exc_with_message(
                HTTPBadRequest,
                "This filename has already been used, use a "
                "different version. "
                "See "
                + request.help_url(_anchor="file-name-reuse")
                + " for more information.",
            )

        # Check to see if uploading this file would create a duplicate sdist
        # for the current release.
        if (
            form.filetype.data == "sdist"
            and request.db.query(
                request.db.query(File)
                .filter((File.release == release) & (File.packagetype == "sdist"))
                .exists()
            ).scalar()
        ):
            raise _exc_with_message(
                HTTPBadRequest, "Only one sdist may be uploaded per release."
            )

        # Check the file to make sure it is a valid distribution file.
        if not _is_valid_dist_file(temporary_filename, form.filetype.data):
            raise _exc_with_message(HTTPBadRequest, "Invalid distribution file.")

        # Check that the sdist filename is correct
        if filename.endswith(".tar.gz"):
            # Extract the project name and version from the filename and check it.
            # Per PEP 625, both should be normalized, but we aren't currently
            # enforcing this, so we permit a filename with a project name and
            # version that normalizes to be what we expect

            try:
                name, version = packaging.utils.parse_sdist_filename(filename)
            except packaging.utils.InvalidSdistFilename:
                raise _exc_with_message(
                    HTTPBadRequest,
                    f"Invalid source distribution filename: {filename}",
                )

            # The previous function fails to accomodate the edge case where
            # versions may contain hyphens, so we handle that here based on
            # what we were expecting
            if (
                meta.version.is_postrelease
                and name != packaging.utils.canonicalize_name(meta.name)
            ):
                # The distribution is a source distribution, the version is a
                # postrelease, and the project name doesn't match, so
                # there may be a hyphen in the version. Split the filename on the
                # second to last hyphen instead.
                name = filename.rpartition("-")[0].rpartition("-")[0]
                version = packaging.version.Version(
                    filename[len(name) + 1 : -len(".tar.gz")]
                )

            # Normalize the prefix in the filename. Eventually this should be
            # unnecessary once we become more restrictive in what we permit
            filename_prefix = name.lower().replace(".", "_").replace("-", "_")

            # Make sure that our filename matches the project that it is being
            # uploaded to.
            if (prefix := project.normalized_name.replace("-", "_")) != filename_prefix:
                raise _exc_with_message(
                    HTTPBadRequest,
                    f"Start filename for {project.name!r} with {prefix!r}.",
                )

            # Make sure that the version in the filename matches the metadata
            if version != meta.version:
                raise _exc_with_message(
                    HTTPBadRequest,
                    f"Version in filename should be {str(meta.version)!r} not "
                    f"{str(version)!r}.",
                )

        # Check that if it's a binary wheel, it's on a supported platform
        if filename.endswith(".whl"):
            try:
                name, version, ___, tags = packaging.utils.parse_wheel_filename(
                    filename
                )
            except packaging.utils.InvalidWheelFilename as e:
                raise _exc_with_message(
                    HTTPBadRequest,
                    str(e),
                )

            for tag in tags:
                if not _valid_platform_tag(tag.platform):
                    raise _exc_with_message(
                        HTTPBadRequest,
                        f"Binary wheel '{filename}' has an unsupported "
                        f"platform tag '{tag.platform}'.",
                    )

            if (canonical_name := packaging.utils.canonicalize_name(meta.name)) != name:
                raise _exc_with_message(
                    HTTPBadRequest,
                    f"Start filename for {project.name!r} with "
                    f"{canonical_name.replace('-', '_')!r}.",
                )

            if meta.version != version:
                raise _exc_with_message(
                    HTTPBadRequest,
                    f"Version in filename should be {str(meta.version)!r} not "
                    f"{str(version)!r}.",
                )

            """
            Extract METADATA file from a wheel and return it as a content.
            The name of the .whl file is used to find the corresponding .dist-info dir.
            See https://peps.python.org/pep-0491/#file-contents
            """
            filename = os.path.basename(temporary_filename)
            # Get the name and version from the original filename. Eventually this
            # should use packaging.utils.parse_wheel_filename(filename), but until then
            # we can't use this as it adds additional normailzation to the project name
            # and version.
            name, version, _ = filename.split("-", 2)
            metadata_filename = f"{name}-{version}.dist-info/METADATA"
            try:
                with zipfile.ZipFile(temporary_filename) as zfp:
                    wheel_metadata_contents = zfp.read(metadata_filename)
            except KeyError:
                raise _exc_with_message(
                    HTTPBadRequest,
                    "Wheel '{filename}' does not contain the required "
                    "METADATA file: {metadata_filename}".format(
                        filename=filename, metadata_filename=metadata_filename
                    ),
                )
            with open(temporary_filename + ".metadata", "wb") as fp:
                fp.write(wheel_metadata_contents)
            metadata_file_hashes = {
                "sha256": hashlib.sha256(),
                "blake2_256": hashlib.blake2b(digest_size=256 // 8),
            }
            for hasher in metadata_file_hashes.values():
                hasher.update(wheel_metadata_contents)
            metadata_file_hashes = {
                k: h.hexdigest().lower() for k, h in metadata_file_hashes.items()
            }

        # TODO: This should be handled by some sort of database trigger or a
        #       SQLAlchemy hook or the like instead of doing it inline in this
        #       view.
        request.db.add(Filename(filename=filename))

        # Store the information about the file in the database.
        file_ = File(
            release=release,
            filename=filename,
            python_version=form.pyversion.data,
            packagetype=form.filetype.data,
            comment_text=form.comment.data,
            size=file_size,
            md5_digest=file_hashes["md5"],
            sha256_digest=file_hashes["sha256"],
            blake2_256_digest=file_hashes["blake2_256"],
            metadata_file_sha256_digest=metadata_file_hashes.get("sha256"),
            metadata_file_blake2_256_digest=metadata_file_hashes.get("blake2_256"),
            # Figure out what our filepath is going to be, we're going to use a
            # directory structure based on the hash of the file contents. This
            # will ensure that the contents of the file cannot change without
            # it also changing the path that the file is saved too.
            path="/".join(
                [
                    file_hashes[PATH_HASHER][:2],
                    file_hashes[PATH_HASHER][2:4],
                    file_hashes[PATH_HASHER][4:],
                    filename,
                ]
            ),
            uploaded_via=request.user_agent,
        )
        file_data = file_
        request.db.add(file_)

        file_.record_event(
            tag=EventTag.File.FileAdd,
            request=request,
            additional={
                "filename": file_.filename,
                "submitted_by": (
                    request.user.username if request.user else "OpenID created token"
                ),
                "canonical_version": release.canonical_version,
                "publisher_url": (
                    request.oidc_publisher.publisher_url(request.oidc_claims)
                    if request.oidc_publisher
                    else None
                ),
                "project_id": str(project.id),
                "uploaded_via_trusted_publisher": bool(request.oidc_publisher),
            },
        )

        # TODO: This should be handled by some sort of database trigger or a
        #       SQLAlchemy hook or the like instead of doing it inline in this
        #       view.
        request.db.add(
            JournalEntry(
                name=release.project.name,
                version=release.version,
                action="add {python_version} file {filename}".format(
                    python_version=file_.python_version, filename=file_.filename
                ),
                submitted_by=request.user if request.user else None,
            )
        )

        # TODO: We need a better answer about how to make this transactional so
        #       this won't take affect until after a commit has happened, for
        #       now we'll just ignore it and save it before the transaction is
        #       committed.
        storage = request.find_service(IFileStorage, name="archive")
        storage.store(
            file_.path,
            os.path.join(tmpdir, filename),
            meta={
                "project": file_.release.project.normalized_name,
                "version": file_.release.version,
                "package-type": file_.packagetype,
                "python-version": file_.python_version,
            },
        )

        if metadata_file_hashes:
            storage.store(
                file_.metadata_path,
                os.path.join(tmpdir, filename + ".metadata"),
                meta={
                    "project": file_.release.project.normalized_name,
                    "version": file_.release.version,
                    "package-type": file_.packagetype,
                    "python-version": file_.python_version,
                },
            )

        # If the user provided attestations, verify and store them
        if "attestations" in request.POST:
            attestation_service = request.find_service(
                IReleaseVerificationService, context=None
            )

            try:
                attestations: list[Attestation] = (
                    attestation_service.parse_attestations(
                        request,
                        Distribution(name=filename, digest=file_hashes["sha256"]),
                    )
                )
            except AttestationUploadError as e:
                raise _exc_with_message(
                    HTTPBadRequest,
                    str(e),
                )

            attestation_service.persist_attestations(
                request.oidc_publisher, attestations, file_
            )

            # Log successful attestation upload
            metrics.increment("warehouse.upload.attestations.ok")

    # For existing releases, we check if any of the existing project URLs are unverified
    # and have been verified in the current upload. In that case, we mark them as
    # verified.
    if not is_new_release and project_urls:
        for name, release_url in release._project_urls.items():
            if (
                not release_url.verified
                and name in project_urls
                and project_urls[name]["url"] == release_url.url
                and project_urls[name]["verified"]
            ):
                release_url.verified = True

    request.db.flush()  # flush db now so server default values are populated for celery

    # Push updates to BigQuery
    dist_metadata = {
        "metadata_version": meta.metadata_version,
        "name": meta.name,
        "version": str(meta.version),
        "summary": meta.summary,
        "description": (
            meta.description[:MAX_DESCRIPTION_LENGTH_TO_BIGQUERY]
            if meta.description is not None
            else None
        ),
        "author": meta.author,
        "description_content_type": meta.description_content_type,
        "author_email": meta.author_email,
        "maintainer": meta.maintainer,
        "maintainer_email": meta.maintainer_email,
        "license": meta.license,
        "keywords": meta.keywords,
        "classifiers": meta.classifiers,
        "platform": meta.platforms[0] if meta.platforms else None,
        "home_page": meta.home_page,
        "download_url": meta.download_url,
        "requires_python": (
            str(meta.requires_python) if meta.requires_python is not None else None
        ),
        "pyversion": form["pyversion"].data,
        "filetype": form["filetype"].data,
        "comment": form["comment"].data,
        "requires": meta.requires,
        "provides": meta.provides,
        "obsoletes": meta.obsoletes,
        "requires_dist": (
            [str(r) for r in meta.requires_dist] if meta.requires_dist else None
        ),
        "provides_dist": meta.provides_dist,
        "obsoletes_dist": meta.obsoletes_dist,
        "requires_external": meta.requires_external,
        "project_urls": (
            [", ".join([k, v]) for k, v in meta.project_urls.items()]
            if meta.project_urls is not None
            else None
        ),
        "filename": file_data.filename,
        "python_version": file_data.python_version,
        "packagetype": file_data.packagetype,
        "comment_text": file_data.comment_text,
        "size": file_data.size,
        "has_signature": False,
        "md5_digest": file_data.md5_digest,
        "sha256_digest": file_data.sha256_digest,
        "blake2_256_digest": file_data.blake2_256_digest,
        "path": file_data.path,
        "uploaded_via": file_data.uploaded_via,
        "upload_time": file_data.upload_time,
    }
    if request.registry.settings.get("warehouse.release_files_table") is not None:
        request.task(update_bigquery_release_files).delay(dist_metadata)

    # Log a successful upload
    metrics.increment("warehouse.upload.ok", tags=[f"filetype:{form.filetype.data}"])

    # Dispatch our task to sync this to cache as soon as possible
    request.task(sync_file_to_cache).delay(file_.id)

    # Return any warnings that we've accumulated as the response body.
    return HTTPOk(body="\n".join(warnings))


@view_config(
    route_name="forklift.legacy.submit", require_csrf=False, require_methods=["POST"]
)
@view_config(
    route_name="forklift.legacy.submit_pkg_info",
    require_csrf=False,
    require_methods=["POST"],
)
def submit(request):
    return _exc_with_message(
        HTTPGone,
        (
            "Project pre-registration is no longer required or supported, "
            "upload your files instead."
        ),
    )


@view_config(
    route_name="forklift.legacy.doc_upload",
    require_csrf=False,
    require_methods=["POST"],
)
def doc_upload(request):
    return _exc_with_message(
        HTTPGone,
        "Uploading documentation is no longer supported, we recommend using "
        "https://readthedocs.org/.",
    )


@view_config(
    route_name="forklift.legacy.missing_trailing_slash",
    require_csrf=False,
    require_methods=["POST"],
)
def missing_trailing_slash_redirect(request):
    """
    Redirect requests to /legacy to the correct /legacy/ route with a
    HTTP-308 Permanent Redirect
    """
    return _exc_with_message(
        HTTPPermanentRedirect,
        "An upload was attempted to /legacy but the expected upload URL is "
        "/legacy/ (with a trailing slash)",
        location=request.route_path("forklift.legacy.file_upload"),
    )<|MERGE_RESOLUTION|>--- conflicted
+++ resolved
@@ -368,92 +368,6 @@
 
     return None
 
-
-<<<<<<< HEAD
-def _verify_url(url: str, publisher_url: str | None) -> bool:
-=======
-def _process_attestations(request, distribution: Distribution):
-    """
-    Process any attestations included in a file upload request
-
-    Attestations, if present, will be parsed and verified against the uploaded
-    artifact. Attestations are only allowed when uploading via a Trusted
-    Publisher, because a Trusted Publisher provides the identity that will be
-    used to verify the attestations.
-    Currently, only GitHub Actions Trusted Publishers are supported, and
-    attestations are discarded after verification.
-    """
-
-    metrics = request.find_service(IMetricsService, context=None)
-
-    publisher = request.oidc_publisher
-    if not publisher or not publisher.publisher_name == "GitHub":
-        raise _exc_with_message(
-            HTTPBadRequest,
-            "Attestations are currently only supported when using Trusted "
-            "Publishing with GitHub Actions.",
-        )
-    try:
-        attestations = TypeAdapter(list[Attestation]).validate_json(
-            request.POST["attestations"]
-        )
-    except ValidationError as e:
-        # Log invalid (malformed) attestation upload
-        metrics.increment("warehouse.upload.attestations.malformed")
-        raise _exc_with_message(
-            HTTPBadRequest,
-            f"Error while decoding the included attestation: {e}",
-        )
-
-    if len(attestations) > 1:
-        metrics.increment("warehouse.upload.attestations.failed_multiple_attestations")
-        raise _exc_with_message(
-            HTTPBadRequest,
-            "Only a single attestation per-file is supported at the moment.",
-        )
-
-    verification_policy = publisher.publisher_verification_policy(request.oidc_claims)
-    for attestation_model in attestations:
-        try:
-            # For now, attestations are not stored, just verified
-            predicate_type, _ = attestation_model.verify(
-                Verifier.production(),
-                verification_policy,
-                distribution,
-            )
-        except VerificationError as e:
-            # Log invalid (failed verification) attestation upload
-            metrics.increment("warehouse.upload.attestations.failed_verify")
-            raise _exc_with_message(
-                HTTPBadRequest,
-                f"Could not verify the uploaded artifact using the included "
-                f"attestation: {e}",
-            )
-        except Exception as e:
-            with sentry_sdk.push_scope() as scope:
-                scope.fingerprint = [e]
-                sentry_sdk.capture_message(
-                    f"Unexpected error while verifying attestation: {e}"
-                )
-
-            raise _exc_with_message(
-                HTTPBadRequest,
-                f"Unknown error while trying to verify included attestations: {e}",
-            )
-
-        if predicate_type != AttestationType.PYPI_PUBLISH_V1:
-            metrics.increment(
-                "warehouse.upload.attestations.failed_unsupported_predicate_type"
-            )
-            raise _exc_with_message(
-                HTTPBadRequest,
-                f"Attestation with unsupported predicate type: {predicate_type}",
-            )
-
-        # Log successful attestation upload
-        metrics.increment("warehouse.upload.attestations.ok")
-
-
 _pypi_project_urls = [
     "https://pypi.org/project/",
     "https://pypi.org/p/",
@@ -477,9 +391,7 @@
         for candidate_url in candidate_urls
     )
 
-
 def _verify_url_with_trusted_publisher(url: str, publisher_url: str) -> bool:
->>>>>>> b419f327
     """
     Verify a given URL against a Trusted Publisher URL
 
