# Licensed under the Apache License, Version 2.0 (the "License");
# you may not use this file except in compliance with the License.
# You may obtain a copy of the License at
#
# http://www.apache.org/licenses/LICENSE-2.0
#
# Unless required by applicable law or agreed to in writing, software
# distributed under the License is distributed on an "AS IS" BASIS,
# WITHOUT WARRANTIES OR CONDITIONS OF ANY KIND, either express or implied.
# See the License for the specific language governing permissions and
# limitations under the License.

import hashlib
import hmac
import os.path
import re
import tarfile
import tempfile
import zipfile

from cgi import FieldStorage

import packaging.requirements
import packaging.specifiers
import packaging.utils
import packaging.version
import packaging_legacy.version
import sentry_sdk
import wtforms
import wtforms.validators

from pydantic import TypeAdapter, ValidationError
from pypi_attestations import (
    Attestation,
    AttestationType,
    Distribution,
    VerificationError,
)
from pyramid.httpexceptions import (
    HTTPBadRequest,
    HTTPException,
    HTTPForbidden,
    HTTPGone,
    HTTPOk,
    HTTPPermanentRedirect,
    HTTPTooManyRequests,
)
from pyramid.view import view_config
from sigstore.verify import Verifier
from sqlalchemy import and_, exists, func, orm
from sqlalchemy.exc import MultipleResultsFound, NoResultFound

from warehouse.admin.flags import AdminFlagValue
from warehouse.authnz import Permissions
from warehouse.classifiers.models import Classifier
from warehouse.constants import MAX_FILESIZE, MAX_PROJECT_SIZE, ONE_GIB, ONE_MIB
from warehouse.email import (
    send_api_token_used_in_trusted_publisher_project_email,
    send_two_factor_not_yet_enabled_email,
)
from warehouse.events.tags import EventTag
from warehouse.forklift import metadata
from warehouse.forklift.forms import UploadForm, _filetype_extension_mapping
from warehouse.macaroons.models import Macaroon
from warehouse.metrics import IMetricsService
from warehouse.packaging.interfaces import IFileStorage, IProjectService
from warehouse.packaging.models import (
    Dependency,
    DependencyKind,
    Description,
    File,
    Filename,
    JournalEntry,
    Project,
    ProjectMacaroonWarningAssociation,
    Release,
    ReleaseFileAttestation,
)
from warehouse.packaging.tasks import sync_file_to_cache, update_bigquery_release_files
from warehouse.rate_limiting.interfaces import RateLimiterException
from warehouse.utils import readme

PATH_HASHER = "blake2_256"

COMPRESSION_RATIO_MIN_SIZE = 64 * ONE_MIB

# If the zip file decompressed to 50x more space
# than it is uncompressed, consider it a ZIP bomb.
# Note that packages containing interface descriptions, JSON,
# such resources can compress really well.
# See discussion here: https://github.com/pypi/warehouse/issues/13962
COMPRESSION_RATIO_THRESHOLD = 50


# Wheel platform checking

# Note: defining new platform ABI compatibility tags that don't
#       have a python.org binary release to anchor them is a
#       complex task that needs more than just OS+architecture info.
#       For Linux specifically, the platform ABI is defined by each
#       individual distro version, so wheels built on one version may
#       not even work on older versions of the same distro, let alone
#       a completely different distro.
#
#       That means new entries should only be added given an
#       accompanying ABI spec that explains how to build a
#       compatible binary (see the manylinux specs as examples).

# These platforms can be handled by a simple static list:
_allowed_platforms = {
    "any",
    "win32",
    "win_arm64",
    "win_amd64",
    "win_ia64",
    "manylinux1_x86_64",
    "manylinux1_i686",
    "manylinux2010_x86_64",
    "manylinux2010_i686",
    "manylinux2014_x86_64",
    "manylinux2014_i686",
    "manylinux2014_aarch64",
    "manylinux2014_armv7l",
    "manylinux2014_ppc64",
    "manylinux2014_ppc64le",
    "manylinux2014_s390x",
    "linux_armv6l",
    "linux_armv7l",
}
# macosx is a little more complicated:
_macosx_platform_re = re.compile(r"macosx_(?P<major>\d+)_(\d+)_(?P<arch>.*)")
_macosx_arches = {
    "ppc",
    "ppc64",
    "i386",
    "x86_64",
    "arm64",
    "intel",
    "fat",
    "fat32",
    "fat64",
    "universal",
    "universal2",
}
_macosx_major_versions = {
    "10",
    "11",
    "12",
    "13",
    "14",
}

# manylinux pep600 and musllinux pep656 are a little more complicated:
_linux_platform_re = re.compile(r"(?P<libc>(many|musl))linux_(\d+)_(\d+)_(?P<arch>.*)")
_jointlinux_arches = {
    "x86_64",
    "i686",
    "aarch64",
    "armv7l",
    "ppc64le",
    "s390x",
}
_manylinux_arches = _jointlinux_arches | {"ppc64"}
_musllinux_arches = _jointlinux_arches


# Actual checking code;
def _valid_platform_tag(platform_tag):
    if platform_tag in _allowed_platforms:
        return True
    m = _macosx_platform_re.match(platform_tag)
    if (
        m
        and m.group("major") in _macosx_major_versions
        and m.group("arch") in _macosx_arches
    ):
        return True
    m = _linux_platform_re.match(platform_tag)
    if m and m.group("libc") == "musl":
        return m.group("arch") in _musllinux_arches
    if m and m.group("libc") == "many":
        return m.group("arch") in _manylinux_arches
    return False


_error_message_order = ["metadata-version", "name", "version"]

_dist_file_re = re.compile(r".+?(?P<extension>\.(tar\.gz|zip|whl))$", re.I)


def _exc_with_message(exc, message, **kwargs):
    # The crappy old API that PyPI offered uses the status to pass down
    # messages to the client. So this function will make that easier to do.
    resp = exc(detail=message, **kwargs)
    # We need to guard against characters outside of iso-8859-1 per RFC.
    # Specifically here, where user-supplied text may appear in the message,
    # which our WSGI server may not appropriately handle (indeed gunicorn does not).
    status_message = message.encode("iso-8859-1", "replace").decode("iso-8859-1")
    resp.status = f"{resp.status_code} {status_message}"
    return resp


def _construct_dependencies(meta: metadata.Metadata, types):
    for name, kind in types.items():
        for item in getattr(meta, name) or []:
            yield Dependency(kind=kind.value, specifier=str(item))


def _validate_filename(filename, filetype):
    # Our object storage does not tolerate some specific characters
    # ref: https://www.backblaze.com/b2/docs/files.html#file-names
    #
    # Also, its hard to imagine a usecase for them that isn't ✨malicious✨
    # or completely by mistake.
    disallowed = [*(chr(x) for x in range(32)), chr(127)]
    if [char for char in filename if char in disallowed]:
        raise _exc_with_message(
            HTTPBadRequest,
            (
                "Cannot upload a file with "
                "non-printable characters (ordinals 0-31) "
                "or the DEL character (ordinal 127) "
                "in the name."
            ),
        )

    # Make sure that the filename does not contain any path separators.
    if "/" in filename or "\\" in filename:
        raise _exc_with_message(
            HTTPBadRequest, "Cannot upload a file with '/' or '\\' in the name."
        )

    # Make sure the filename ends with an allowed extension.
    if m := _dist_file_re.match(filename):
        extension = m.group("extension")
        if extension not in _filetype_extension_mapping[filetype]:
            raise _exc_with_message(
                HTTPBadRequest,
                f"Invalid file extension: Extension {extension} is invalid for "
                f"filetype {filetype}. See https://www.python.org/dev/peps/pep-0527 "
                "for more information.",
            )
    else:
        raise _exc_with_message(
            HTTPBadRequest,
            "Invalid file extension: Use .tar.gz, .whl or .zip "
            "extension. See https://www.python.org/dev/peps/pep-0527 "
            "and https://peps.python.org/pep-0715/ for more information",
        )


def _is_valid_dist_file(filename, filetype):
    """
    Perform some basic checks to see whether the indicated file could be
    a valid distribution file.
    """

    # If our file is a zipfile, then ensure that it's members are only
    # compressed with supported compression methods.
    if zipfile.is_zipfile(filename):
        # Ensure the compression ratio is not absurd (decompression bomb)
        compressed_size = os.stat(filename).st_size
        with zipfile.ZipFile(filename) as zfp:
            decompressed_size = sum(e.file_size for e in zfp.infolist())
        if (
            decompressed_size > COMPRESSION_RATIO_MIN_SIZE
            and decompressed_size / compressed_size > COMPRESSION_RATIO_THRESHOLD
        ):
            sentry_sdk.capture_message(
                f"File {filename} ({filetype}) exceeds compression ratio "
                f"of {COMPRESSION_RATIO_THRESHOLD} "
                f"({decompressed_size}/{compressed_size})"
            )
            return False

        # Check that the compression type is valid
        with zipfile.ZipFile(filename) as zfp:
            for zinfo in zfp.infolist():
                if zinfo.compress_type not in {
                    zipfile.ZIP_STORED,
                    zipfile.ZIP_DEFLATED,
                }:
                    return False

    if filename.endswith(".tar.gz"):
        # TODO: Ideally Ensure the compression ratio is not absurd
        # (decompression bomb), like we do for wheel/zip above.

        # Ensure that this is a valid tar file, and that it contains PKG-INFO.
        try:
            with tarfile.open(filename, "r:gz") as tar:
                # This decompresses the entire stream to validate it and the
                # tar within.  Easy CPU DoS attack. :/
                bad_tar = True
                member = tar.next()
                while member:
                    parts = os.path.split(member.name)
                    if len(parts) == 2 and parts[1] == "PKG-INFO":
                        bad_tar = False
                    member = tar.next()
                if bad_tar:
                    return False
        except (tarfile.ReadError, EOFError):
            return False
    elif filename.endswith(".zip"):
        # Ensure that the .zip is a valid zip file, and that it has a
        # PKG-INFO file.
        try:
            with zipfile.ZipFile(filename, "r") as zfp:
                for zipname in zfp.namelist():
                    parts = os.path.split(zipname)
                    if len(parts) == 2 and parts[1] == "PKG-INFO":
                        # We need the no branch below to work around a bug in
                        # coverage.py where it's detecting a missed branch
                        # where there isn't one.
                        break
                else:
                    return False
        except zipfile.BadZipFile:
            return False
    elif filename.endswith(".whl"):
        # Ensure that the .whl is a valid zip file, and that it has a WHEEL
        # file.
        try:
            with zipfile.ZipFile(filename, "r") as zfp:
                for zipname in zfp.namelist():
                    parts = os.path.split(zipname)
                    if len(parts) == 2 and parts[1] == "WHEEL":
                        # We need the no branch below to work around a bug in
                        # coverage.py where it's detecting a missed branch
                        # where there isn't one.
                        break
                else:
                    return False
        except zipfile.BadZipFile:
            return False

    # If we haven't yet decided it's not valid, then we'll assume it is and
    # allow it.
    return True


def _is_duplicate_file(db_session, filename, hashes):
    """
    Check to see if file already exists, and if it's content matches.
    A file is considered to exist if its filename *or* blake2 digest are
    present in a file row in the database.

    Returns:
    - True: This file is a duplicate and all further processing should halt.
    - False: This file exists, but it is not a duplicate.
    - None: This file does not exist.
    """

    file_ = (
        db_session.query(File)
        .filter(
            (File.filename == filename)
            | (File.blake2_256_digest == hashes["blake2_256"])
        )
        .first()
    )

    if file_ is not None:
        return (
            file_.filename == filename
            and file_.sha256_digest == hashes["sha256"]
            and file_.blake2_256_digest == hashes["blake2_256"]
        )

    return None


<<<<<<< HEAD
def _process_attestations(request, artifact_path: Path) -> list[Attestation]:
=======
def _process_attestations(request, distribution: Distribution):
>>>>>>> 9e8b6b0a
    """
    Process any attestations included in a file upload request

    Attestations, if present, will be parsed and verified against the uploaded
    artifact. Attestations are only allowed when uploading via a Trusted
    Publisher, because a Trusted Publisher provides the identity that will be
    used to verify the attestations.
    Currently, only GitHub Actions Trusted Publishers are supported.
    """

    metrics = request.find_service(IMetricsService, context=None)

    publisher = request.oidc_publisher
    if not publisher or not publisher.publisher_name == "GitHub":
        raise _exc_with_message(
            HTTPBadRequest,
            "Attestations are currently only supported when using Trusted "
            "Publishing with GitHub Actions.",
        )
    try:
        attestations = TypeAdapter(list[Attestation]).validate_json(
            request.POST["attestations"]
        )
    except ValidationError as e:
        # Log invalid (malformed) attestation upload
        metrics.increment("warehouse.upload.attestations.malformed")
        raise _exc_with_message(
            HTTPBadRequest,
            f"Error while decoding the included attestation: {e}",
        )

    if len(attestations) > 1:
        metrics.increment("warehouse.upload.attestations.failed_multiple_attestations")
        raise _exc_with_message(
            HTTPBadRequest,
            "Only a single attestation per-file is supported at the moment.",
        )

    verification_policy = publisher.publisher_verification_policy(request.oidc_claims)
    for attestation_model in attestations:
        try:
            # For now, attestations are not stored, just verified
            predicate_type, _ = attestation_model.verify(
                Verifier.production(),
                verification_policy,
                distribution,
            )
        except VerificationError as e:
            # Log invalid (failed verification) attestation upload
            metrics.increment("warehouse.upload.attestations.failed_verify")
            raise _exc_with_message(
                HTTPBadRequest,
                f"Could not verify the uploaded artifact using the included "
                f"attestation: {e}",
            )
        except Exception as e:
            with sentry_sdk.push_scope() as scope:
                scope.fingerprint = [e]
                sentry_sdk.capture_message(
                    f"Unexpected error while verifying attestation: {e}"
                )

            raise _exc_with_message(
                HTTPBadRequest,
                f"Unknown error while trying to verify included attestations: {e}",
            )

        if predicate_type != AttestationType.PYPI_PUBLISH_V1:
            metrics.increment(
                "warehouse.upload.attestations.failed_unsupported_predicate_type"
            )
            raise _exc_with_message(
                HTTPBadRequest,
                f"Attestation with unsupported predicate type: {predicate_type}",
            )

        # Log successful attestation upload
        metrics.increment("warehouse.upload.attestations.ok")

    return attestations


def _store_attestations(request, file: File, attestations: list[Attestation]):
    """Store the attestations along the release files.

    Attestations are living near the release file, like metadata files. They are named using
    their filehash to allow storing more than 1 attestation by file.

    TODO(dm): Validate if the 8 hex chars are enough.
    """
    storage = request.find_service(IFileStorage, name="archive")

    release_file_attestations = []
    for attestation in attestations:

        with tempfile.NamedTemporaryFile() as tmp_file:
            tmp_file.write(attestation.model_dump_json().encoded("utf-8"))

            attestation_digest = hashlib.file_digest(tmp_file, "sha256").hexdigest()
            attestation_path = f"{file.path}.{attestation_digest[:8]}.attestation"

            storage.store(
                attestation_path,
                tmp_file.name,
            )

            release_file_attestations.append(
                ReleaseFileAttestation(
                    file=file,
                    attestation_file_sha256_digest=attestation_digest,
                )
            )

    request.db.add_all(release_file_attestations)

@view_config(
    route_name="forklift.legacy.file_upload",
    uses_session=True,
    require_csrf=False,
    require_methods=["POST"],
    has_translations=True,
)
def file_upload(request):
    # This is a list of warnings that we'll emit *IF* the request is successful.
    warnings = []

    # If we're in read-only mode, let upload clients know
    if request.flags.enabled(AdminFlagValue.READ_ONLY):
        raise _exc_with_message(
            HTTPForbidden, "Read-only mode: Uploads are temporarily disabled."
        )

    if request.flags.enabled(AdminFlagValue.DISALLOW_NEW_UPLOAD):
        raise _exc_with_message(
            HTTPForbidden,
            "New uploads are temporarily disabled. "
            "See {projecthelp} for more information.".format(
                projecthelp=request.help_url(_anchor="admin-intervention")
            ),
        )

    # Log an attempt to upload
    metrics = request.find_service(IMetricsService, context=None)
    metrics.increment("warehouse.upload.attempt")

    # Before we do anything, if there isn't an authenticated identity with
    # this request, then we'll go ahead and bomb out.
    if request.identity is None:
        raise _exc_with_message(
            HTTPForbidden,
            "Invalid or non-existent authentication information. "
            "See {projecthelp} for more information.".format(
                projecthelp=request.help_url(_anchor="invalid-auth")
            ),
        )

    # These checks only make sense when our authenticated identity is a user,
    # not a project identity (like OIDC-minted tokens.)
    if request.user:
        # Ensure that user has a verified, primary email address. This should both
        # reduce the ease of spam account creation and activity, as well as act as
        # a forcing function for https://github.com/pypa/warehouse/issues/3632.
        # TODO: Once https://github.com/pypa/warehouse/issues/3632 has been solved,
        #       we might consider a different condition, possibly looking at
        #       User.is_active instead.
        if not (request.user.primary_email and request.user.primary_email.verified):
            raise _exc_with_message(
                HTTPBadRequest,
                (
                    "User {!r} does not have a verified primary email address. "
                    "Please add a verified primary email before attempting to "
                    "upload to PyPI. See {project_help} for more information."
                ).format(
                    request.user.username,
                    project_help=request.help_url(_anchor="verified-email"),
                ),
            ) from None

    # Do some cleanup of the various form fields
    for key in list(request.POST):
        value = request.POST.get(key)
        if isinstance(value, str):
            # distutils "helpfully" substitutes unknown, but "required" values
            # with the string "UNKNOWN". This is basically never what anyone
            # actually wants so we'll just go ahead and delete anything whose
            # value is UNKNOWN.
            if value.strip() == "UNKNOWN":
                del request.POST[key]

            # Escape NUL characters, which psycopg doesn't like
            if "\x00" in value:
                request.POST[key] = value.replace("\x00", "\\x00")

    # We require protocol_version 1, it's the only supported version however
    # passing a different version should raise an error.
    if request.POST.get("protocol_version", "1") != "1":
        raise _exc_with_message(HTTPBadRequest, "Unknown protocol version.")

    # Check if any fields were supplied as a tuple and have become a
    # FieldStorage. The 'content' field _should_ be a FieldStorage, however,
    # and we don't care about the legacy gpg_signature field.
    # ref: https://github.com/pypi/warehouse/issues/2185
    # ref: https://github.com/pypi/warehouse/issues/2491
    for field in set(request.POST) - {"content", "gpg_signature"}:
        values = request.POST.getall(field)
        if any(isinstance(value, FieldStorage) for value in values):
            raise _exc_with_message(HTTPBadRequest, f"{field}: Should not be a tuple.")

    # Validate and process the incoming file data.
    form = UploadForm(request.POST)

    if not form.validate():
        for field_name in _error_message_order:
            if field_name in form.errors:
                break
        else:
            field_name = sorted(form.errors.keys())[0]

        if field_name in form:
            field = form[field_name]
            if field.description and isinstance(field, wtforms.StringField):
                error_message = (
                    "{value!r} is an invalid value for {field}. ".format(
                        value=(
                            field.data[:30] + "..." + field.data[-30:]
                            if field.data and len(field.data) > 60
                            else field.data or ""
                        ),
                        field=field.description,
                    )
                    + f"Error: {form.errors[field_name][0]} "
                    + "See "
                    "https://packaging.python.org/specifications/core-metadata"
                    + " for more information."
                )
            else:
                error_message = "Invalid value for {field}. Error: {msgs[0]}".format(
                    field=field_name, msgs=form.errors[field_name]
                )
        else:
            error_message = f"Error: {form.errors[field_name][0]}"

        raise _exc_with_message(HTTPBadRequest, error_message)

    # Get a validated Metadata object from the form data.
    # TODO: We should eventually extract this data out of the artifact and use that,
    #       but for now we'll continue to use the form data.
    try:
        meta = metadata.parse(None, form_data=request.POST)
    except* metadata.InvalidMetadata as exc:
        # Turn our list of errors into a mapping of errors, keyed by the field
        errors = {}
        for error in exc.exceptions:
            errors.setdefault(error.field, []).append(error)

        # These errors are most important, because they tend to influence all of
        # the other errors.
        for field_name in _error_message_order:
            if field_name in errors:
                break
        else:
            field_name = sorted(errors.keys())[0]

        # Return an error for the field, using the first error that we can find
        # for that field
        error = errors[field_name][0]
        error_msg = str(error)
        raise _exc_with_message(
            HTTPBadRequest,
            " ".join(
                [
                    error_msg + ("." if not error_msg.endswith(".") else ""),
                    "See https://packaging.python.org/specifications/core-metadata "
                    "for more information.",
                ]
            ),
        )

    # Ensure that we have file data in the request.
    if "content" not in request.POST:
        raise _exc_with_message(HTTPBadRequest, "Upload payload does not have a file.")

    # Look up the project first before doing anything else, this is so we can
    # automatically register it if we need to and can check permissions before
    # going any further.
    project = (
        request.db.query(Project)
        .filter(Project.normalized_name == func.normalize_pep426_name(form.name.data))
        .first()
    )

    if project is None:
        # Another sanity check: we should be preventing non-user identities
        # from creating projects in the first place with scoped tokens,
        # but double-check anyways.
        # This can happen if a user mismatches between the project name in
        # their pending publisher (1) and the project name in their metadata (2):
        # the pending publisher will create an empty project named (1) and will
        # produce a valid API token, but the project lookup above uses (2)
        # and will fail because (1) != (2).
        if not request.user:
            raise _exc_with_message(
                HTTPBadRequest,
                (
                    "Non-user identities cannot create new projects. "
                    "This was probably caused by successfully using a pending "
                    "publisher but specifying the project name incorrectly (either "
                    "in the publisher or in your project's metadata). Please ensure "
                    "that both match. "
                    "See: https://docs.pypi.org/trusted-publishers/troubleshooting/"
                ),
            )

        # We attempt to create the project.
        project_service = request.find_service(IProjectService)
        try:
            project = project_service.create_project(
                form.name.data, request.user, request
            )
        except HTTPException as exc:
            raise _exc_with_message(exc.__class__, exc.detail) from None
        except RateLimiterException:
            msg = "Too many new projects created"
            raise _exc_with_message(HTTPTooManyRequests, msg)

    # Check that the identity has permission to do things to this project, if this
    # is a new project this will act as a sanity check for the role we just
    # added above.
    allowed = request.has_permission(Permissions.ProjectsUpload, project)
    if not allowed:
        reason = getattr(allowed, "reason", None)
        if request.user:
            msg = (
                (
                    "The user '{}' isn't allowed to upload to project '{}'. "
                    "See {} for more information."
                ).format(
                    request.user.username,
                    project.name,
                    request.help_url(_anchor="project-name"),
                )
                if reason is None
                else allowed.msg
            )
        else:
            msg = (
                (
                    "The given token isn't allowed to upload to project '{}'. "
                    "See {} for more information."
                ).format(
                    project.name,
                    request.help_url(_anchor="project-name"),
                )
                if reason is None
                else allowed.msg
            )
        raise _exc_with_message(HTTPForbidden, msg)

    # If this is a user identity (i.e: API token) but there exists
    # a trusted publisher for this project, send an email warning that an
    # API token was used to upload a project where Trusted Publishing is configured.
    # Only do this once per (API token, project) combination.
    if request.user and project.oidc_publishers:
        macaroon: Macaroon = request.identity.macaroon
        # If we haven't warned about use of this particular API token and project
        # combination, send the warning email
        warning_exists = request.db.query(
            exists().where(
                and_(
                    ProjectMacaroonWarningAssociation.macaroon_id == macaroon.id,
                    ProjectMacaroonWarningAssociation.project_id == project.id,
                )
            )
        ).scalar()
        if not warning_exists:
            send_api_token_used_in_trusted_publisher_project_email(
                request,
                set(project.users),
                project_name=project.name,
                token_owner_username=request.user.username,
                token_name=macaroon.description,
            )
            request.db.add(
                ProjectMacaroonWarningAssociation(
                    macaroon_id=macaroon.id,
                    project_id=project.id,
                )
            )
    # Update name if it differs but is still equivalent. We don't need to check if
    # they are equivalent when normalized because that's already been done when we
    # queried for the project.
    if project.name != meta.name:
        project.name = meta.name

    # Render our description so we can save from having to render this data every time
    # we load a project description page.
    rendered = None
    if meta.description:
        description_content_type = meta.description_content_type or "text/x-rst"

        rendered = readme.render(
            meta.description, description_content_type, use_fallback=False
        )

        # Uploading should prevent broken rendered descriptions.
        if rendered is None:
            if meta.description_content_type:
                message = (
                    "The description failed to render "
                    "for '{description_content_type}'."
                ).format(description_content_type=description_content_type)
            else:
                message = (
                    "The description failed to render "
                    "in the default format of reStructuredText."
                )
            raise _exc_with_message(
                HTTPBadRequest,
                "{message} See {projecthelp} for more information.".format(
                    message=message,
                    projecthelp=request.help_url(_anchor="description-content-type"),
                ),
            ) from None

    try:
        canonical_version = packaging.utils.canonicalize_version(meta.version)
        release = (
            request.db.query(Release)
            .filter(
                (Release.project == project)
                & (Release.canonical_version == canonical_version)
            )
            .one()
        )
    except MultipleResultsFound:
        # There are multiple releases of this project which have the same
        # canonical version that were uploaded before we checked for
        # canonical version equivalence, so return the exact match instead
        release = (
            request.db.query(Release)
            .filter(
                (Release.project == project) & (Release.version == str(meta.version))
            )
            .one()
        )
    except NoResultFound:
        # Get all the classifiers for this release
        release_classifiers = (
            request.db.query(Classifier)
            .filter(Classifier.classifier.in_(meta.classifiers or []))
            .all()
        )

        release = Release(
            project=project,
            _classifiers=release_classifiers,
            dependencies=list(
                _construct_dependencies(
                    meta,
                    {
                        "requires": DependencyKind.requires,
                        "provides": DependencyKind.provides,
                        "obsoletes": DependencyKind.obsoletes,
                        "requires_dist": DependencyKind.requires_dist,
                        "provides_dist": DependencyKind.provides_dist,
                        "obsoletes_dist": DependencyKind.obsoletes_dist,
                        "requires_external": DependencyKind.requires_external,
                    },
                )
            ),
            version=str(meta.version),
            canonical_version=canonical_version,
            description=Description(
                content_type=meta.description_content_type,
                raw=meta.description or "",
                html=rendered or "",
                rendered_by=readme.renderer_version(),
            ),
            project_urls=meta.project_urls or {},
            # TODO: Fix this, we currently treat platform as if it is a single
            #       use field, but in reality it is a multi-use field, which the
            #       packaging.metadata library handles correctly.
            #
            #       For now, we'll simulate the old behavior by picking the first
            #       value, if there is a value.
            platform=meta.platforms[0] if meta.platforms else None,
            # TODO: packaging.metadata has already parsed this into a list for us,
            #       which we now go and turn it back into a string, we should fix
            #       this and store this as a list.
            keywords=", ".join(meta.keywords) if meta.keywords else None,
            requires_python=str(meta.requires_python) if meta.requires_python else None,
            # Since dynamic field values are RFC 822 email headers, which are
            # case-insensitive, normalize them to title-case so we don't have
            # to store every possible variation, and can use an enum to restrict them
            # in the database
            dynamic=[x.title() for x in meta.dynamic] if meta.dynamic else None,
            **{
                k: getattr(meta, k)
                for k in {
                    # This is a list of all the fields in the form that we
                    # should pull off and insert into our new release.
                    "summary",
                    "license",
                    "author",
                    "author_email",
                    "maintainer",
                    "maintainer_email",
                    "home_page",
                    "download_url",
                    "provides_extra",
                }
            },
            uploader=request.user if request.user else None,
            uploaded_via=request.user_agent,
        )
        request.db.add(release)

        # TODO: This should be handled by some sort of database trigger or
        #       a SQLAlchemy hook or the like instead of doing it inline in
        #       this view.
        request.db.add(
            JournalEntry(
                name=release.project.name,
                version=release.version,
                action="new release",
                submitted_by=request.user if request.user else None,
            )
        )

        project.record_event(
            tag=EventTag.Project.ReleaseAdd,
            request=request,
            additional={
                "submitted_by": (
                    request.user.username if request.user else "OpenID created token"
                ),
                "canonical_version": release.canonical_version,
                "publisher_url": (
                    request.oidc_publisher.publisher_url(request.oidc_claims)
                    if request.oidc_publisher
                    else None
                ),
                "uploaded_via_trusted_publisher": bool(request.oidc_publisher),
            },
        )

    # TODO: We need a better solution to this than to just do it inline inside
    #       this method. Ideally the version field would just be sortable, but
    #       at least this should be some sort of hook or trigger.
    releases = (
        request.db.query(Release)
        .filter(Release.project == project)
        .options(
            orm.load_only(Release.project_id, Release.version, Release._pypi_ordering)
        )
        .all()
    )
    for i, r in enumerate(
        sorted(releases, key=lambda x: packaging_legacy.version.parse(x.version))
    ):
        r._pypi_ordering = i

    # Pull the filename out of our POST data.
    filename = request.POST["content"].filename

    # Ensure the filename doesn't contain any characters that are too 🌶️spicy🥵
    _validate_filename(filename, filetype=form.filetype.data)

    # Check the content type of what is being uploaded
    if not request.POST["content"].type or request.POST["content"].type.startswith(
        "image/"
    ):
        raise _exc_with_message(HTTPBadRequest, "Invalid distribution file.")

    # The project may or may not have a file size specified on the project, if
    # it does then it may or may not be smaller or larger than our global file
    # size limits.
    file_size_limit = max(filter(None, [MAX_FILESIZE, project.upload_limit]))
    project_size_limit = max(filter(None, [MAX_PROJECT_SIZE, project.total_size_limit]))

    file_data = None
    with tempfile.TemporaryDirectory() as tmpdir:
        temporary_filename = os.path.join(tmpdir, filename)

        # Buffer the entire file onto disk, checking the hash of the file as we
        # go along.
        with open(temporary_filename, "wb") as fp:
            file_size = 0
            file_hashes = {
                "md5": hashlib.md5(usedforsecurity=False),
                "sha256": hashlib.sha256(),
                "blake2_256": hashlib.blake2b(digest_size=256 // 8),
            }
            metadata_file_hashes = {}
            for chunk in iter(lambda: request.POST["content"].file.read(8096), b""):
                file_size += len(chunk)
                if file_size > file_size_limit:
                    raise _exc_with_message(
                        HTTPBadRequest,
                        "File too large. "
                        + "Limit for project {name!r} is {limit} MB. ".format(
                            name=project.name, limit=file_size_limit // ONE_MIB
                        )
                        + "See "
                        + request.help_url(_anchor="file-size-limit")
                        + " for more information.",
                    )
                if file_size + project.total_size > project_size_limit:
                    raise _exc_with_message(
                        HTTPBadRequest,
                        "Project size too large. Limit for "
                        + "project {name!r} total size is {limit} GB. ".format(
                            name=project.name, limit=project_size_limit // ONE_GIB
                        )
                        + "See "
                        + request.help_url(_anchor="project-size-limit"),
                    )
                fp.write(chunk)
                for hasher in file_hashes.values():
                    hasher.update(chunk)

        # Take our hash functions and compute the final hashes for them now.
        file_hashes = {k: h.hexdigest().lower() for k, h in file_hashes.items()}

        # Actually verify the digests that we've gotten. We're going to use
        # hmac.compare_digest even though we probably don't actually need to
        # because it's better safe than sorry. In the case of multiple digests
        # we expect them all to be given.
        if not all(
            [
                hmac.compare_digest(
                    getattr(form, f"{digest_name}_digest").data.lower(),
                    digest_value,
                )
                for digest_name, digest_value in file_hashes.items()
                if getattr(form, f"{digest_name}_digest").data
            ]
        ):
            raise _exc_with_message(
                HTTPBadRequest,
                "The digest supplied does not match a digest calculated "
                "from the uploaded file.",
            )

        # Check to see if the file that was uploaded exists already or not.
        is_duplicate = _is_duplicate_file(request.db, filename, file_hashes)
        if is_duplicate:
            request.tm.doom()
            return HTTPOk()
        elif is_duplicate is not None:
            raise _exc_with_message(
                HTTPBadRequest,
                # Note: Changing this error message to something that doesn't
                # start with "File already exists" will break the
                # --skip-existing functionality in twine
                # ref: https://github.com/pypi/warehouse/issues/3482
                # ref: https://github.com/pypa/twine/issues/332
                "File already exists. See "
                + request.help_url(_anchor="file-name-reuse")
                + " for more information.",
            )

        # Check to see if the file that was uploaded exists in our filename log
        if request.db.query(
            request.db.query(Filename).filter(Filename.filename == filename).exists()
        ).scalar():
            raise _exc_with_message(
                HTTPBadRequest,
                "This filename has already been used, use a "
                "different version. "
                "See "
                + request.help_url(_anchor="file-name-reuse")
                + " for more information.",
            )

        # Check to see if uploading this file would create a duplicate sdist
        # for the current release.
        if (
            form.filetype.data == "sdist"
            and request.db.query(
                request.db.query(File)
                .filter((File.release == release) & (File.packagetype == "sdist"))
                .exists()
            ).scalar()
        ):
            raise _exc_with_message(
                HTTPBadRequest, "Only one sdist may be uploaded per release."
            )

        # Check the file to make sure it is a valid distribution file.
        if not _is_valid_dist_file(temporary_filename, form.filetype.data):
            raise _exc_with_message(HTTPBadRequest, "Invalid distribution file.")

        # Check that the sdist filename is correct
        if filename.endswith(".tar.gz"):
            # Extract the project name and version from the filename and check it.
            # Per PEP 625, both should be normalized, but we aren't currently
            # enforcing this, so we permit a filename with a project name and
            # version that normalizes to be what we expect

            try:
                name, version = packaging.utils.parse_sdist_filename(filename)
            except packaging.utils.InvalidSdistFilename:
                raise _exc_with_message(
                    HTTPBadRequest,
                    f"Invalid source distribution filename: {filename}",
                )

            # The previous function fails to accomodate the edge case where
            # versions may contain hyphens, so we handle that here based on
            # what we were expecting
            if (
                meta.version.is_postrelease
                and name != packaging.utils.canonicalize_name(meta.name)
            ):
                # The distribution is a source distribution, the version is a
                # postrelease, and the project name doesn't match, so
                # there may be a hyphen in the version. Split the filename on the
                # second to last hyphen instead.
                name = filename.rpartition("-")[0].rpartition("-")[0]
                version = packaging.version.Version(
                    filename[len(name) + 1 : -len(".tar.gz")]
                )

            # Normalize the prefix in the filename. Eventually this should be
            # unnecessary once we become more restrictive in what we permit
            filename_prefix = name.lower().replace(".", "_").replace("-", "_")

            # Make sure that our filename matches the project that it is being
            # uploaded to.
            if (prefix := project.normalized_name.replace("-", "_")) != filename_prefix:
                raise _exc_with_message(
                    HTTPBadRequest,
                    f"Start filename for {project.name!r} with {prefix!r}.",
                )

            # Make sure that the version in the filename matches the metadata
            if version != meta.version:
                raise _exc_with_message(
                    HTTPBadRequest,
                    f"Version in filename should be {str(meta.version)!r} not "
                    f"{str(version)!r}.",
                )

        # Check that if it's a binary wheel, it's on a supported platform
        if filename.endswith(".whl"):
            try:
                name, version, ___, tags = packaging.utils.parse_wheel_filename(
                    filename
                )
            except packaging.utils.InvalidWheelFilename as e:
                raise _exc_with_message(
                    HTTPBadRequest,
                    str(e),
                )

            for tag in tags:
                if not _valid_platform_tag(tag.platform):
                    raise _exc_with_message(
                        HTTPBadRequest,
                        f"Binary wheel '{filename}' has an unsupported "
                        f"platform tag '{tag.platform}'.",
                    )

            if (canonical_name := packaging.utils.canonicalize_name(meta.name)) != name:
                raise _exc_with_message(
                    HTTPBadRequest,
                    f"Start filename for {project.name!r} with "
                    f"{canonical_name.replace('-', '_')!r}.",
                )

            if meta.version != version:
                raise _exc_with_message(
                    HTTPBadRequest,
                    f"Version in filename should be {str(meta.version)!r} not "
                    f"{str(version)!r}.",
                )

            """
            Extract METADATA file from a wheel and return it as a content.
            The name of the .whl file is used to find the corresponding .dist-info dir.
            See https://peps.python.org/pep-0491/#file-contents
            """
            filename = os.path.basename(temporary_filename)
            # Get the name and version from the original filename. Eventually this
            # should use packaging.utils.parse_wheel_filename(filename), but until then
            # we can't use this as it adds additional normailzation to the project name
            # and version.
            name, version, _ = filename.split("-", 2)
            metadata_filename = f"{name}-{version}.dist-info/METADATA"
            try:
                with zipfile.ZipFile(temporary_filename) as zfp:
                    wheel_metadata_contents = zfp.read(metadata_filename)
            except KeyError:
                raise _exc_with_message(
                    HTTPBadRequest,
                    "Wheel '{filename}' does not contain the required "
                    "METADATA file: {metadata_filename}".format(
                        filename=filename, metadata_filename=metadata_filename
                    ),
                )
            with open(temporary_filename + ".metadata", "wb") as fp:
                fp.write(wheel_metadata_contents)
            metadata_file_hashes = {
                "sha256": hashlib.sha256(),
                "blake2_256": hashlib.blake2b(digest_size=256 // 8),
            }
            for hasher in metadata_file_hashes.values():
                hasher.update(wheel_metadata_contents)
            metadata_file_hashes = {
                k: h.hexdigest().lower() for k, h in metadata_file_hashes.items()
            }

        attestations: list[Attestation] | None = None
        if "attestations" in request.POST:
<<<<<<< HEAD
            attestations = _process_attestations(
                request=request, artifact_path=Path(temporary_filename)
=======
            _process_attestations(
                request=request,
                distribution=Distribution(name=filename, digest=file_hashes["sha256"]),
>>>>>>> 9e8b6b0a
            )

        # TODO: This should be handled by some sort of database trigger or a
        #       SQLAlchemy hook or the like instead of doing it inline in this
        #       view.
        request.db.add(Filename(filename=filename))

        # Store the information about the file in the database.
        file_ = File(
            release=release,
            filename=filename,
            python_version=form.pyversion.data,
            packagetype=form.filetype.data,
            comment_text=form.comment.data,
            size=file_size,
            md5_digest=file_hashes["md5"],
            sha256_digest=file_hashes["sha256"],
            blake2_256_digest=file_hashes["blake2_256"],
            metadata_file_sha256_digest=metadata_file_hashes.get("sha256"),
            metadata_file_blake2_256_digest=metadata_file_hashes.get("blake2_256"),
            # Figure out what our filepath is going to be, we're going to use a
            # directory structure based on the hash of the file contents. This
            # will ensure that the contents of the file cannot change without
            # it also changing the path that the file is saved too.
            path="/".join(
                [
                    file_hashes[PATH_HASHER][:2],
                    file_hashes[PATH_HASHER][2:4],
                    file_hashes[PATH_HASHER][4:],
                    filename,
                ]
            ),
            uploaded_via=request.user_agent,
        )
        file_data = file_
        request.db.add(file_)

        file_.record_event(
            tag=EventTag.File.FileAdd,
            request=request,
            additional={
                "filename": file_.filename,
                "submitted_by": (
                    request.user.username if request.user else "OpenID created token"
                ),
                "canonical_version": release.canonical_version,
                "publisher_url": (
                    request.oidc_publisher.publisher_url(request.oidc_claims)
                    if request.oidc_publisher
                    else None
                ),
                "project_id": str(project.id),
                "uploaded_via_trusted_publisher": bool(request.oidc_publisher),
            },
        )

        # TODO: This should be handled by some sort of database trigger or a
        #       SQLAlchemy hook or the like instead of doing it inline in this
        #       view.
        request.db.add(
            JournalEntry(
                name=release.project.name,
                version=release.version,
                action="add {python_version} file {filename}".format(
                    python_version=file_.python_version, filename=file_.filename
                ),
                submitted_by=request.user if request.user else None,
            )
        )

        # TODO: We need a better answer about how to make this transactional so
        #       this won't take affect until after a commit has happened, for
        #       now we'll just ignore it and save it before the transaction is
        #       committed.
        storage = request.find_service(IFileStorage, name="archive")
        storage.store(
            file_.path,
            os.path.join(tmpdir, filename),
            meta={
                "project": file_.release.project.normalized_name,
                "version": file_.release.version,
                "package-type": file_.packagetype,
                "python-version": file_.python_version,
            },
        )

        if metadata_file_hashes:
            storage.store(
                file_.metadata_path,
                os.path.join(tmpdir, filename + ".metadata"),
                meta={
                    "project": file_.release.project.normalized_name,
                    "version": file_.release.version,
                    "package-type": file_.packagetype,
                    "python-version": file_.python_version,
                },
            )

        # If the user provided attestations, store them along the release file
        if attestations:
            _store_attestations(request, file_, attestations)
            # TODO(dm): Add some event?

    # Check if the user has any 2FA methods enabled, and if not, email them.
    if request.user and not request.user.has_two_factor:
        warnings.append("Two factor authentication is not enabled for your account.")
        send_two_factor_not_yet_enabled_email(request, request.user)

    request.db.flush()  # flush db now so server default values are populated for celery

    # Push updates to BigQuery
    dist_metadata = {
        "metadata_version": meta.metadata_version,
        "name": meta.name,
        "version": str(meta.version),
        "summary": meta.summary,
        "description": meta.description,
        "author": meta.author,
        "description_content_type": meta.description_content_type,
        "author_email": meta.author_email,
        "maintainer": meta.maintainer,
        "maintainer_email": meta.maintainer_email,
        "license": meta.license,
        "keywords": meta.keywords,
        "classifiers": meta.classifiers,
        "platform": meta.platforms[0] if meta.platforms else None,
        "home_page": meta.home_page,
        "download_url": meta.download_url,
        "requires_python": (
            str(meta.requires_python) if meta.requires_python is not None else None
        ),
        "pyversion": form["pyversion"].data,
        "filetype": form["filetype"].data,
        "comment": form["comment"].data,
        "requires": meta.requires,
        "provides": meta.provides,
        "obsoletes": meta.obsoletes,
        "requires_dist": (
            [str(r) for r in meta.requires_dist] if meta.requires_dist else None
        ),
        "provides_dist": meta.provides_dist,
        "obsoletes_dist": meta.obsoletes_dist,
        "requires_external": meta.requires_external,
        "project_urls": (
            [", ".join([k, v]) for k, v in meta.project_urls.items()]
            if meta.project_urls is not None
            else None
        ),
        "filename": file_data.filename,
        "python_version": file_data.python_version,
        "packagetype": file_data.packagetype,
        "comment_text": file_data.comment_text,
        "size": file_data.size,
        "has_signature": False,
        "md5_digest": file_data.md5_digest,
        "sha256_digest": file_data.sha256_digest,
        "blake2_256_digest": file_data.blake2_256_digest,
        "path": file_data.path,
        "uploaded_via": file_data.uploaded_via,
        "upload_time": file_data.upload_time,
        # TODO(dm): Add something here for attestation upload?
    }
    if request.registry.settings.get("warehouse.release_files_table") is not None:
        request.task(update_bigquery_release_files).delay(dist_metadata)

    # Log a successful upload
    metrics.increment("warehouse.upload.ok", tags=[f"filetype:{form.filetype.data}"])

    # Dispatch our task to sync this to cache as soon as possible
    request.task(sync_file_to_cache).delay(file_.id)

    # Return any warnings that we've accumulated as the response body.
    return HTTPOk(body="\n".join(warnings))


@view_config(
    route_name="forklift.legacy.submit", require_csrf=False, require_methods=["POST"]
)
@view_config(
    route_name="forklift.legacy.submit_pkg_info",
    require_csrf=False,
    require_methods=["POST"],
)
def submit(request):
    return _exc_with_message(
        HTTPGone,
        (
            "Project pre-registration is no longer required or supported, "
            "upload your files instead."
        ),
    )


@view_config(
    route_name="forklift.legacy.doc_upload",
    require_csrf=False,
    require_methods=["POST"],
)
def doc_upload(request):
    return _exc_with_message(
        HTTPGone,
        "Uploading documentation is no longer supported, we recommend using "
        "https://readthedocs.org/.",
    )


@view_config(
    route_name="forklift.legacy.missing_trailing_slash",
    require_csrf=False,
    require_methods=["POST"],
)
def missing_trailing_slash_redirect(request):
    """
    Redirect requests to /legacy to the correct /legacy/ route with a
    HTTP-308 Permanent Redirect
    """
    return _exc_with_message(
        HTTPPermanentRedirect,
        "An upload was attempted to /legacy but the expected upload URL is "
        "/legacy/ (with a trailing slash)",
        location=request.route_path("forklift.legacy.file_upload"),
    )<|MERGE_RESOLUTION|>--- conflicted
+++ resolved
@@ -371,11 +371,7 @@
     return None
 
 
-<<<<<<< HEAD
-def _process_attestations(request, artifact_path: Path) -> list[Attestation]:
-=======
-def _process_attestations(request, distribution: Distribution):
->>>>>>> 9e8b6b0a
+def _process_attestations(request, distribution: Distribution) -> list[Attestation]:
     """
     Process any attestations included in a file upload request
 
@@ -1191,14 +1187,9 @@
 
         attestations: list[Attestation] | None = None
         if "attestations" in request.POST:
-<<<<<<< HEAD
             attestations = _process_attestations(
-                request=request, artifact_path=Path(temporary_filename)
-=======
-            _process_attestations(
                 request=request,
                 distribution=Distribution(name=filename, digest=file_hashes["sha256"]),
->>>>>>> 9e8b6b0a
             )
 
         # TODO: This should be handled by some sort of database trigger or a
