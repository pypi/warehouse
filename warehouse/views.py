# Licensed under the Apache License, Version 2.0 (the "License");
# you may not use this file except in compliance with the License.
# You may obtain a copy of the License at
#
# http://www.apache.org/licenses/LICENSE-2.0
#
# Unless required by applicable law or agreed to in writing, software
# distributed under the License is distributed on an "AS IS" BASIS,
# WITHOUT WARRANTIES OR CONDITIONS OF ANY KIND, either express or implied.
# See the License for the specific language governing permissions and
# limitations under the License.


import collections
import re

import elasticsearch

from pyramid.exceptions import PredicateMismatch
from pyramid.httpexceptions import (
    HTTPBadRequest,
    HTTPException,
    HTTPMovedPermanently,
    HTTPNotFound,
    HTTPSeeOther,
    HTTPServiceUnavailable,
    exception_response,
)
from pyramid.i18n import make_localizer
from pyramid.interfaces import ITranslationDirectories
from pyramid.renderers import render_to_response
from pyramid.response import Response
from pyramid.view import (
    exception_view_config,
    forbidden_view_config,
    notfound_view_config,
    view_config,
    view_defaults,
)
from sqlalchemy import func
from sqlalchemy.orm import aliased, joinedload
from sqlalchemy.sql import exists, expression
from trove_classifiers import deprecated_classifiers, sorted_classifiers

from warehouse.accounts import REDIRECT_FIELD_NAME
from warehouse.accounts.models import User
from warehouse.cache.http import add_vary, cache_control
from warehouse.cache.origin import origin_cache
from warehouse.classifiers.models import Classifier
from warehouse.db import DatabaseNotAvailableError
from warehouse.errors import WarehouseDenied
from warehouse.forms import SetLocaleForm
from warehouse.i18n import LOCALE_ATTR
from warehouse.metrics import IMetricsService
from warehouse.packaging.models import (
    File,
    Project,
    ProjectFactory,
    Release,
    release_classifiers,
)
from warehouse.search.queries import SEARCH_FILTER_ORDER, get_es_query
from warehouse.utils.http import is_safe_url
from warehouse.utils.paginate import ElasticsearchPage, paginate_url_factory
from warehouse.utils.row_counter import RowCount

JSON_REGEX = r"^/pypi/([^\/]+)\/?([^\/]+)?/json\/?$"
json_path = re.compile(JSON_REGEX)


@view_config(context=HTTPException)
@notfound_view_config(append_slash=HTTPMovedPermanently)
@notfound_view_config(path_info=JSON_REGEX, append_slash=False)
def httpexception_view(exc, request):
    # If this is a 404 for a Project, provide the project name requested
    if isinstance(request.context, Project):
        project_name = request.context.name
    elif isinstance(request.context, ProjectFactory):
        project_name = request.matchdict.get("name")
    else:
        project_name = None

    # This special case exists for the easter egg that appears on the 404
    # response page. We don't generally allow youtube embeds, but we make an
    # except for this one.
    if isinstance(exc, HTTPNotFound):
        request.find_service(name="csp").merge(
            {
                "frame-src": ["https://www.youtube-nocookie.com"],
                "script-src": ["https://www.youtube.com", "https://s.ytimg.com"],
            }
        )
    try:
        # Lightweight version of 404 page for `/simple/`
        if isinstance(exc, HTTPNotFound) and request.path.startswith("/simple/"):
            response = Response(body="404 Not Found", content_type="text/plain")
        elif isinstance(exc, HTTPNotFound) and json_path.match(request.path):
            response = Response(
                body='{"message": "Not Found"}',
                charset="utf-8",
                content_type="application/json",
            )
        else:
            response = render_to_response(
<<<<<<< HEAD
                "{}.html".format(exc.status_code),
                {"project_name": project_name},
                request=request,
=======
                f"{exc.status_code}.html", {}, request=request
>>>>>>> 53209175
            )
    except LookupError:
        # We don't have a customized template for this error, so we'll just let
        # the default happen instead.
        return exc

    # Copy over the important values from our HTTPException to our new response
    # object.
    response.status = exc.status
    response.headers.extend(
        (k, v) for k, v in exc.headers.items() if k not in response.headers
    )

    return response


@forbidden_view_config()
@exception_view_config(PredicateMismatch)
def forbidden(exc, request):
    # If the forbidden error is because the user isn't logged in, then we'll
    # redirect them to the log in page.
    if request.authenticated_userid is None:
        url = request.route_url(
            "accounts.login", _query={REDIRECT_FIELD_NAME: request.path_qs}
        )
        return HTTPSeeOther(url)

    # Check if the error has a "result" attribute and if it is a WarehouseDenied
    if hasattr(exc, "result") and isinstance(exc.result, WarehouseDenied):
        # If the forbidden error is because the user doesn't have 2FA enabled, we'll
        # redirect them to the 2FA page
        if exc.result.reason in {"owners_require_2fa", "pypi_mandates_2fa"}:
            request.session.flash(
                request._(
                    "Two-factor authentication must be enabled on your account to "
                    "perform this action."
                ),
                queue="error",
            )
            url = request.route_url(
                "manage.account.two-factor",
                _query={REDIRECT_FIELD_NAME: request.path_qs},
            )
            return HTTPSeeOther(url)

    # If we've reached here, then the user is logged in and they are genuinely
    # not allowed to access this page.
    return httpexception_view(exc, request)


@forbidden_view_config(path_info=r"^/_includes/")
@exception_view_config(PredicateMismatch, path_info=r"^/_includes/")
def forbidden_include(exc, request):
    # If the forbidden error is for a client-side-include, just return an empty
    # response instead of redirecting
    return Response(status=403)


@view_config(context=DatabaseNotAvailableError)
def service_unavailable(exc, request):
    return httpexception_view(HTTPServiceUnavailable(), request)


@view_config(
    route_name="robots.txt",
    renderer="robots.txt",
    decorator=[
        cache_control(1 * 24 * 60 * 60),  # 1 day
        origin_cache(
            1 * 24 * 60 * 60,  # 1 day
            stale_while_revalidate=6 * 60 * 60,  # 6 hours
            stale_if_error=1 * 24 * 60 * 60,  # 1 day
        ),
    ],
)
def robotstxt(request):
    request.response.content_type = "text/plain"
    return {}


@view_config(
    route_name="opensearch.xml",
    renderer="opensearch.xml",
    decorator=[
        cache_control(1 * 24 * 60 * 60),  # 1 day
        origin_cache(
            1 * 24 * 60 * 60,  # 1 day
            stale_while_revalidate=6 * 60 * 60,  # 6 hours
            stale_if_error=1 * 24 * 60 * 60,  # 1 day
        ),
    ],
)
def opensearchxml(request):
    request.response.content_type = "text/xml"
    return {}


@view_config(
    route_name="index",
    renderer="index.html",
    decorator=[
        origin_cache(
            1 * 60 * 60,  # 1 hour
            stale_while_revalidate=10 * 60,  # 10 minutes
            stale_if_error=1 * 24 * 60 * 60,  # 1 day
            keys=["all-projects", "trending"],
        )
    ],
    has_translations=True,
)
def index(request):
    project_ids = [
        r[0]
        for r in (
            request.db.query(Project.id)
            .order_by(Project.zscore.desc().nullslast(), func.random())
            .limit(5)
            .all()
        )
    ]
    release_a = aliased(
        Release,
        request.db.query(Release)
        .distinct(Release.project_id)
        .filter(Release.project_id.in_(project_ids))
        .order_by(
            Release.project_id,
            Release.is_prerelease.nullslast(),
            Release._pypi_ordering.desc(),
        )
        .subquery(),
    )
    trending_projects = (
        request.db.query(release_a)
        .options(joinedload(release_a.project))
        .order_by(func.array_idx(project_ids, release_a.project_id))
        .all()
    )

    latest_releases = (
        request.db.query(Release)
        .options(joinedload(Release.project))
        .order_by(Release.created.desc())
        .limit(5)
        .all()
    )

    counts = dict(
        request.db.query(RowCount.table_name, RowCount.count)
        .filter(
            RowCount.table_name.in_(
                [
                    Project.__tablename__,
                    Release.__tablename__,
                    File.__tablename__,
                    User.__tablename__,
                ]
            )
        )
        .all()
    )

    return {
        "latest_releases": latest_releases,
        "trending_projects": trending_projects,
        "num_projects": counts.get(Project.__tablename__, 0),
        "num_releases": counts.get(Release.__tablename__, 0),
        "num_files": counts.get(File.__tablename__, 0),
        "num_users": counts.get(User.__tablename__, 0),
    }


@view_config(
    route_name="locale",
    request_method="GET",
    request_param=SetLocaleForm.__params__,
    uses_session=True,
)
def locale(request):
    try:
        form = SetLocaleForm(locale_id=request.GET.getone("locale_id"))
    except KeyError:
        raise HTTPBadRequest("Invalid amount of locale_id parameters provided")

    redirect_to = request.referer
    if not is_safe_url(redirect_to, host=request.host):
        redirect_to = request.route_path("index")
    resp = HTTPSeeOther(redirect_to)

    if form.validate():
        # Build a localizer for the locale we're about to switch to. This will
        # happen automatically once the cookie is set, but if we want the flash
        # message indicating success to be in the new language as well, we need
        # to do it here.
        tdirs = request.registry.queryUtility(ITranslationDirectories)
        _ = make_localizer(form.locale_id.data, tdirs).translate
        request.session.flash(_("Locale updated"), queue="success")
        resp.set_cookie(LOCALE_ATTR, form.locale_id.data)

    return resp


@view_config(
    route_name="classifiers", renderer="pages/classifiers.html", has_translations=True
)
def list_classifiers(request):
    return {"classifiers": sorted_classifiers}


@view_config(
    route_name="search",
    renderer="search/results.html",
    decorator=[
        origin_cache(
            1 * 60 * 60,  # 1 hour
            stale_if_error=1 * 24 * 60 * 60,  # 1 day
            keys=["all-projects"],
        )
    ],
    has_translations=True,
)
def search(request):
    metrics = request.find_service(IMetricsService, context=None)

    querystring = request.params.get("q", "").replace("'", '"')
    order = request.params.get("o", "")
    classifiers = request.params.getall("c")
    query = get_es_query(request.es, querystring, order, classifiers)

    try:
        page_num = int(request.params.get("page", 1))
    except ValueError:
        raise HTTPBadRequest("'page' must be an integer.")

    try:
        page = ElasticsearchPage(
            query, page=page_num, url_maker=paginate_url_factory(request)
        )
    except elasticsearch.TransportError:
        metrics.increment("warehouse.views.search.error")
        raise HTTPServiceUnavailable

    if page.page_count and page_num > page.page_count:
        raise HTTPNotFound

    available_filters = collections.defaultdict(list)

    classifiers_q = (
        request.db.query(Classifier)
        .with_entities(Classifier.classifier)
        .filter(
            exists([release_classifiers.c.trove_id]).where(
                release_classifiers.c.trove_id == Classifier.id
            ),
            Classifier.classifier.notin_(deprecated_classifiers.keys()),
        )
        .order_by(
            expression.case(
                {c: i for i, c in enumerate(sorted_classifiers)},
                value=Classifier.classifier,
            )
        )
    )

    for cls in classifiers_q:
        first, *_ = cls.classifier.split(" :: ")
        available_filters[first].append(cls.classifier)

    def filter_key(item):
        try:
            return 0, SEARCH_FILTER_ORDER.index(item[0]), item[0]
        except ValueError:
            return 1, 0, item[0]

    def form_filters_tree(split_list):
        """
        Takes a list of lists, each of them containing a filter and
        one of its children.
        Returns a dictionary, each key being a filter and each value being
        the filter's children.
        """
        d = {}
        for list_ in split_list:
            current_level = d
            for part in list_:
                if part not in current_level:
                    current_level[part] = {}
                current_level = current_level[part]
        return d

    def process_available_filters():
        """
        Processes available filters and returns a list of dictionaries.
        The value of a key in the dictionary represents its children
        """
        sorted_filters = sorted(available_filters.items(), key=filter_key)
        output = []
        for f in sorted_filters:
            classifier_list = f[1]
            split_list = [i.split(" :: ") for i in classifier_list]
            tree = form_filters_tree(split_list)
            output.append(tree)
        return output

    metrics = request.find_service(IMetricsService, context=None)
    metrics.histogram("warehouse.views.search.results", page.item_count)

    return {
        "page": page,
        "term": querystring,
        "order": order,
        "available_filters": process_available_filters(),
        "applied_filters": request.params.getall("c"),
    }


@view_config(
    route_name="stats",
    renderer="pages/stats.html",
    decorator=[
        add_vary("Accept"),
        cache_control(1 * 24 * 60 * 60),  # 1 day
        origin_cache(
            1 * 24 * 60 * 60,  # 1 day
            stale_while_revalidate=1 * 24 * 60 * 60,  # 1 day
            stale_if_error=1 * 24 * 60 * 60,  # 1 day
        ),
    ],
    has_translations=True,
)
@view_config(
    route_name="stats.json",
    renderer="json",
    decorator=[
        add_vary("Accept"),
        cache_control(1 * 24 * 60 * 60),  # 1 day
        origin_cache(
            1 * 24 * 60 * 60,  # 1 day
            stale_while_revalidate=1 * 24 * 60 * 60,  # 1 day
            stale_if_error=1 * 24 * 60 * 60,  # 1 day
        ),
    ],
    accept="application/json",
)
def stats(request):
    total_size = int(request.db.query(func.sum(Project.total_size)).first()[0])
    top_100_packages = (
        request.db.query(Project)
        .with_entities(Project.name, Project.total_size)
        .order_by(Project.total_size.desc().nullslast())
        .limit(100)
        .all()
    )
    # Move top packages into a dict to make JSON more self describing
    top_packages = {
        pkg_name: {"size": int(pkg_bytes) if pkg_bytes is not None else 0}
        for pkg_name, pkg_bytes in top_100_packages
    }

    return {"total_packages_size": total_size, "top_packages": top_packages}


@view_defaults(
    route_name="security-key-giveaway",
    renderer="pages/security-key-giveaway.html",
    uses_session=True,
    has_translations=True,
    require_csrf=True,
    require_methods=False,
)
class SecurityKeyGiveaway:
    def __init__(self, request):
        self.request = request

    @property
    def default_response(self):
        return {}

    @view_config(request_method="GET")
    def security_key_giveaway(self):
        if not self.request.registry.settings.get(
            "warehouse.two_factor_mandate.available"
        ):
            raise HTTPNotFound

        return self.default_response


@view_config(
    route_name="includes.current-user-indicator",
    renderer="includes/current-user-indicator.html",
    uses_session=True,
    has_translations=True,
)
def current_user_indicator(request):
    return {}


@view_config(
    route_name="includes.flash-messages",
    renderer="includes/flash-messages.html",
    uses_session=True,
    has_translations=True,
)
def flash_messages(request):
    return {}


@view_config(
    route_name="includes.session-notifications",
    renderer="includes/session-notifications.html",
    uses_session=True,
    has_translations=True,
)
def session_notifications(request):
    return {}


@view_config(
    route_name="includes.sidebar-sponsor-logo",
    renderer="includes/sidebar-sponsor-logo.html",
    uses_session=False,
    has_translations=False,
    decorator=[
        cache_control(30),  # 30 seconds
    ],
)
def sidebar_sponsor_logo(request):
    return {}


@view_config(route_name="health", renderer="string")
def health(request):
    # This will ensure that we can access the database and run queries against
    # it without doing anything that will take a lock or block other queries.
    request.db.execute("SELECT 1")

    # Nothing will actually check this, but it's a little nicer to have
    # something to return besides an empty body.
    return "OK"


@view_config(route_name="force-status")
def force_status(request):
    try:
        raise exception_response(int(request.matchdict["status"]))
    except KeyError:
        raise exception_response(404) from None<|MERGE_RESOLUTION|>--- conflicted
+++ resolved
@@ -102,13 +102,9 @@
             )
         else:
             response = render_to_response(
-<<<<<<< HEAD
-                "{}.html".format(exc.status_code),
+                f"{exc.status_code}.html",
                 {"project_name": project_name},
                 request=request,
-=======
-                f"{exc.status_code}.html", {}, request=request
->>>>>>> 53209175
             )
     except LookupError:
         # We don't have a customized template for this error, so we'll just let
