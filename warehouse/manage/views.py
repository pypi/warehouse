--- conflicted
+++ resolved
@@ -99,10 +99,7 @@
 from warehouse.organizations.interfaces import IOrganizationService
 from warehouse.organizations.models import (
     Organization,
-<<<<<<< HEAD
     OrganizationInvitationStatus,
-=======
->>>>>>> 64fc7f1e
     OrganizationRole,
     OrganizationRoleType,
 )
@@ -992,11 +989,7 @@
 
 
 def user_organizations(request):
-<<<<<<< HEAD
-    """Return all the organizations for which the user is an owner."""
-=======
     """Return all the organizations for which the user has a privileged role."""
->>>>>>> 64fc7f1e
     organizations_managed = (
         request.db.query(Organization.id)
         .join(OrganizationRole.organization)
@@ -1046,7 +1039,6 @@
     }
 
 
-<<<<<<< HEAD
 def organization_owners(request, organization):
     """Return all users who are owners of the organization."""
     owner_roles = (
@@ -1061,8 +1053,6 @@
     return request.db.query(User).join(owner_roles, User.id == owner_roles.c.id).all()
 
 
-=======
->>>>>>> 64fc7f1e
 @view_defaults(
     route_name="manage.organizations",
     renderer="manage/organizations.html",
@@ -1083,7 +1073,6 @@
     @property
     def default_response(self):
         all_user_organizations = user_organizations(self.request)
-<<<<<<< HEAD
 
         organization_invites = (
             self.organization_service.get_organization_invites_by_user(
@@ -1100,13 +1089,6 @@
             "organizations": self.organization_service.get_organizations_by_user(
                 self.request.user.id
             ),
-=======
-        return {
-            "organizations": self.organization_service.get_organizations_by_user(
-                self.request.user.id
-            ),
-            **all_user_organizations,
->>>>>>> 64fc7f1e
             "organizations_managed": list(
                 organization.name
                 for organization in all_user_organizations["organizations_managed"]
@@ -1212,7 +1194,6 @@
     renderer="manage/organization/roles.html",
     uses_session=True,
     require_methods=False,
-<<<<<<< HEAD
     permission="view:organization",
     has_translations=True,
     require_reauth=True,
@@ -1588,17 +1569,6 @@
                 "manage.organization.roles", organization_name=organization.name
             )
         )
-=======
-    # permission="manage:organization",
-    has_translations=True,
-    require_reauth=True,
-)
-def manage_organization_roles(organization, request):
-    if request.flags.enabled(AdminFlagValue.DISABLE_ORGANIZATIONS):
-        raise HTTPNotFound
-
-    return {"organization": organization}
->>>>>>> 64fc7f1e
 
 
 @view_config(
