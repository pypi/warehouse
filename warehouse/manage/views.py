--- conflicted
+++ resolved
@@ -1332,23 +1332,13 @@
             organization = self.organization_service.add_organization(**data)
             self.organization_service.record_event(
                 organization.id,
-<<<<<<< HEAD
                 tag=EventTag.Organization.CatalogEntryAdd,
                 additional={"submitted_by_user_id": str(self.request.user.id)},
-=======
+            )
+            self.organization_service.record_event(
+                organization.id,
                 tag=EventTag.Organization.OrganizationCreate,
                 additional={"created_by_user_id": str(self.request.user.id)},
->>>>>>> 8eeae126
-            )
-            self.organization_service.record_event(
-                organization.id,
-<<<<<<< HEAD
-                tag=EventTag.Organization.OrganizationCreate,
-                additional={"created_by_user_id": str(self.request.user.id)},
-=======
-                tag=EventTag.Organization.CatalogEntryAdd,
-                additional={"submitted_by_user_id": str(self.request.user.id)},
->>>>>>> 8eeae126
             )
             self.organization_service.add_organization_role(
                 organization.id,
@@ -1511,14 +1501,11 @@
                 form.name.data,
             )
             self.organization.record_event(
-<<<<<<< HEAD
                 tag=EventTag.Organization.CatalogEntryAdd,
                 ip_address=self.request.remote_addr,
                 additional={"submitted_by_user_id": str(self.request.user.id)},
             )
             self.organization.record_event(
-=======
->>>>>>> 8eeae126
                 tag=EventTag.Organization.OrganizationRename,
                 ip_address=self.request.remote_addr,
                 additional={
@@ -2486,29 +2473,17 @@
                 tag=EventTag.Organization.TeamRename,
                 ip_address=self.request.remote_addr,
                 additional={
-<<<<<<< HEAD
                     "team_name": self.team.name,
                     "previous_team_name": previous_team_name,
                     "renamed_by_user_id": str(self.request.user.id),
-=======
-                    "renamed_by_user_id": str(self.request.user.id),
-                    "team_name": self.team.name,
-                    "previous_team_name": previous_team_name,
->>>>>>> 8eeae126
                 },
             )
             self.team.record_event(
                 tag=EventTag.Team.TeamRename,
                 ip_address=self.request.remote_addr,
                 additional={
-<<<<<<< HEAD
                     "previous_team_name": previous_team_name,
                     "renamed_by_user_id": str(self.request.user.id),
-=======
-                    "renamed_by_user_id": str(self.request.user.id),
-                    "team_name": self.team.name,
-                    "previous_team_name": previous_team_name,
->>>>>>> 8eeae126
                 },
             )
             self.request.session.flash("Team name updated", queue="success")
