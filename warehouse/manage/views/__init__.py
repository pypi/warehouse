--- conflicted
+++ resolved
@@ -1179,13 +1179,7 @@
 
         if not form.validate():
             self.request.session.flash(
-<<<<<<< HEAD
-                self.request._(
-                    "Invalid alternate repository location details",
-                ),
-=======
                 self.request._("Invalid alternate repository location details"),
->>>>>>> bfab8e36
                 queue="error",
             )
             return HTTPSeeOther(
@@ -1254,39 +1248,20 @@
         permission=Permissions.ProjectsWrite,
     )
     def delete_project_alternate_repository(self):
-<<<<<<< HEAD
-        alt_repo_name = self.request.POST.get("confirm_alternate_repository_name")
-
-=======
         confirm_name = self.request.POST.get("confirm_alternate_repository_name")
->>>>>>> bfab8e36
         resp_inst = HTTPSeeOther(
             self.request.route_path(
                 "manage.project.settings", project_name=self.project.name
             )
         )
 
-<<<<<<< HEAD
-        if not alt_repo_name:
-=======
         # Must confirm alt repo name to delete.
         if not confirm_name:
->>>>>>> bfab8e36
             self.request.session.flash(
                 self.request._("Confirm the request"), queue="error"
             )
             return resp_inst
 
-<<<<<<< HEAD
-        alternate_repository_id = self.request.POST.get("alternate_repository_id")
-
-        alt_repo: AlternateRepository = self.request.db.get(
-            AlternateRepository, alternate_repository_id
-        )
-        if alt_repo is None or alt_repo not in self.project.alternate_repositories:
-            self.request.session.flash(
-                "Invalid alternate repository for project",
-=======
         # Must provide a valid alt repo id.
         alternate_repository_id = self.request.POST.get("alternate_repository_id", "")
         try:
@@ -1319,7 +1294,6 @@
                     "${confirm} is not the same as ${alt_repo_name}",
                     mapping={"confirm": confirm_name, "alt_repo_name": alt_repo.name},
                 ),
->>>>>>> bfab8e36
                 queue="error",
             )
             return resp_inst
