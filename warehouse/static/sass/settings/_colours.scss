/*!
 * Licensed under the Apache License, Version 2.0 (the "License");
 * you may not use this file except in compliance with the License.
 * You may obtain a copy of the License at
 *
 * http://www.apache.org/licenses/LICENSE-2.0
 *
 * Unless required by applicable law or agreed to in writing, software
 * distributed under the License is distributed on an "AS IS" BASIS,
 * WITHOUT WARRANTIES OR CONDITIONS OF ANY KIND, either express or implied.
 * See the License for the specific language governing permissions and
 * limitations under the License.
 */

// SETTINGS - COLOURS

$highlight-color:                 #006dad;
$highlight-color:               #ffd343;
$success-color:               #169428;
$warn-color:                  #ffdf76;
$warn-text:                   #664e04;
$danger-color:                #D52D40;
<<<<<<< HEAD
$primary-color-light:            lighten($highlight-color, 45);
=======
$brand-color-soft:            lighten($brand-color, 45);
$brand-color-dark:            darken($brand-color, 10);
>>>>>>> 84086f90

$white:                       #fff;
$black:                       #000;
$background-color:            #fdfdfd;
$base-grey:                   #ececec;
$light-grey:                  #bbb;
$border-color:                darken($base-grey, 10);
$text-color:                  #464646;
$transparent-white:           transparentize($white, 0.6);

$header-background-color:     lighten($highlight-color, 2);
$header-border-color:         darken($highlight-color, 2);<|MERGE_RESOLUTION|>--- conflicted
+++ resolved
@@ -20,12 +20,8 @@
 $warn-color:                  #ffdf76;
 $warn-text:                   #664e04;
 $danger-color:                #D52D40;
-<<<<<<< HEAD
-$primary-color-light:            lighten($highlight-color, 45);
-=======
-$brand-color-soft:            lighten($brand-color, 45);
-$brand-color-dark:            darken($brand-color, 10);
->>>>>>> 84086f90
+$primary-color-light:            lighten($primary-color, 45);
+$primary-color-dark:          darken($primary-color, 10);
 
 $white:                       #fff;
 $black:                       #000;
