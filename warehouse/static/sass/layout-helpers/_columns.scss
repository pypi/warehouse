/*!
 * Licensed under the Apache License, Version 2.0 (the "License");
 * you may not use this file except in compliance with the License.
 * You may obtain a copy of the License at
 *
 * http://www.apache.org/licenses/LICENSE-2.0
 *
 * Unless required by applicable law or agreed to in writing, software
 * distributed under the License is distributed on an "AS IS" BASIS,
 * WITHOUT WARRANTIES OR CONDITIONS OF ANY KIND, either express or implied.
 * See the License for the specific language governing permissions and
 * limitations under the License.
 */

/*
  Column that is 50% wide:
<<<<<<< HEAD
  <div class="col-half"></div>

  Column that is 33% wide:
  <div class="col-third"></div>
=======
  <div class="col-grid">
    <div class="col-half"></div>
  </div>
>>>>>>> 0c883bba
*/

.col-grid {
  @include grid-container;
}

.col-half {
  grid-column: span 6;

  &:last-of-type {
    margin: 0;
  }

  @media only screen and (max-width: $tablet) {
    float: none;
    margin: 0;
    width: 100%;

    &:first-of-type {
      margin-bottom: $spacing-unit;
    }
  }
}

.col-third {
  @include span-columns(4);

  &:last-of-type {
    margin: 0;
  }

  @media only screen and (max-width: $tablet) {
    float: none;
    margin: 0;
    width: 100%;

    &:first-of-type {
      margin-bottom: $spacing-unit;
    }
  }
}<|MERGE_RESOLUTION|>--- conflicted
+++ resolved
@@ -14,16 +14,14 @@
 
 /*
   Column that is 50% wide:
-<<<<<<< HEAD
-  <div class="col-half"></div>
-
-  Column that is 33% wide:
-  <div class="col-third"></div>
-=======
   <div class="col-grid">
     <div class="col-half"></div>
   </div>
->>>>>>> 0c883bba
+
+   Column that is 33% wide:
+   <div class="col-grid">
+     <div class="col-third"></div>
+   </div>
 */
 
 .col-grid {
@@ -49,7 +47,7 @@
 }
 
 .col-third {
-  @include span-columns(4);
+  grid-column: span 4;
 
   &:last-of-type {
     margin: 0;
