/*
  A sidebar section. Currently used on the package detail page.

  <div class="sidebar-section">
    <h3 class="sidebar-section__title">Title</h3>
    // Content here
  </div>

  Modifiers:
    - Maintainers: Custom layout for maintainers section on package detail page.
*/

.sidebar-section {
  padding-bottom: 20px;
  margin-bottom: 20px;
  border-bottom: 2px solid $border-color;

  .sidebar-section__title {
    font-size: 18px;
  }

  &:last-of-type {
    margin-bottom: 0;
    border: 0;
  }

  &--maintainers {
    @include clearfix;

    img {
      margin: 0 5px 5px 0;
      display: inline;
      float: left;

      &:last-of-type {
        margin-right: 0;
      }

      @media only screen and (max-width: $desktop){
        max-width: 40px;
      }
    }
  }
<<<<<<< HEAD
=======
  dd {
    text-indent:-20px;
    margin-left:20px;
  }
}

.sidebar-section.meta {
  padding-bottom: 0;
  border: 0;
>>>>>>> 9cf411f7
}<|MERGE_RESOLUTION|>--- conflicted
+++ resolved
@@ -41,16 +41,8 @@
       }
     }
   }
-<<<<<<< HEAD
-=======
   dd {
     text-indent:-20px;
     margin-left:20px;
   }
-}
-
-.sidebar-section.meta {
-  padding-bottom: 0;
-  border: 0;
->>>>>>> 9cf411f7
 }