--- conflicted
+++ resolved
@@ -427,13 +427,8 @@
     )
     maybe_set(
         settings,
-<<<<<<< HEAD
-        "attestations.backend",
-        "ATTESTATIONS_BACKEND",
-=======
         "integrity.backend",
         "INTEGRITY_BACKEND",
->>>>>>> 738267a5
         default="warehouse.attestations.services.IntegrityService",
     )
 
