--- conflicted
+++ resolved
@@ -15,13 +15,10 @@
 
 import pymacaroons
 
-<<<<<<< HEAD
-from warehouse.oidc import models as oidc_models
-=======
 from pyramid.security import Allowed
 
 from warehouse.errors import WarehouseDenied
->>>>>>> c8d4df3c
+from warehouse.oidc import models as oidc_models
 from warehouse.packaging.models import Project
 
 
@@ -79,9 +76,6 @@
         if permissions == "user":
             # User-scoped tokens behave exactly like a user's normal credentials.
             return True
-        elif not isinstance(permissions, dict):
-            self.failure_reason = "invalid permissions format"
-            return False
 
         if permissions == "oidc":
             # OIDC-scoped tokens behave as if they're scoped for every project
@@ -94,6 +88,10 @@
 
             projects = [p.normalized_name for p in self.verifier.identity.projects]
             return self.verify_projects(projects)
+
+        if not isinstance(permissions, dict):
+            self.failure_reason = "invalid permissions format"
+            return False
 
         projects = permissions.get("projects")
         if projects is None:
