# Licensed under the Apache License, Version 2.0 (the "License");
# you may not use this file except in compliance with the License.
# You may obtain a copy of the License at
#
# http://www.apache.org/licenses/LICENSE-2.0
#
# Unless required by applicable law or agreed to in writing, software
# distributed under the License is distributed on an "AS IS" BASIS,
# WITHOUT WARRANTIES OR CONDITIONS OF ANY KIND, either express or implied.
# See the License for the specific language governing permissions and
# limitations under the License.

import datetime
import json

import pymacaroons

from pymacaroons.exceptions import MacaroonDeserializationException
from sqlalchemy.orm import joinedload
from sqlalchemy.orm.exc import NoResultFound
from zope.interface import implementer

from warehouse.accounts.models import User
from warehouse.macaroons.caveats import InvalidMacaroonError, Verifier
from warehouse.macaroons.interfaces import IMacaroonService
from warehouse.macaroons.models import Macaroon
from warehouse.oidc import models as oidc_models


@implementer(IMacaroonService)
class DatabaseMacaroonService:
    def __init__(self, db_session):
        self.db = db_session

    def _extract_raw_macaroon(self, prefixed_macaroon):
        """
        Returns the base64-encoded macaroon component of a PyPI macaroon,
        dropping the prefix.

        Returns None if the macaroon is None, has no prefix, or has the
        wrong prefix.
        """
        if prefixed_macaroon is None:
            return None

        prefix, _, raw_macaroon = prefixed_macaroon.partition("-")
        if prefix != "pypi" or not raw_macaroon:
            return None

        return raw_macaroon

    def find_macaroon(self, macaroon_id):
        """
        Returns a macaroon model from the DB by its identifier.
        Returns None if no macaroon has the given ID.
        """
        return (
            self.db.query(Macaroon)
            .options(joinedload("user"))
            .options(joinedload("oidc_provider"))
            .get(macaroon_id)
        )

    def _deserialize_raw_macaroon(self, raw_macaroon):
        raw_macaroon = self._extract_raw_macaroon(raw_macaroon)

        if raw_macaroon is None:
            raise InvalidMacaroonError("malformed or nonexistent macaroon")

        try:
            return pymacaroons.Macaroon.deserialize(raw_macaroon)
        except (
            MacaroonDeserializationException,
            Exception,  # https://github.com/ecordell/pymacaroons/issues/50
        ):
            raise InvalidMacaroonError("malformed macaroon")

    def find_userid(self, raw_macaroon):
        """
        Returns the id of the user associated with the given raw (serialized)
        macaroon.
        """
        try:
            m = self._deserialize_raw_macaroon(raw_macaroon)
        except InvalidMacaroonError:
            return None

        dm = self.find_macaroon(m.identifier.decode())

        if dm is None:
            return None

        # This can be None if the macaroon has no associated user
        # (e.g., an OIDC-minted macaroon).
        if dm.user is None:
            return None

        return dm.user.id

    def find_from_raw(self, raw_macaroon):
        """
        Returns a DB macaroon matching the input, or raises InvalidMacaroonError
        """
        m = self._deserialize_raw_macaroon(raw_macaroon)
        dm = self.find_macaroon(m.identifier.decode())
        if not dm:
            raise InvalidMacaroonError("Macaroon not found")
        return dm

    def verify(self, raw_macaroon, context, principals, permission, identity):
        """
        Returns True if the given raw (serialized) macaroon is
        valid for the context, principals, requested permission, and identity.

        Raises InvalidMacaroonError if the macaroon is not valid.
        """
        m = self._deserialize_raw_macaroon(raw_macaroon)
        dm = self.find_macaroon(m.identifier.decode())

        if dm is None:
            raise InvalidMacaroonError("deleted or nonexistent macaroon")

<<<<<<< HEAD
        verifier = Verifier(m, context, principals, permission, identity)
        if verifier.verify(dm.key):
=======
        verifier = Verifier(m, context, principals, permission)
        verified = verifier.verify(dm.key)
        if verified:
>>>>>>> c8d4df3c
            dm.last_used = datetime.datetime.now()
            return True

        raise InvalidMacaroonError(verified.msg)

    def create_macaroon(
        self, *, location, description, caveats, user_id=None, oidc_provider_id=None
    ):
        """
        Returns a tuple of a new raw (serialized) macaroon and its DB model.
        The description provided is not embedded into the macaroon, only stored
        in the DB model.

        An associated identity (either a user or macaroon, by ID) must be specified.
        """
        # NOTE: This is a bit of a hack: we keep a separate copy of the
        # permissions caveat in the DB, so that we can display scope information
        # in the UI.
        permissions = next(c for c in caveats if "permissions" in c)  # pragma: no cover
        dm = Macaroon(
            user_id=user_id,
            oidc_provider_id=oidc_provider_id,
            description=description,
            permissions_caveat=permissions,
        )
        self.db.add(dm)
        self.db.flush()

        m = pymacaroons.Macaroon(
            location=location,
            identifier=str(dm.id),
            key=dm.key,
            version=pymacaroons.MACAROON_V2,
        )
        for caveat in caveats:
            m.add_first_party_caveat(json.dumps(caveat))
        serialized_macaroon = f"pypi-{m.serialize()}"
        return serialized_macaroon, dm

    def delete_macaroon(self, macaroon_id):
        """
        Deletes a macaroon from the DB by its identifier.
        """
        dm = self.find_macaroon(macaroon_id)
        self.db.delete(dm)
        self.db.flush()

    def get_macaroon_by_description(self, user_id, description):
        """
        Returns a macaroon model from the DB with the given description,
        if one exists for the given user.

        Returns None if the user doesn't have a macaroon with this description.
        """
        try:
            dm = (
                self.db.query(Macaroon)
                .options(joinedload("user"))
                .filter(Macaroon.description == description)
                .filter(Macaroon.user_id == user_id)
                .one()
            )
        except NoResultFound:
            return None

        return dm


def database_macaroon_factory(context, request):
    return DatabaseMacaroonService(request.db)<|MERGE_RESOLUTION|>--- conflicted
+++ resolved
@@ -20,11 +20,9 @@
 from sqlalchemy.orm.exc import NoResultFound
 from zope.interface import implementer
 
-from warehouse.accounts.models import User
 from warehouse.macaroons.caveats import InvalidMacaroonError, Verifier
 from warehouse.macaroons.interfaces import IMacaroonService
 from warehouse.macaroons.models import Macaroon
-from warehouse.oidc import models as oidc_models
 
 
 @implementer(IMacaroonService)
@@ -120,14 +118,9 @@
         if dm is None:
             raise InvalidMacaroonError("deleted or nonexistent macaroon")
 
-<<<<<<< HEAD
         verifier = Verifier(m, context, principals, permission, identity)
-        if verifier.verify(dm.key):
-=======
-        verifier = Verifier(m, context, principals, permission)
         verified = verifier.verify(dm.key)
         if verified:
->>>>>>> c8d4df3c
             dm.last_used = datetime.datetime.now()
             return True
 
