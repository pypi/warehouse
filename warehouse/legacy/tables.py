# Licensed under the Apache License, Version 2.0 (the "License");
# you may not use this file except in compliance with the License.
# You may obtain a copy of the License at
#
# http://www.apache.org/licenses/LICENSE-2.0
#
# Unless required by applicable law or agreed to in writing, software
# distributed under the License is distributed on an "AS IS" BASIS,
# WITHOUT WARRANTIES OR CONDITIONS OF ANY KIND, either express or implied.
# See the License for the specific language governing permissions and
# limitations under the License.

# Note: Tables that exist here should not be used anywhere, they only exist
#       here for migration support with alembic. If any of these tables end up
#       being used they should be moved outside of warehouse.legacy. The goal
#       is that once the legacy PyPI code base is gone, that these tables
#       can just be deleted and a migration made to drop them from the
#       database.

from citext import CIText
from sqlalchemy import (
<<<<<<< HEAD
    Column, ForeignKey, Index, Table, UniqueConstraint, DateTime, Text,
=======
    CheckConstraint,
    Column,
    ForeignKey,
    ForeignKeyConstraint,
    Index,
    Table,
    UniqueConstraint,
    Boolean,
    Date,
    DateTime,
    Integer,
    LargeBinary,
    String,
    Text,
>>>>>>> 27cd5301
)

from warehouse import db


<<<<<<< HEAD
# TODO: Once https://github.com/pypa/warehouse/issues/3632 is solved, then we
#       should be able to get rid of this table too, however keeping it around
#       for now to aid in the resolution of that issue.
=======
accounts_gpgkey = Table(
    "accounts_gpgkey",
    db.metadata,
    Column("id", Integer(), primary_key=True, nullable=False),
    Column(
        "user_id",
        UUID(as_uuid=True),
        ForeignKey(
            "accounts_user.id",
            deferrable=True,
            initially="DEFERRED",
            ondelete="CASCADE",
        ),
        nullable=False,
    ),
    Column("key_id", CIText(), nullable=False),
    Column("verified", Boolean(), nullable=False),
    UniqueConstraint("key_id", name="accounts_gpgkey_key_id_key"),
    CheckConstraint(
        "key_id ~* '^[A-F0-9]{8}$'::citext", name="accounts_gpgkey_valid_key_id"
    ),
)


Index("accounts_gpgkey_user_id", accounts_gpgkey.c.user_id)


browse_tally = Table(
    "browse_tally",
    db.metadata,
    Column("trove_id", Integer(), primary_key=True, nullable=False),
    Column("tally", Integer()),
)


cheesecake_main_indices = Table(
    "cheesecake_main_indices",
    db.metadata,
    Column("id", Integer(), primary_key=True, nullable=False),
    Column("absolute", Integer(), nullable=False),
    Column("relative", Integer(), nullable=False),
)


cheesecake_subindices = Table(
    "cheesecake_subindices",
    db.metadata,
    Column(
        "main_index_id",
        Integer(),
        ForeignKey("cheesecake_main_indices.id"),
        primary_key=True,
        nullable=False,
    ),
    Column("name", Text(), primary_key=True, nullable=False),
    Column("value", Integer(), nullable=False),
    Column("details", Text(), nullable=False),
)


comments = Table(
    "comments",
    db.metadata,
    Column("id", Integer(), primary_key=True, nullable=False),
    Column("rating", Integer(), ForeignKey("ratings.id", ondelete="CASCADE")),
    Column(
        "user_name", CIText(), ForeignKey("accounts_user.username", ondelete="CASCADE")
    ),
    Column("date", DateTime(timezone=False)),
    Column("message", Text()),
    Column("in_reply_to", Integer(), ForeignKey("comments.id", ondelete="CASCADE")),
)


comments_journal = Table(
    "comments_journal",
    db.metadata,
    Column("name", Text()),
    Column("version", Text()),
    Column("id", Integer()),
    Column(
        "submitted_by",
        CIText(),
        ForeignKey("accounts_user.username", ondelete="CASCADE"),
    ),
    Column("date", DateTime(timezone=False)),
    Column("action", Text()),
    ForeignKeyConstraint(
        ["name", "version"],
        ["releases.name", "releases.version"],
        onupdate="CASCADE",
        ondelete="CASCADE",
    ),
)


cookies = Table(
    "cookies",
    db.metadata,
    Column("cookie", Text(), primary_key=True, nullable=False),
    Column(
        "name",
        CIText(),
        ForeignKey("accounts_user.username", onupdate="CASCADE", ondelete="CASCADE"),
    ),
    Column("last_seen", DateTime(timezone=False)),
)


Index("cookies_last_seen", cookies.c.last_seen)


csrf_tokens = Table(
    "csrf_tokens",
    db.metadata,
    Column(
        "name",
        CIText(),
        ForeignKey("accounts_user.username", onupdate="CASCADE", ondelete="CASCADE"),
        primary_key=True,
        nullable=False,
    ),
    Column("token", Text()),
    Column("end_date", DateTime(timezone=False)),
)


description_urls = Table(
    "description_urls",
    db.metadata,
    Column("id", Integer(), primary_key=True, nullable=False),
    Column("name", Text()),
    Column("version", Text()),
    Column("url", Text()),
    ForeignKeyConstraint(
        ["name", "version"],
        ["releases.name", "releases.version"],
        onupdate="CASCADE",
        ondelete="CASCADE",
    ),
)

Index("description_urls_name_idx", description_urls.c.name)


Index(
    "description_urls_name_version_idx",
    description_urls.c.name,
    description_urls.c.version,
)


dual = Table("dual", db.metadata, Column("dummy", Integer()))


mirrors = Table(
    "mirrors",
    db.metadata,
    Column("ip", Text(), primary_key=True, nullable=False),
    Column("user_name", CIText(), ForeignKey("accounts_user.username")),
    Column("index_url", Text()),
    Column("last_modified_url", Text()),
    Column("local_stats_url", Text()),
    Column("stats_url", Text()),
    Column("mirrors_url", Text()),
)


oauth_access_tokens = Table(
    "oauth_access_tokens",
    db.metadata,
    Column("token", String(32), primary_key=True, nullable=False),
    Column("secret", String(64), nullable=False),
    Column("consumer", String(32), nullable=False),
    Column("date_created", Date(), nullable=False),
    Column("last_modified", Date(), nullable=False),
    Column(
        "user_name",
        CIText(),
        ForeignKey("accounts_user.username", onupdate="CASCADE", ondelete="CASCADE"),
    ),
)


oauth_consumers = Table(
    "oauth_consumers",
    db.metadata,
    Column("consumer", String(32), primary_key=True, nullable=False),
    Column("secret", String(64), nullable=False),
    Column("date_created", Date(), nullable=False),
    Column(
        "created_by", CIText(), ForeignKey("accounts_user.username", onupdate="CASCADE")
    ),
    Column("last_modified", Date(), nullable=False),
    Column("description", String(255), nullable=False),
)


oauth_nonce = Table(
    "oauth_nonce",
    db.metadata,
    Column("timestamp", Integer(), nullable=False),
    Column("consumer", String(32), nullable=False),
    Column("nonce", String(32), nullable=False),
    Column("token", String(32)),
)


oauth_request_tokens = Table(
    "oauth_request_tokens",
    db.metadata,
    Column("token", String(32), primary_key=True, nullable=False),
    Column("secret", String(64), nullable=False),
    Column("consumer", String(32), nullable=False),
    Column("callback", Text()),
    Column("date_created", Date(), nullable=False),
    Column(
        "user_name",
        CIText(),
        ForeignKey("accounts_user.username", onupdate="CASCADE", ondelete="CASCADE"),
    ),
)


oid_associations = Table(
    "oid_associations",
    db.metadata,
    Column("server_url", String(2047), primary_key=True, nullable=False),
    Column("handle", String(255), primary_key=True, nullable=False),
    Column("secret", LargeBinary(128), nullable=False),
    Column("issued", Integer(), nullable=False),
    Column("lifetime", Integer(), nullable=False),
    Column("assoc_type", String(64), nullable=False),
    CheckConstraint("length(secret) <= 128", name="secret_length_constraint"),
)


oid_nonces = Table(
    "oid_nonces",
    db.metadata,
    Column("server_url", String(2047), primary_key=True, nullable=False),
    Column("timestamp", Integer(), primary_key=True, nullable=False),
    Column("salt", String(40), primary_key=True, nullable=False),
)


openid_discovered = Table(
    "openid_discovered",
    db.metadata,
    Column("url", Text(), primary_key=True, nullable=False),
    Column("created", DateTime(timezone=False)),
    Column("services", LargeBinary()),
    Column("op_endpoint", Text()),
    Column("op_local", Text()),
)


openid_nonces = Table(
    "openid_nonces",
    db.metadata,
    Column("created", DateTime(timezone=False)),
    Column("nonce", Text()),
)


Index("openid_nonces_created", openid_nonces.c.created)


Index("openid_nonces_nonce", openid_nonces.c.nonce)


openid_sessions = Table(
    "openid_sessions",
    db.metadata,
    Column("id", Integer(), primary_key=True, nullable=False),
    Column("url", Text()),
    Column("assoc_handle", Text()),
    Column("expires", DateTime(timezone=False)),
    Column("mac_key", Text()),
)


openid_whitelist = Table(
    "openid_whitelist",
    db.metadata,
    Column("name", Text(), primary_key=True, nullable=False),
    Column("trust_root", Text(), primary_key=True, nullable=False),
    Column("created", DateTime(timezone=False)),
)


openids = Table(
    "openids",
    db.metadata,
    Column("id", Text(), primary_key=True, nullable=False),
    Column(
        "name",
        CIText(),
        ForeignKey("accounts_user.username", onupdate="CASCADE", ondelete="CASCADE"),
    ),
    Column("sub", Text()),
)


Index("openids_subkey", openids.c.sub, unique=True)


ratings = Table(
    "ratings",
    db.metadata,
    Column("id", Integer(), primary_key=True, nullable=False),
    Column("name", Text(), nullable=False),
    Column("version", Text(), nullable=False),
    Column(
        "user_name",
        CIText(),
        ForeignKey("accounts_user.username", ondelete="CASCADE"),
        nullable=False,
    ),
    Column("date", DateTime(timezone=False)),
    Column("rating", Integer()),
    ForeignKeyConstraint(
        ["name", "version"],
        ["releases.name", "releases.version"],
        onupdate="CASCADE",
        ondelete="CASCADE",
    ),
    UniqueConstraint("name", "version", "user_name", name="ratings_name_key"),
)


Index("rating_name_version", ratings.c.name, ratings.c.version)


>>>>>>> 27cd5301
rego_otk = Table(
    "rego_otk",
    db.metadata,
    Column("name", CIText(), ForeignKey("accounts_user.username", ondelete="CASCADE")),
    Column("otk", Text()),
    Column("date", DateTime(timezone=False)),
    UniqueConstraint("otk", name="rego_otk_unique"),
)


Index("rego_otk_name_idx", rego_otk.c.name)


<<<<<<< HEAD
Index("rego_otk_otk_idx", rego_otk.c.otk)
=======
Index("rego_otk_otk_idx", rego_otk.c.otk)


release_requires_python = Table(
    "release_requires_python",
    db.metadata,
    Column("name", Text()),
    Column("version", Text()),
    Column("specifier", Text()),
    ForeignKeyConstraint(
        ["name", "version"], ["releases.name", "releases.version"], onupdate="CASCADE"
    ),
)


Index("rel_req_python_name_idx", release_requires_python.c.name)


Index(
    "rel_req_python_name_version_idx",
    release_requires_python.c.name,
    release_requires_python.c.version,
)


Index("rel_req_python_version_id_idx", release_requires_python.c.version)


release_urls = Table(
    "release_urls",
    db.metadata,
    Column("name", Text()),
    Column("version", Text()),
    Column("url", Text()),
    Column("packagetype", Text()),
    ForeignKeyConstraint(
        ["name", "version"], ["releases.name", "releases.version"], onupdate="CASCADE"
    ),
)


Index("release_urls_name_idx", release_urls.c.name)


Index("release_urls_packagetype_idx", release_urls.c.packagetype)


Index("release_urls_version_idx", release_urls.c.version)


sshkeys = Table(
    "sshkeys",
    db.metadata,
    Column("id", Integer(), primary_key=True, nullable=False),
    Column(
        "name",
        CIText(),
        ForeignKey("accounts_user.username", onupdate="CASCADE", ondelete="CASCADE"),
    ),
    Column("key", Text()),
)


Index("sshkeys_name", sshkeys.c.name)


timestamps = Table(
    "timestamps",
    db.metadata,
    Column("name", Text(), primary_key=True, nullable=False),
    Column("value", DateTime(timezone=False)),
)
>>>>>>> 27cd5301
<|MERGE_RESOLUTION|>--- conflicted
+++ resolved
@@ -19,369 +19,21 @@
 
 from citext import CIText
 from sqlalchemy import (
-<<<<<<< HEAD
-    Column, ForeignKey, Index, Table, UniqueConstraint, DateTime, Text,
-=======
-    CheckConstraint,
     Column,
     ForeignKey,
-    ForeignKeyConstraint,
     Index,
     Table,
     UniqueConstraint,
-    Boolean,
-    Date,
     DateTime,
-    Integer,
-    LargeBinary,
-    String,
     Text,
->>>>>>> 27cd5301
 )
 
 from warehouse import db
 
 
-<<<<<<< HEAD
 # TODO: Once https://github.com/pypa/warehouse/issues/3632 is solved, then we
 #       should be able to get rid of this table too, however keeping it around
 #       for now to aid in the resolution of that issue.
-=======
-accounts_gpgkey = Table(
-    "accounts_gpgkey",
-    db.metadata,
-    Column("id", Integer(), primary_key=True, nullable=False),
-    Column(
-        "user_id",
-        UUID(as_uuid=True),
-        ForeignKey(
-            "accounts_user.id",
-            deferrable=True,
-            initially="DEFERRED",
-            ondelete="CASCADE",
-        ),
-        nullable=False,
-    ),
-    Column("key_id", CIText(), nullable=False),
-    Column("verified", Boolean(), nullable=False),
-    UniqueConstraint("key_id", name="accounts_gpgkey_key_id_key"),
-    CheckConstraint(
-        "key_id ~* '^[A-F0-9]{8}$'::citext", name="accounts_gpgkey_valid_key_id"
-    ),
-)
-
-
-Index("accounts_gpgkey_user_id", accounts_gpgkey.c.user_id)
-
-
-browse_tally = Table(
-    "browse_tally",
-    db.metadata,
-    Column("trove_id", Integer(), primary_key=True, nullable=False),
-    Column("tally", Integer()),
-)
-
-
-cheesecake_main_indices = Table(
-    "cheesecake_main_indices",
-    db.metadata,
-    Column("id", Integer(), primary_key=True, nullable=False),
-    Column("absolute", Integer(), nullable=False),
-    Column("relative", Integer(), nullable=False),
-)
-
-
-cheesecake_subindices = Table(
-    "cheesecake_subindices",
-    db.metadata,
-    Column(
-        "main_index_id",
-        Integer(),
-        ForeignKey("cheesecake_main_indices.id"),
-        primary_key=True,
-        nullable=False,
-    ),
-    Column("name", Text(), primary_key=True, nullable=False),
-    Column("value", Integer(), nullable=False),
-    Column("details", Text(), nullable=False),
-)
-
-
-comments = Table(
-    "comments",
-    db.metadata,
-    Column("id", Integer(), primary_key=True, nullable=False),
-    Column("rating", Integer(), ForeignKey("ratings.id", ondelete="CASCADE")),
-    Column(
-        "user_name", CIText(), ForeignKey("accounts_user.username", ondelete="CASCADE")
-    ),
-    Column("date", DateTime(timezone=False)),
-    Column("message", Text()),
-    Column("in_reply_to", Integer(), ForeignKey("comments.id", ondelete="CASCADE")),
-)
-
-
-comments_journal = Table(
-    "comments_journal",
-    db.metadata,
-    Column("name", Text()),
-    Column("version", Text()),
-    Column("id", Integer()),
-    Column(
-        "submitted_by",
-        CIText(),
-        ForeignKey("accounts_user.username", ondelete="CASCADE"),
-    ),
-    Column("date", DateTime(timezone=False)),
-    Column("action", Text()),
-    ForeignKeyConstraint(
-        ["name", "version"],
-        ["releases.name", "releases.version"],
-        onupdate="CASCADE",
-        ondelete="CASCADE",
-    ),
-)
-
-
-cookies = Table(
-    "cookies",
-    db.metadata,
-    Column("cookie", Text(), primary_key=True, nullable=False),
-    Column(
-        "name",
-        CIText(),
-        ForeignKey("accounts_user.username", onupdate="CASCADE", ondelete="CASCADE"),
-    ),
-    Column("last_seen", DateTime(timezone=False)),
-)
-
-
-Index("cookies_last_seen", cookies.c.last_seen)
-
-
-csrf_tokens = Table(
-    "csrf_tokens",
-    db.metadata,
-    Column(
-        "name",
-        CIText(),
-        ForeignKey("accounts_user.username", onupdate="CASCADE", ondelete="CASCADE"),
-        primary_key=True,
-        nullable=False,
-    ),
-    Column("token", Text()),
-    Column("end_date", DateTime(timezone=False)),
-)
-
-
-description_urls = Table(
-    "description_urls",
-    db.metadata,
-    Column("id", Integer(), primary_key=True, nullable=False),
-    Column("name", Text()),
-    Column("version", Text()),
-    Column("url", Text()),
-    ForeignKeyConstraint(
-        ["name", "version"],
-        ["releases.name", "releases.version"],
-        onupdate="CASCADE",
-        ondelete="CASCADE",
-    ),
-)
-
-Index("description_urls_name_idx", description_urls.c.name)
-
-
-Index(
-    "description_urls_name_version_idx",
-    description_urls.c.name,
-    description_urls.c.version,
-)
-
-
-dual = Table("dual", db.metadata, Column("dummy", Integer()))
-
-
-mirrors = Table(
-    "mirrors",
-    db.metadata,
-    Column("ip", Text(), primary_key=True, nullable=False),
-    Column("user_name", CIText(), ForeignKey("accounts_user.username")),
-    Column("index_url", Text()),
-    Column("last_modified_url", Text()),
-    Column("local_stats_url", Text()),
-    Column("stats_url", Text()),
-    Column("mirrors_url", Text()),
-)
-
-
-oauth_access_tokens = Table(
-    "oauth_access_tokens",
-    db.metadata,
-    Column("token", String(32), primary_key=True, nullable=False),
-    Column("secret", String(64), nullable=False),
-    Column("consumer", String(32), nullable=False),
-    Column("date_created", Date(), nullable=False),
-    Column("last_modified", Date(), nullable=False),
-    Column(
-        "user_name",
-        CIText(),
-        ForeignKey("accounts_user.username", onupdate="CASCADE", ondelete="CASCADE"),
-    ),
-)
-
-
-oauth_consumers = Table(
-    "oauth_consumers",
-    db.metadata,
-    Column("consumer", String(32), primary_key=True, nullable=False),
-    Column("secret", String(64), nullable=False),
-    Column("date_created", Date(), nullable=False),
-    Column(
-        "created_by", CIText(), ForeignKey("accounts_user.username", onupdate="CASCADE")
-    ),
-    Column("last_modified", Date(), nullable=False),
-    Column("description", String(255), nullable=False),
-)
-
-
-oauth_nonce = Table(
-    "oauth_nonce",
-    db.metadata,
-    Column("timestamp", Integer(), nullable=False),
-    Column("consumer", String(32), nullable=False),
-    Column("nonce", String(32), nullable=False),
-    Column("token", String(32)),
-)
-
-
-oauth_request_tokens = Table(
-    "oauth_request_tokens",
-    db.metadata,
-    Column("token", String(32), primary_key=True, nullable=False),
-    Column("secret", String(64), nullable=False),
-    Column("consumer", String(32), nullable=False),
-    Column("callback", Text()),
-    Column("date_created", Date(), nullable=False),
-    Column(
-        "user_name",
-        CIText(),
-        ForeignKey("accounts_user.username", onupdate="CASCADE", ondelete="CASCADE"),
-    ),
-)
-
-
-oid_associations = Table(
-    "oid_associations",
-    db.metadata,
-    Column("server_url", String(2047), primary_key=True, nullable=False),
-    Column("handle", String(255), primary_key=True, nullable=False),
-    Column("secret", LargeBinary(128), nullable=False),
-    Column("issued", Integer(), nullable=False),
-    Column("lifetime", Integer(), nullable=False),
-    Column("assoc_type", String(64), nullable=False),
-    CheckConstraint("length(secret) <= 128", name="secret_length_constraint"),
-)
-
-
-oid_nonces = Table(
-    "oid_nonces",
-    db.metadata,
-    Column("server_url", String(2047), primary_key=True, nullable=False),
-    Column("timestamp", Integer(), primary_key=True, nullable=False),
-    Column("salt", String(40), primary_key=True, nullable=False),
-)
-
-
-openid_discovered = Table(
-    "openid_discovered",
-    db.metadata,
-    Column("url", Text(), primary_key=True, nullable=False),
-    Column("created", DateTime(timezone=False)),
-    Column("services", LargeBinary()),
-    Column("op_endpoint", Text()),
-    Column("op_local", Text()),
-)
-
-
-openid_nonces = Table(
-    "openid_nonces",
-    db.metadata,
-    Column("created", DateTime(timezone=False)),
-    Column("nonce", Text()),
-)
-
-
-Index("openid_nonces_created", openid_nonces.c.created)
-
-
-Index("openid_nonces_nonce", openid_nonces.c.nonce)
-
-
-openid_sessions = Table(
-    "openid_sessions",
-    db.metadata,
-    Column("id", Integer(), primary_key=True, nullable=False),
-    Column("url", Text()),
-    Column("assoc_handle", Text()),
-    Column("expires", DateTime(timezone=False)),
-    Column("mac_key", Text()),
-)
-
-
-openid_whitelist = Table(
-    "openid_whitelist",
-    db.metadata,
-    Column("name", Text(), primary_key=True, nullable=False),
-    Column("trust_root", Text(), primary_key=True, nullable=False),
-    Column("created", DateTime(timezone=False)),
-)
-
-
-openids = Table(
-    "openids",
-    db.metadata,
-    Column("id", Text(), primary_key=True, nullable=False),
-    Column(
-        "name",
-        CIText(),
-        ForeignKey("accounts_user.username", onupdate="CASCADE", ondelete="CASCADE"),
-    ),
-    Column("sub", Text()),
-)
-
-
-Index("openids_subkey", openids.c.sub, unique=True)
-
-
-ratings = Table(
-    "ratings",
-    db.metadata,
-    Column("id", Integer(), primary_key=True, nullable=False),
-    Column("name", Text(), nullable=False),
-    Column("version", Text(), nullable=False),
-    Column(
-        "user_name",
-        CIText(),
-        ForeignKey("accounts_user.username", ondelete="CASCADE"),
-        nullable=False,
-    ),
-    Column("date", DateTime(timezone=False)),
-    Column("rating", Integer()),
-    ForeignKeyConstraint(
-        ["name", "version"],
-        ["releases.name", "releases.version"],
-        onupdate="CASCADE",
-        ondelete="CASCADE",
-    ),
-    UniqueConstraint("name", "version", "user_name", name="ratings_name_key"),
-)
-
-
-Index("rating_name_version", ratings.c.name, ratings.c.version)
-
-
->>>>>>> 27cd5301
 rego_otk = Table(
     "rego_otk",
     db.metadata,
@@ -395,79 +47,4 @@
 Index("rego_otk_name_idx", rego_otk.c.name)
 
 
-<<<<<<< HEAD
-Index("rego_otk_otk_idx", rego_otk.c.otk)
-=======
-Index("rego_otk_otk_idx", rego_otk.c.otk)
-
-
-release_requires_python = Table(
-    "release_requires_python",
-    db.metadata,
-    Column("name", Text()),
-    Column("version", Text()),
-    Column("specifier", Text()),
-    ForeignKeyConstraint(
-        ["name", "version"], ["releases.name", "releases.version"], onupdate="CASCADE"
-    ),
-)
-
-
-Index("rel_req_python_name_idx", release_requires_python.c.name)
-
-
-Index(
-    "rel_req_python_name_version_idx",
-    release_requires_python.c.name,
-    release_requires_python.c.version,
-)
-
-
-Index("rel_req_python_version_id_idx", release_requires_python.c.version)
-
-
-release_urls = Table(
-    "release_urls",
-    db.metadata,
-    Column("name", Text()),
-    Column("version", Text()),
-    Column("url", Text()),
-    Column("packagetype", Text()),
-    ForeignKeyConstraint(
-        ["name", "version"], ["releases.name", "releases.version"], onupdate="CASCADE"
-    ),
-)
-
-
-Index("release_urls_name_idx", release_urls.c.name)
-
-
-Index("release_urls_packagetype_idx", release_urls.c.packagetype)
-
-
-Index("release_urls_version_idx", release_urls.c.version)
-
-
-sshkeys = Table(
-    "sshkeys",
-    db.metadata,
-    Column("id", Integer(), primary_key=True, nullable=False),
-    Column(
-        "name",
-        CIText(),
-        ForeignKey("accounts_user.username", onupdate="CASCADE", ondelete="CASCADE"),
-    ),
-    Column("key", Text()),
-)
-
-
-Index("sshkeys_name", sshkeys.c.name)
-
-
-timestamps = Table(
-    "timestamps",
-    db.metadata,
-    Column("name", Text(), primary_key=True, nullable=False),
-    Column("value", DateTime(timezone=False)),
-)
->>>>>>> 27cd5301
+Index("rego_otk_otk_idx", rego_otk.c.otk)