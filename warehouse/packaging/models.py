# Licensed under the Apache License, Version 2.0 (the "License");
# you may not use this file except in compliance with the License.
# You may obtain a copy of the License at
#
# http://www.apache.org/licenses/LICENSE-2.0
#
# Unless required by applicable law or agreed to in writing, software
# distributed under the License is distributed on an "AS IS" BASIS,
# WITHOUT WARRANTIES OR CONDITIONS OF ANY KIND, either express or implied.
# See the License for the specific language governing permissions and
# limitations under the License.

import enum

from collections import OrderedDict
from urllib.parse import urlparse

import packaging.utils

from citext import CIText
from pyramid.security import Allow
from pyramid.threadlocal import get_current_request
from sqlalchemy import (
    CheckConstraint,
    Column,
    Enum,
    ForeignKey,
    ForeignKeyConstraint,
    Index,
    Boolean,
    DateTime,
    Integer,
    Float,
    Table,
    Text,
)
from sqlalchemy import func, orm, sql
from sqlalchemy.dialects.postgresql import UUID
from sqlalchemy.orm import validates
from sqlalchemy.orm.exc import MultipleResultsFound, NoResultFound
from sqlalchemy.ext.associationproxy import association_proxy
from sqlalchemy.ext.declarative import declared_attr
from sqlalchemy.ext.hybrid import hybrid_property

from warehouse import db
from warehouse.accounts.models import User
from warehouse.classifiers.models import Classifier
from warehouse.sitemap.models import SitemapMixin
from warehouse.utils.attrs import make_repr


class Role(db.Model):

    __tablename__ = "roles"
    __table_args__ = (
        Index("roles_pack_name_idx", "package_name"),
        Index("roles_user_name_idx", "user_name"),
    )

    __repr__ = make_repr("role_name", "user_name", "package_name")

    role_name = Column(Text)
    user_name = Column(
        CIText,
        ForeignKey("accounts_user.username", onupdate="CASCADE", ondelete="CASCADE"),
    )
    package_name = Column(
        Text, ForeignKey("packages.name", onupdate="CASCADE", ondelete="CASCADE")
    )

    user = orm.relationship(User, lazy=False)
    project = orm.relationship("Project", lazy=False)

    def __gt__(self, other):
        """
        Temporary hack to allow us to only display the 'highest' role when
        there are multiple for a given user

        TODO: This should be removed when fixing GH-2745.
        """
        order = ["Maintainer", "Owner"]  # from lowest to highest
        return order.index(self.role_name) > order.index(other.role_name)


class ProjectFactory:

    def __init__(self, request):
        self.request = request

    def __getitem__(self, project):
        try:
            return (
                self.request.db.query(Project)
                .filter(Project.normalized_name == func.normalize_pep426_name(project))
                .one()
            )
        except NoResultFound:
            raise KeyError from None


class Project(SitemapMixin, db.ModelBase):

    __tablename__ = "packages"
    __table_args__ = (
        CheckConstraint(
            "name ~* '^([A-Z0-9]|[A-Z0-9][A-Z0-9._-]*[A-Z0-9])$'::text",
            name="packages_valid_name",
        ),
    )

    __repr__ = make_repr("name")

    name = Column(Text, primary_key=True, nullable=False)
    normalized_name = orm.column_property(func.normalize_pep426_name(name))
    stable_version = Column(Text)
    autohide = Column(Boolean, server_default=sql.true())
    comments = Column(Boolean, server_default=sql.true())
    bugtrack_url = Column(Text)
    hosting_mode = Column(Text, nullable=False, server_default="pypi-only")
    created = Column(
        DateTime(timezone=False), nullable=False, server_default=sql.func.now()
    )
    has_docs = Column(Boolean)
    upload_limit = Column(Integer, nullable=True)
    last_serial = Column(Integer, nullable=False, server_default=sql.text("0"))
    allow_legacy_files = Column(Boolean, nullable=False, server_default=sql.false())
    zscore = Column(Float, nullable=True)

    users = orm.relationship(User, secondary=Role.__table__, backref="projects")

    releases = orm.relationship(
        "Release",
        backref="project",
        cascade="all, delete-orphan",
        order_by=lambda: Release._pypi_ordering.desc(),
        passive_deletes=True,
    )

    def __getitem__(self, version):
        session = orm.object_session(self)
        canonical_version = packaging.utils.canonicalize_version(version)

        try:
            return (
                session.query(Release)
                .filter(
                    (Release.project == self)
                    & (Release.canonical_version == canonical_version)
                )
                .one()
            )
        except MultipleResultsFound:
            # There are multiple releases of this project which have the same
            # canonical version that were uploaded before we checked for
            # canonical version equivalence, so return the exact match instead
            try:
                return (
                    session.query(Release)
                    .filter((Release.project == self) & (Release.version == version))
                    .one()
                )
            except NoResultFound:
                # There are multiple releases of this project which have the
                # same canonical version, but none that have the exact version
                # specified, so just 404
                raise KeyError from None
        except NoResultFound:
            raise KeyError from None

    def __acl__(self):
        session = orm.object_session(self)
        acls = [(Allow, "group:admins", "admin")]

        # Get all of the users for this project.
        query = session.query(Role).filter(Role.project == self)
        query = query.options(orm.lazyload("project"))
        query = query.options(orm.joinedload("user").lazyload("emails"))
        for role in sorted(
            query.all(), key=lambda x: ["Owner", "Maintainer"].index(x.role_name)
        ):
            if role.role_name == "Owner":
                acls.append((Allow, str(role.user.id), ["manage", "upload"]))
            else:
                acls.append((Allow, str(role.user.id), ["upload"]))
        return acls

    @property
    def documentation_url(self):
        # TODO: Move this into the database and elimnate the use of the
        #       threadlocal here.
        request = get_current_request()

        # If the project doesn't have docs, then we'll just return a None here.
        if not self.has_docs:
            return

        return request.route_url("legacy.docs", project=self.name)

    @property
    def all_versions(self):
        return (
            orm.object_session(self)
            .query(Release.version, Release.created, Release.is_prerelease)
            .filter(Release.project == self)
            .order_by(Release._pypi_ordering.desc())
            .all()
        )

    @property
    def latest_version(self):
        return (
            orm.object_session(self)
            .query(Release.version, Release.created, Release.is_prerelease)
            .filter(Release.project == self)
            .order_by(Release.is_prerelease.nullslast(), Release._pypi_ordering.desc())
            .first()
        )


class DependencyKind(enum.IntEnum):

    requires = 1
    provides = 2
    obsoletes = 3
    requires_dist = 4
    provides_dist = 5
    obsoletes_dist = 6
    requires_external = 7

    # TODO: Move project URLs into their own table, since they are not actually
    #       a "dependency".
    project_url = 8


class Dependency(db.Model):

    __tablename__ = "release_dependencies"
    __table_args__ = (
        Index("rel_dep_name_idx", "name"),
        Index("rel_dep_name_version_idx", "name", "version"),
        Index("rel_dep_name_version_kind_idx", "name", "version", "kind"),
        ForeignKeyConstraint(
            ["name", "version"],
            ["releases.name", "releases.version"],
            onupdate="CASCADE",
            ondelete="CASCADE",
        ),
    )
    __repr__ = make_repr("name", "version", "kind", "specifier")

    name = Column(Text)
    version = Column(Text)
    kind = Column(Integer)
    specifier = Column(Text)


def _dependency_relation(kind):
    return orm.relationship(
        "Dependency",
        primaryjoin=lambda: sql.and_(
            Release.name == Dependency.name,
            Release.version == Dependency.version,
            Dependency.kind == kind.value,
        ),
        viewonly=True,
    )


class Release(db.ModelBase):

    __tablename__ = "releases"

    @declared_attr
    def __table_args__(cls):  # noqa
        return (
            Index("release_created_idx", cls.created.desc()),
            Index("release_name_created_idx", cls.name, cls.created.desc()),
            Index("release_name_idx", cls.name),
            Index("release_pypi_hidden_idx", cls._pypi_hidden),
            Index("release_version_idx", cls.version),
        )

    __repr__ = make_repr("name", "version")

    name = Column(
        Text,
        ForeignKey("packages.name", onupdate="CASCADE", ondelete="CASCADE"),
        primary_key=True,
    )
    version = Column(Text, primary_key=True)
    canonical_version = Column(Text, nullable=False)
    is_prerelease = orm.column_property(func.pep440_is_prerelease(version))
    author = Column(Text)
    author_email = Column(Text)
    maintainer = Column(Text)
    maintainer_email = Column(Text)
    home_page = Column(Text)
    license = Column(Text)
    summary = Column(Text)
    description_content_type = Column(Text)
    keywords = Column(Text)
    platform = Column(Text)
    download_url = Column(Text)
    _pypi_ordering = Column(Integer)
    _pypi_hidden = Column(Boolean)
<<<<<<< HEAD
=======
    cheesecake_installability_id = Column(
        Integer, ForeignKey("cheesecake_main_indices.id")
    )
    cheesecake_documentation_id = Column(
        Integer, ForeignKey("cheesecake_main_indices.id")
    )
    cheesecake_code_kwalitee_id = Column(
        Integer, ForeignKey("cheesecake_main_indices.id")
    )
>>>>>>> 27cd5301
    requires_python = Column(Text)
    description_from_readme = Column(Boolean)
    created = Column(
        DateTime(timezone=False), nullable=False, server_default=sql.func.now()
    )

    # We defer this column because it is a very large column (it can be MB in
    # size) and we very rarely actually want to access it. Typically we only
    # need it when rendering the page for a single project, but many of our
    # queries only need to access a few of the attributes of a Release. Instead
    # of playing whack-a-mole and using load_only() or defer() on each of
    # those queries, deferring this here makes the default case more
    # performant.
    description = orm.deferred(Column(Text))

    _classifiers = orm.relationship(
        Classifier,
        backref="project_releases",
        secondary=lambda: release_classifiers,
        order_by=Classifier.classifier,
        passive_deletes=True,
    )
    classifiers = association_proxy("_classifiers", "classifier")

    files = orm.relationship(
        "File",
        backref="release",
        cascade="all, delete-orphan",
        lazy="dynamic",
        order_by=lambda: File.filename,
        passive_deletes=True,
    )

    dependencies = orm.relationship("Dependency")

    _requires = _dependency_relation(DependencyKind.requires)
    requires = association_proxy("_requires", "specifier")

    _provides = _dependency_relation(DependencyKind.provides)
    provides = association_proxy("_provides", "specifier")

    _obsoletes = _dependency_relation(DependencyKind.obsoletes)
    obsoletes = association_proxy("_obsoletes", "specifier")

    _requires_dist = _dependency_relation(DependencyKind.requires_dist)
    requires_dist = association_proxy("_requires_dist", "specifier")

    _provides_dist = _dependency_relation(DependencyKind.provides_dist)
    provides_dist = association_proxy("_provides_dist", "specifier")

    _obsoletes_dist = _dependency_relation(DependencyKind.obsoletes_dist)
    obsoletes_dist = association_proxy("_obsoletes_dist", "specifier")

    _requires_external = _dependency_relation(DependencyKind.requires_external)
    requires_external = association_proxy("_requires_external", "specifier")

    _project_urls = _dependency_relation(DependencyKind.project_url)
    project_urls = association_proxy("_project_urls", "specifier")

    uploader = orm.relationship(
        "User",
        secondary=lambda: JournalEntry.__table__,
        primaryjoin=lambda: (
            (JournalEntry.name == orm.foreign(Release.name))
            & (JournalEntry.version == orm.foreign(Release.version))
            & (JournalEntry.action == "new release")
        ),
        secondaryjoin=lambda: (
            (User.username == orm.foreign(JournalEntry._submitted_by))
        ),
        order_by=lambda: JournalEntry.id.desc(),
        # TODO: We have uselist=False here which raises a warning because
        # multiple items were returned. This should only be temporary because
        # we should add a nullable FK to JournalEntry so we don't need to rely
        # on ordering and implicitly selecting the first object to make this
        # happen,
        uselist=False,
        viewonly=True,
    )

    def __acl__(self):
        session = orm.object_session(self)
        acls = [(Allow, "group:admins", "admin")]

        # Get all of the users for this project.
        query = session.query(Role).filter(Role.project == self)
        query = query.options(orm.lazyload("project"))
        query = query.options(orm.joinedload("user").lazyload("emails"))
        for role in sorted(
            query.all(), key=lambda x: ["Owner", "Maintainer"].index(x.role_name)
        ):
            if role.role_name == "Owner":
                acls.append((Allow, str(role.user.id), ["manage", "upload"]))
            else:
                acls.append((Allow, str(role.user.id), ["upload"]))
        return acls

    @property
    def urls(self):
        _urls = OrderedDict()

        if self.home_page:
            _urls["Homepage"] = self.home_page

        for urlspec in self.project_urls:
            name, url = [x.strip() for x in urlspec.split(",", 1)]
            _urls[name] = url

        if self.download_url and "Download" not in _urls:
            _urls["Download"] = self.download_url

        return _urls

    @property
    def github_repo_info_url(self):
        for parsed in [urlparse(url) for url in self.urls.values()]:
            segments = parsed.path.strip("/").rstrip("/").split("/")
            if (
                parsed.netloc == "github.com" or parsed.netloc == "www.github.com"
            ) and len(segments) >= 2:
                user_name, repo_name = segments[:2]
                return f"https://api.github.com/repos/{user_name}/{repo_name}"

    @property
    def has_meta(self):
        return any(
            [
                self.license,
                self.keywords,
                self.author,
                self.author_email,
                self.maintainer,
                self.maintainer_email,
                self.requires_python,
            ]
        )


class File(db.Model):

    __tablename__ = "release_files"

    @declared_attr
    def __table_args__(cls):  # noqa
        return (
            ForeignKeyConstraint(
                ["name", "version"],
                ["releases.name", "releases.version"],
                onupdate="CASCADE",
                ondelete="CASCADE",
            ),
            CheckConstraint("sha256_digest ~* '^[A-F0-9]{64}$'"),
            CheckConstraint("blake2_256_digest ~* '^[A-F0-9]{64}$'"),
            Index("release_files_name_version_idx", "name", "version"),
            Index("release_files_packagetype_idx", "packagetype"),
            Index("release_files_version_idx", "version"),
            Index(
                "release_files_single_sdist",
                "name",
                "version",
                "packagetype",
                unique=True,
                postgresql_where=(
                    (cls.packagetype == "sdist")
                    & (cls.allow_multiple_sdist == False)  # noqa
                ),
            ),
        )

    name = Column(Text)
    version = Column(Text)
    python_version = Column(Text)
    requires_python = Column(Text)
    packagetype = Column(
        Enum(
            "bdist_dmg",
            "bdist_dumb",
            "bdist_egg",
            "bdist_msi",
            "bdist_rpm",
            "bdist_wheel",
            "bdist_wininst",
            "sdist",
        )
    )
    comment_text = Column(Text)
    filename = Column(Text, unique=True)
    path = Column(Text, unique=True, nullable=False)
    size = Column(Integer)
    has_signature = Column(Boolean)
    md5_digest = Column(Text, unique=True, nullable=False)
    sha256_digest = Column(CIText, unique=True, nullable=False)
    blake2_256_digest = Column(CIText, unique=True, nullable=False)
    upload_time = Column(DateTime(timezone=False), server_default=func.now())
    # We need this column to allow us to handle the currently existing "double"
    # sdists that exist in our database. Eventually we should try to get rid
    # of all of them and then remove this column.
    allow_multiple_sdist = Column(Boolean, nullable=False, server_default=sql.false())

    # TODO: Once Legacy PyPI is gone, then we should remove this column
    #       completely as we no longer use it.
    downloads = Column(Integer, server_default=sql.text("0"))

    @hybrid_property
    def pgp_path(self):
        return self.path + ".asc"

    @pgp_path.expression
    def pgp_path(self):
        return func.concat(self.path, ".asc")

    @validates("requires_python")
    def validates_requires_python(self, *args, **kwargs):
        raise RuntimeError("Cannot set File.requires_python")


class Filename(db.ModelBase):

    __tablename__ = "file_registry"

    id = Column(Integer, primary_key=True, nullable=False)
    filename = Column(Text, unique=True, nullable=False)


release_classifiers = Table(
    "release_classifiers",
    db.metadata,
    Column("name", Text()),
    Column("version", Text()),
    Column("trove_id", Integer(), ForeignKey("trove_classifiers.id")),
    ForeignKeyConstraint(
        ["name", "version"],
        ["releases.name", "releases.version"],
        onupdate="CASCADE",
        ondelete="CASCADE",
    ),
    Index("rel_class_name_idx", "name"),
    Index("rel_class_name_version_idx", "name", "version"),
    Index("rel_class_trove_id_idx", "trove_id"),
    Index("rel_class_version_id_idx", "version"),
)


class JournalEntry(db.ModelBase):

    __tablename__ = "journals"

    @declared_attr
    def __table_args__(cls):  # noqa
        return (
            Index("journals_changelog", "submitted_date", "name", "version", "action"),
            Index("journals_id_idx", "id"),
            Index("journals_name_idx", "name"),
            Index("journals_version_idx", "version"),
            Index(
                "journals_latest_releases",
                "submitted_date",
                "name",
                "version",
                postgresql_where=(
                    (cls.version != None) & (cls.action == "new release")  # noqa
                ),
            ),
        )

    id = Column(Integer, primary_key=True, nullable=False)
    name = Column(Text)
    version = Column(Text)
    action = Column(Text)
    submitted_date = Column(
        DateTime(timezone=False), nullable=False, server_default=sql.func.now()
    )
    _submitted_by = Column(
        "submitted_by", CIText, ForeignKey("accounts_user.username", onupdate="CASCADE")
    )
    submitted_by = orm.relationship(User)
    submitted_from = Column(Text)


class BlacklistedProject(db.Model):

    __tablename__ = "blacklist"
    __table_args__ = (
        CheckConstraint(
            "name ~* '^([A-Z0-9]|[A-Z0-9][A-Z0-9._-]*[A-Z0-9])$'::text",
            name="blacklist_valid_name",
        ),
    )

    __repr__ = make_repr("name")

    created = Column(
        DateTime(timezone=False), nullable=False, server_default=sql.func.now()
    )
    name = Column(Text, unique=True, nullable=False)
    _blacklisted_by = Column(
        "blacklisted_by", UUID(as_uuid=True), ForeignKey("accounts_user.id")
    )
    blacklisted_by = orm.relationship(User)
    comment = Column(Text, nullable=False, server_default="")<|MERGE_RESOLUTION|>--- conflicted
+++ resolved
@@ -303,18 +303,6 @@
     download_url = Column(Text)
     _pypi_ordering = Column(Integer)
     _pypi_hidden = Column(Boolean)
-<<<<<<< HEAD
-=======
-    cheesecake_installability_id = Column(
-        Integer, ForeignKey("cheesecake_main_indices.id")
-    )
-    cheesecake_documentation_id = Column(
-        Integer, ForeignKey("cheesecake_main_indices.id")
-    )
-    cheesecake_code_kwalitee_id = Column(
-        Integer, ForeignKey("cheesecake_main_indices.id")
-    )
->>>>>>> 27cd5301
     requires_python = Column(Text)
     description_from_readme = Column(Boolean)
     created = Column(
