--- conflicted
+++ resolved
@@ -98,11 +98,7 @@
 
 def render_simple_detail(project, request, store=False):
     context = _simple_detail(project, request)
-<<<<<<< HEAD
-    context["alternate_locations"] = context.pop("alternate-locations")
-=======
     context = _valid_simple_detail_context(context)
->>>>>>> bfab8e36
 
     env = request.registry.queryUtility(IJinja2Environment, name=".jinja2")
     template = env.get_template("templates/api/simple/detail.html")
