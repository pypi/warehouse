--- conflicted
+++ resolved
@@ -113,38 +113,6 @@
     pass
 
 
-<<<<<<< HEAD
-class CacheMissError(Exception):
-    pass
-
-
-class PublicKeysCache:
-    """
-    In-memory time-based cache. store with set(), retrieve with get().
-    """
-
-    def __init__(self, cache_time):
-        self.cached_at = 0
-        self.cache = None
-        self.cache_time = cache_time
-
-    def get(self, now):
-        if not self.cache:
-            raise CacheMissError
-
-        if self.cached_at + self.cache_time < now:
-            self.cache = None
-            raise CacheMissError
-
-        return self.cache
-
-    def set(self, now, value):
-        self.cached_at = now
-        self.cache = value
-
-
-=======
->>>>>>> cb917fc5
 PUBLIC_KEYS_CACHE_TIME = 60 * 30  # 30 minutes
 PUBLIC_KEYS_CACHE = integrations.PublicKeysCache(cache_time=PUBLIC_KEYS_CACHE_TIME)
 
@@ -169,50 +137,9 @@
         self._api_token = api_token
         self._api_url = api_url
 
-<<<<<<< HEAD
-    def verify(self, *, payload, key_id, signature):
-
-        public_key = None
-        try:
-            public_keys = self._get_cached_public_keys()
-            public_key = self._check_public_key(
-                github_public_keys=public_keys, key_id=key_id
-            )
-        except (CacheMissError, InvalidTokenLeakRequestError):
-            # No cache or outdated cache, it's ok, we'll do a real call.
-            # Just record a metric so that we can know if all calls lead to
-            # cache misses
-            self._metrics.increment("warehouse.token_leak.github.auth.cache.miss")
-        else:
-            self._metrics.increment("warehouse.token_leak.github.auth.cache.hit")
-
-        try:
-            if not public_key:
-                pubkey_api_data = self._retrieve_public_key_payload()
-                public_keys = self._extract_public_keys(pubkey_api_data)
-                public_key = self._check_public_key(
-                    github_public_keys=public_keys, key_id=key_id
-                )
-
-            self._check_signature(
-                payload=payload, public_key=public_key, signature=signature
-            )
-        except InvalidTokenLeakRequestError as exc:
-            self._metrics.increment(
-                f"warehouse.token_leak.github.auth.error.{exc.reason}"
-            )
-            return False
-
-        self._metrics.increment("warehouse.token_leak.github.auth.success")
-        return True
-
-    def _get_cached_public_keys(self):
-        return self._public_keys_cache.get(now=time.time())
-=======
     @property
     def metric_name(self):
         return "token_leak.github"
->>>>>>> cb917fc5
 
     def _headers_auth(self):
         if not self._api_token:
@@ -282,40 +209,6 @@
         self._public_keys_cache.set(now=time.time(), value=result)
         return result
 
-<<<<<<< HEAD
-    def _check_public_key(self, github_public_keys, key_id):
-        for record in github_public_keys:
-            if record["key_id"] == key_id:
-                return record["key"]
-
-        raise InvalidTokenLeakRequestError(
-            f"Key {key_id} not found in github public keys", reason="wrong_key_id"
-        )
-
-    def _check_signature(self, payload, public_key, signature):
-        try:
-            loaded_public_key = serialization.load_pem_public_key(
-                data=public_key.encode("utf-8"), backend=default_backend()
-            )
-            loaded_public_key.verify(
-                signature=base64.b64decode(signature),
-                data=payload,
-                # This validates the ECDSA and SHA256 part
-                signature_algorithm=ECDSA(algorithm=SHA256()),
-            )
-        except InvalidSignature as exc:
-            raise InvalidTokenLeakRequestError(
-                "Invalid signature", "invalid_signature"
-            ) from exc
-        except Exception as exc:
-            # Maybe the key is not a valid ECDSA key, maybe the data is not properly
-            # padded, etc. So many things can go wrong...
-            raise InvalidTokenLeakRequestError(
-                "Invalid cryptographic values", "invalid_crypto"
-            ) from exc
-
-=======
->>>>>>> cb917fc5
 
 def _analyze_disclosure(request, disclosure_record, origin):
 
