--- conflicted
+++ resolved
@@ -66,11 +66,7 @@
         checking the password.
         """
 
-<<<<<<< HEAD
-    def create_user(username, name, password, is_active=False):
-=======
     def create_user(username, name, password):
->>>>>>> ad07181f
         """
         Accepts a user object, and attempts to create a user with those
         attributes.
