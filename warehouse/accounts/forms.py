# Licensed under the Apache License, Version 2.0 (the "License");
# you may not use this file except in compliance with the License.
# You may obtain a copy of the License at
#
# http://www.apache.org/licenses/LICENSE-2.0
#
# Unless required by applicable law or agreed to in writing, software
# distributed under the License is distributed on an "AS IS" BASIS,
# WITHOUT WARRANTIES OR CONDITIONS OF ANY KIND, either express or implied.
# See the License for the specific language governing permissions and
# limitations under the License.

import json

from email.errors import HeaderParseError
from email.headerregistry import Address

import disposable_email_domains
<<<<<<< HEAD
import humanize
import jinja2
=======
import markupsafe
>>>>>>> 141aaa7f
import wtforms
import wtforms.fields

import warehouse.utils.webauthn as webauthn

from warehouse import forms, recaptcha
from warehouse.accounts.interfaces import (
    BurnedRecoveryCode,
    InvalidRecoveryCode,
    NoRecoveryCodes,
    TooManyFailedLogins,
)
from warehouse.accounts.models import DisableReason
from warehouse.accounts.services import RECOVERY_CODE_BYTES
from warehouse.email import (
    send_password_compromised_email_hibp,
    send_recovery_code_used_email,
)
from warehouse.events.tags import EventTag
from warehouse.i18n import localize as _
from warehouse.utils.otp import TOTP_LENGTH

# Taken from passlib
MAX_PASSWORD_SIZE = 4096

# Common messages, set as constants to keep them from drifting.
INVALID_PASSWORD_MESSAGE = _("The password is invalid. Try again.")


class UsernameMixin:
    username = wtforms.StringField(validators=[wtforms.validators.DataRequired()])

    def validate_username(self, field):
        userid = self.user_service.find_userid(field.data)

        if userid is None:
            raise wtforms.validators.ValidationError(
                _("No user found with that username")
            )


class TOTPValueMixin:
    totp_value = wtforms.StringField(
        validators=[
            wtforms.validators.DataRequired(),
            wtforms.validators.Regexp(
                rf"^ *([0-9] *){{{TOTP_LENGTH}}}$",
                message=_(
                    "TOTP code must be ${totp_length} digits.",
                    mapping={"totp_length": TOTP_LENGTH},
                ),
            ),
        ]
    )


class WebAuthnCredentialMixin:
    credential = wtforms.StringField(wtforms.validators.DataRequired())


class RecoveryCodeValueMixin:
    recovery_code_value = wtforms.StringField(
        validators=[
            wtforms.validators.DataRequired(),
            wtforms.validators.Regexp(
                rf"^ *([0-9a-f] *){{{2*RECOVERY_CODE_BYTES}}}$",
                message=_(
                    "Recovery Codes must be ${recovery_code_length} characters.",
                    mapping={"recovery_code_length": 2 * RECOVERY_CODE_BYTES},
                ),
            ),
        ]
    )


class NewUsernameMixin:
    username = wtforms.StringField(
        validators=[
            wtforms.validators.DataRequired(),
            wtforms.validators.Length(
                max=50, message=_("Choose a username with 50 characters or less.")
            ),
            # the regexp below must match the CheckConstraint
            # for the username field in accounts.models.User
            wtforms.validators.Regexp(
                r"^[a-zA-Z0-9][a-zA-Z0-9._-]*[a-zA-Z0-9]$",
                message=_(
                    "The username is invalid. Usernames "
                    "must be composed of letters, numbers, "
                    "dots, hyphens and underscores. And must "
                    "also start and finish with a letter or number. "
                    "Choose a different username."
                ),
            ),
        ]
    )

    def validate_username(self, field):
        if (
            self.user_service.username_is_prohibited(field.data)
            or self.user_service.find_userid(field.data) is not None
        ):
            raise wtforms.validators.ValidationError(
                _(
                    "This username is already being used by another "
                    "account. Choose a different username."
                )
            )


class PasswordMixin:
    password = wtforms.PasswordField(
        validators=[
            wtforms.validators.DataRequired(),
            wtforms.validators.Length(
                max=MAX_PASSWORD_SIZE,
                message=_("Password too long."),
            ),
        ]
    )

    def __init__(
        self, *args, request, action="login", check_password_metrics_tags=None, **kwargs
    ):
        self.request = request
        self.action = action
        self._check_password_metrics_tags = check_password_metrics_tags
        super().__init__(*args, **kwargs)

    def validate_password(self, field):
        userid = self.user_service.find_userid(self.username.data)
        if userid is not None:
            try:
                if not self.user_service.check_password(
                    userid,
                    field.data,
                    tags=self._check_password_metrics_tags,
                ):
                    user = self.user_service.get_user(userid)
                    user.record_event(
                        tag=f"account:{self.action}:failure",
                        ip_address=self.request.remote_addr,
                        additional={"reason": "invalid_password"},
                    )
<<<<<<< HEAD
            except TooManyFailedLogins as err:
=======
                    raise wtforms.validators.ValidationError(INVALID_PASSWORD_MESSAGE)
            except TooManyFailedLogins:
>>>>>>> 141aaa7f
                raise wtforms.validators.ValidationError(
                    _(
                        "There have been too many unsuccessful login attempts. "
                        "You have been locked out for {0}. "
                        "Please try again later.".format(
                            humanize.naturaldelta(err.resets_in.total_seconds())
                        )
                    )
                ) from None


class NewPasswordMixin:
    new_password = wtforms.PasswordField(
        validators=[
            wtforms.validators.DataRequired(),
            wtforms.validators.Length(
                max=MAX_PASSWORD_SIZE,
                message=_("Password too long."),
            ),
            forms.PasswordStrengthValidator(
                user_input_fields=["full_name", "username", "email"]
            ),
        ],
    )

    password_confirm = wtforms.PasswordField(
        validators=[
            wtforms.validators.DataRequired(),
            wtforms.validators.Length(
                max=MAX_PASSWORD_SIZE,
                message=_("Password too long."),
            ),
            wtforms.validators.EqualTo(
                "new_password", message=_("Your passwords don't match. Try again.")
            ),
        ],
    )

    # These fields are here to provide the various user-defined fields to the
    # PasswordStrengthValidator of the new_password field, to ensure that the
    # newly set password doesn't contain any of them
    full_name = wtforms.StringField()  # May be empty
    username = wtforms.StringField(validators=[wtforms.validators.DataRequired()])
    email = wtforms.StringField(validators=[wtforms.validators.DataRequired()])

    def __init__(self, *args, breach_service, **kwargs):
        super().__init__(*args, **kwargs)
        self._breach_service = breach_service

    def validate_new_password(self, field):
        if self._breach_service.check_password(
            field.data, tags=["method:new_password"]
        ):
            raise wtforms.validators.ValidationError(
                markupsafe.Markup(self._breach_service.failure_message)
            )


class NewEmailMixin:
    email = wtforms.fields.EmailField(
        validators=[
            wtforms.validators.DataRequired(),
            wtforms.validators.Regexp(
                r".+@.+\..+", message=_("The email address isn't valid. Try again.")
            ),
        ]
    )

    def validate_email(self, field):
        # Additional checks for the validity of the address
        try:
            Address(addr_spec=field.data)
        except (ValueError, HeaderParseError):
            raise wtforms.validators.ValidationError(
                _("The email address isn't valid. Try again.")
            )

        # Check if the domain is valid
        domain = field.data.split("@")[-1]

        if domain in disposable_email_domains.blacklist:
            raise wtforms.validators.ValidationError(
                _(
                    "You can't use an email address from this domain. Use a "
                    "different email."
                )
            )

        # Check if this email address is already in use
        userid = self.user_service.find_userid_by_email(field.data)

        if userid and userid == self.user_id:
            raise wtforms.validators.ValidationError(
                _(
                    "This email address is already being used by this account. "
                    "Use a different email."
                )
            )
        if userid:
            raise wtforms.validators.ValidationError(
                _(
                    "This email address is already being used "
                    "by another account. Use a different email."
                )
            )


class HoneypotMixin:

    """A mixin to catch spammers. This field should always be blank"""

    confirm_form = wtforms.StringField()


class RegistrationForm(
    NewUsernameMixin, NewEmailMixin, NewPasswordMixin, HoneypotMixin, forms.Form
):
    full_name = wtforms.StringField(
        validators=[
            wtforms.validators.Length(
                max=100,
                message=_(
                    "The name is too long. "
                    "Choose a name with 100 characters or less."
                ),
            )
        ]
    )
    g_recaptcha_response = wtforms.StringField()

    def __init__(self, *args, recaptcha_service, user_service, **kwargs):
        super().__init__(*args, **kwargs)
        self.user_service = user_service
        self.user_id = None
        self.recaptcha_service = recaptcha_service

    def validate_g_recaptcha_response(self, field):
        # do required data validation here due to enabled flag being required
        if self.recaptcha_service.enabled and not field.data:
            raise wtforms.validators.ValidationError("Recaptcha error.")
        try:
            self.recaptcha_service.verify_response(field.data)
        except recaptcha.RecaptchaError:
            # TODO: log error
            # don't want to provide the user with any detail
            raise wtforms.validators.ValidationError("Recaptcha error.")


class LoginForm(PasswordMixin, UsernameMixin, forms.Form):
    def __init__(self, *args, user_service, breach_service, **kwargs):
        super().__init__(*args, **kwargs)
        self.user_service = user_service
        self.breach_service = breach_service

    def validate_password(self, field):
        # Before we try to validate anything, first check to see if the IP is banned
        if self.request.banned.by_ip(self.request.remote_addr):
            raise wtforms.validators.ValidationError(INVALID_PASSWORD_MESSAGE)

        # Before we try to validate the user's password, we'll first to check to see if
        # they are disabled.
        userid = self.user_service.find_userid(self.username.data)
        if userid is not None:
            is_disabled, disabled_for = self.user_service.is_disabled(userid)
            if is_disabled and disabled_for == DisableReason.CompromisedPassword:
                raise wtforms.validators.ValidationError(
                    markupsafe.Markup(self.breach_service.failure_message)
                )

        # Do our typical validation of the password.
        super().validate_password(field)

        # If we have a user ID, then we'll go and check it against our breached password
        # service. If the password has appeared in a breach or is otherwise compromised
        # we will disable the user and reject the login.
        if userid is not None:
            if self.breach_service.check_password(
                field.data, tags=["method:auth", "auth_method:login_form"]
            ):
                user = self.user_service.get_user(userid)
                send_password_compromised_email_hibp(self.request, user)
                self.user_service.disable_password(
                    user.id,
                    reason=DisableReason.CompromisedPassword,
                    ip_address=self.request.remote_addr,
                )
                raise wtforms.validators.ValidationError(
                    markupsafe.Markup(self.breach_service.failure_message)
                )


class _TwoFactorAuthenticationForm(forms.Form):
    def __init__(self, *args, request, user_id, user_service, **kwargs):
        super().__init__(*args, **kwargs)
        self.request = request
        self.user_id = user_id
        self.user_service = user_service


class TOTPAuthenticationForm(TOTPValueMixin, _TwoFactorAuthenticationForm):
    def validate_totp_value(self, field):
        totp_value = field.data.replace(" ", "").encode("utf8")

        if not self.user_service.check_totp_value(self.user_id, totp_value):
            user = self.user_service.get_user(self.user_id)
            user.record_event(
                tag=EventTag.Account.LoginFailure,
                ip_address=self.request.remote_addr,
                additional={"reason": "invalid_totp"},
            )
            raise wtforms.validators.ValidationError(_("Invalid TOTP code."))


class WebAuthnAuthenticationForm(WebAuthnCredentialMixin, _TwoFactorAuthenticationForm):
    __params__ = ["credential"]

    def __init__(self, *args, challenge, origin, rp_id, **kwargs):
        super().__init__(*args, **kwargs)
        self.challenge = challenge
        self.origin = origin
        self.rp_id = rp_id

    def validate_credential(self, field):
        try:
            json.loads(field.data.encode("utf8"))
        except json.JSONDecodeError:
            raise wtforms.validators.ValidationError(
                _("Invalid WebAuthn assertion: Bad payload")
            )

        try:
            validated_credential = self.user_service.verify_webauthn_assertion(
                self.user_id,
                field.data.encode("utf8"),
                challenge=self.challenge,
                origin=self.origin,
                rp_id=self.rp_id,
            )

        except webauthn.AuthenticationRejectedError as e:
            user = self.user_service.get_user(self.user_id)
            user.record_event(
                tag=EventTag.Account.LoginFailure,
                ip_address=self.request.remote_addr,
                additional={"reason": "invalid_webauthn"},
            )
            raise wtforms.validators.ValidationError(str(e))

        self.validated_credential = validated_credential


class ReAuthenticateForm(PasswordMixin, forms.Form):
    __params__ = ["username", "password", "next_route", "next_route_matchdict"]

    username = wtforms.fields.HiddenField(
        validators=[wtforms.validators.DataRequired()]
    )
    next_route = wtforms.fields.HiddenField(
        validators=[wtforms.validators.DataRequired()]
    )
    next_route_matchdict = wtforms.fields.HiddenField(
        validators=[wtforms.validators.DataRequired()]
    )

    def __init__(self, *args, user_service, **kwargs):
        super().__init__(*args, **kwargs)
        self.user_service = user_service


class RecoveryCodeAuthenticationForm(
    RecoveryCodeValueMixin, _TwoFactorAuthenticationForm
):
    def validate_recovery_code_value(self, field):
        recovery_code_value = field.data.encode("utf-8").strip()

        try:
            self.user_service.check_recovery_code(self.user_id, recovery_code_value)
            send_recovery_code_used_email(
                self.request, self.user_service.get_user(self.user_id)
            )
        except (InvalidRecoveryCode, NoRecoveryCodes):
            user = self.user_service.get_user(self.user_id)
            user.record_event(
                tag=EventTag.Account.LoginFailure,
                ip_address=self.request.remote_addr,
                additional={"reason": "invalid_recovery_code"},
            )
            raise wtforms.validators.ValidationError(_("Invalid recovery code."))
        except BurnedRecoveryCode:
            user = self.user_service.get_user(self.user_id)
            user.record_event(
                tag=EventTag.Account.LoginFailure,
                ip_address=self.request.remote_addr,
                additional={"reason": "burned_recovery_code"},
            )
            raise wtforms.validators.ValidationError(
                _("Recovery code has been previously used.")
            )


class RequestPasswordResetForm(forms.Form):
    username_or_email = wtforms.StringField(
        validators=[wtforms.validators.DataRequired()]
    )

    def __init__(self, *args, user_service, **kwargs):
        super().__init__(*args, **kwargs)
        self.user_service = user_service

    def validate_username_or_email(self, field):
        username_or_email = self.user_service.get_user_by_username(field.data)
        if username_or_email is None:
            username_or_email = self.user_service.get_user_by_email(field.data)
        if username_or_email is None:
            raise wtforms.validators.ValidationError(
                _("No user found with that username or email")
            )


class ResetPasswordForm(NewPasswordMixin, forms.Form):
    pass<|MERGE_RESOLUTION|>--- conflicted
+++ resolved
@@ -11,17 +11,13 @@
 # limitations under the License.
 
 import json
+import humanize
 
 from email.errors import HeaderParseError
 from email.headerregistry import Address
 
 import disposable_email_domains
-<<<<<<< HEAD
-import humanize
-import jinja2
-=======
 import markupsafe
->>>>>>> 141aaa7f
 import wtforms
 import wtforms.fields
 
@@ -166,12 +162,8 @@
                         ip_address=self.request.remote_addr,
                         additional={"reason": "invalid_password"},
                     )
-<<<<<<< HEAD
+                    raise wtforms.validators.ValidationError(INVALID_PASSWORD_MESSAGE)
             except TooManyFailedLogins as err:
-=======
-                    raise wtforms.validators.ValidationError(INVALID_PASSWORD_MESSAGE)
-            except TooManyFailedLogins:
->>>>>>> 141aaa7f
                 raise wtforms.validators.ValidationError(
                     _(
                         "There have been too many unsuccessful login attempts. "
