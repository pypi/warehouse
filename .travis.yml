language: python
python: 3.6.6

sudo: required

addons:
  apt:
    packages:
      - docker-ce

services:
  - docker

cache:
  directories:
    - ~/.cache/pip
    - node_modules/

before_install:
  - docker --version
  - docker-compose version

script:
  - make build
  - make tests

branches:
  except:
    - /^dependabot\//

matrix:
  include:
    - env:
      - SUITE=Tests
    - name: Linter checks
      script: make lint
    - env:
        - SUITE=Documentation
      script: make docs
    - env:
        - SUITE=Dependencies
<<<<<<< HEAD
      script: make travis-deps
    - env:
        - SUITE=Licenses
      script: make licenses

after_success:
  - bash <(curl -s https://codecov.io/bash)
=======
    - script: make licenses BINDIR="$(dirname $(which python))"
      env:
        - SUITE=Licenses
>>>>>>> 75fcb01a
<|MERGE_RESOLUTION|>--- conflicted
+++ resolved
@@ -30,25 +30,12 @@
 
 matrix:
   include:
-    - env:
-      - SUITE=Tests
-    - name: Linter checks
+    - name: Tests
+    - name: Lint
       script: make lint
-    - env:
-        - SUITE=Documentation
+    - name: Documentation
       script: make docs
-    - env:
-        - SUITE=Dependencies
-<<<<<<< HEAD
+    - name: Dependencies
       script: make travis-deps
-    - env:
-        - SUITE=Licenses
-      script: make licenses
-
-after_success:
-  - bash <(curl -s https://codecov.io/bash)
-=======
-    - script: make licenses BINDIR="$(dirname $(which python))"
-      env:
-        - SUITE=Licenses
->>>>>>> 75fcb01a
+    - name: Licenses
+      script: make licenses