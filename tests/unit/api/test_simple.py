--- conflicted
+++ resolved
@@ -229,11 +229,7 @@
         je = JournalEntryFactory.create(name=project.name, submitted_by=user)
         als = [
             AlternateRepositoryFactory.create(project=project),
-<<<<<<< HEAD
-            AlternateRepositoryFactory.create(project=project)
-=======
             AlternateRepositoryFactory.create(project=project),
->>>>>>> bfab8e36
         ]
 
         context = {
