--- conflicted
+++ resolved
@@ -82,37 +82,6 @@
     assert request.public_url == "http://example.com"
 
 
-<<<<<<< HEAD
-class TestCache:
-    def test_set(self):
-        cache = utils.PublicKeysCache(cache_time=10)
-        cache.set(now=1, value="foo")
-
-        assert cache.cached_at == 1
-        assert cache.cache == "foo"
-
-    def test_get_no_cache(self):
-        cache = utils.PublicKeysCache(cache_time=10)
-
-        with pytest.raises(utils.CacheMissError):
-            cache.get(now=1)
-
-    def test_get_old_cache(self):
-        cache = utils.PublicKeysCache(cache_time=10)
-        cache.set(now=5, value="foo")
-
-        with pytest.raises(utils.CacheMissError):
-            cache.get(now=20)
-
-    def test_get_valid(self):
-        cache = utils.PublicKeysCache(cache_time=10)
-        cache.set(now=5, value="foo")
-
-        assert cache.get(now=10) == "foo"
-
-
-=======
->>>>>>> cb917fc5
 class TestGitHubTokenScanningPayloadVerifier:
     def test_init(self):
         metrics = pretend.stub()
@@ -239,13 +208,8 @@
             api_token="api-token",
             public_keys_cache=cache,
         )
-<<<<<<< HEAD
-        verifier._retrieve_public_key_payload = pretend.raiser(
-            utils.InvalidTokenLeakRequestError("Bla", "bla")
-=======
         github_verifier.retrieve_public_key_payload = pretend.raiser(
             integrations.InvalidPayloadSignature("Bla", "bla")
->>>>>>> cb917fc5
         )
 
         assert github_verifier.verify(payload={}, key_id="a", signature="a") is False
@@ -338,13 +302,8 @@
             public_keys_cache=cache,
         )
 
-<<<<<<< HEAD
-        with pytest.raises(utils.CacheMissError):
-            verifier._get_cached_public_keys()
-=======
         with pytest.raises(integrations.CacheMiss):
             github_verifier._get_cached_public_keys()
->>>>>>> cb917fc5
 
     def test_retrieve_public_key_payload_http_error(self):
         response = pretend.stub(
@@ -496,13 +455,8 @@
             public_keys_cache=pretend.stub(),
         )
 
-<<<<<<< HEAD
-        with pytest.raises(utils.InvalidTokenLeakRequestError) as exc:
-            verifier._check_public_key(github_public_keys=[], key_id="c")
-=======
         with pytest.raises(integrations.InvalidPayloadSignature) as exc:
             github_verifier._check_public_key(public_keys=[], key_id="c")
->>>>>>> cb917fc5
 
         assert str(exc.value) == "Key c not found in public keys"
         assert exc.value.reason == "wrong_key_id"
@@ -561,13 +515,8 @@
             b'f43808034d7f5","url":" https://github.com/github/faketestrepo/blob/'
             b'b0dd59c0b500650cacd4551ca5989a6194001b10/production.env"}]'
         )
-<<<<<<< HEAD
-        with pytest.raises(utils.InvalidTokenLeakRequestError) as exc:
-            verifier._check_signature(
-=======
         with pytest.raises(integrations.InvalidPayloadSignature) as exc:
             github_verifier._check_signature(
->>>>>>> cb917fc5
                 payload=payload, public_key=public_key, signature=signature
             )
 
@@ -586,13 +535,8 @@
 
         payload = "yeah, nope, that won't pass"
 
-<<<<<<< HEAD
-        with pytest.raises(utils.InvalidTokenLeakRequestError) as exc:
-            verifier._check_signature(
-=======
         with pytest.raises(integrations.InvalidPayloadSignature) as exc:
             github_verifier._check_signature(
->>>>>>> cb917fc5
                 payload=payload, public_key=public_key, signature=signature
             )
 
