--- conflicted
+++ resolved
@@ -34,11 +34,8 @@
     robotstxt,
     search,
     service_unavailable,
-<<<<<<< HEAD
     session_notifications,
     stats,
-=======
->>>>>>> e2d648e0
 )
 
 from ..common.db.accounts import UserFactory
