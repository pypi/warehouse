# Licensed under the Apache License, Version 2.0 (the "License");
# you may not use this file except in compliance with the License.
# You may obtain a copy of the License at
#
# http://www.apache.org/licenses/LICENSE-2.0
#
# Unless required by applicable law or agreed to in writing, software
# distributed under the License is distributed on an "AS IS" BASIS,
# WITHOUT WARRANTIES OR CONDITIONS OF ANY KIND, either express or implied.
# See the License for the specific language governing permissions and
# limitations under the License.

import base64
import datetime
import uuid

import pretend
import pytest

from paginate_sqlalchemy import SqlalchemyOrmPage as SQLAlchemyORMPage
from pyramid.httpexceptions import (
    HTTPBadRequest,
    HTTPNotFound,
    HTTPOk,
    HTTPSeeOther,
    HTTPTooManyRequests,
)
from sqlalchemy.exc import NoResultFound
from sqlalchemy.orm import joinedload
from webauthn.helpers import bytes_to_base64url
from webob.multidict import MultiDict

import warehouse.utils.otp as otp

from warehouse.accounts.interfaces import (
    IPasswordBreachedService,
    ITokenService,
    IUserService,
    TokenExpired,
)
from warehouse.admin.flags import AdminFlagValue
from warehouse.constants import MAX_FILESIZE, MAX_PROJECT_SIZE
from warehouse.events.tags import EventTag
from warehouse.macaroons import caveats
from warehouse.macaroons.interfaces import IMacaroonService
from warehouse.manage import views
from warehouse.manage.views import organizations as org_views
from warehouse.metrics.interfaces import IMetricsService
from warehouse.oidc.interfaces import TooManyOIDCRegistrations
from warehouse.oidc.models import (
    ActiveStatePublisher,
    GitHubPublisher,
    GitLabPublisher,
    GooglePublisher,
    OIDCPublisher,
)
from warehouse.organizations.interfaces import IOrganizationService
from warehouse.organizations.models import (
    OrganizationRoleType,
    TeamProjectRole,
    TeamProjectRoleType,
)
from warehouse.packaging.models import (
    File,
    JournalEntry,
    Project,
    Release,
    Role,
    RoleInvitation,
    User,
)
from warehouse.rate_limiting import IRateLimiter
from warehouse.utils.paginate import paginate_url_factory
from warehouse.utils.project import remove_documentation

from ...common.db.accounts import EmailFactory
from ...common.db.organizations import (
    OrganizationFactory,
    OrganizationProjectFactory,
    OrganizationRoleFactory,
    TeamFactory,
    TeamProjectRoleFactory,
    TeamRoleFactory,
)
from ...common.db.packaging import (
    FileEventFactory,
    FileFactory,
    JournalEntryFactory,
    ProjectEventFactory,
    ProjectFactory,
    ReleaseFactory,
    RoleFactory,
    RoleInvitationFactory,
    UserFactory,
)


class TestManageUnverifiedAccount:

    def test_manage_account(self, monkeypatch):
        user_service = pretend.stub()
        name = pretend.stub()
        request = pretend.stub(
            find_service=lambda *a, **kw: user_service,
            user=pretend.stub(name=name),
            help_url=pretend.call_recorder(lambda *a, **kw: "/the/url"),
        )
        view = views.ManageUnverifiedAccountViews(request)

        assert view.manage_unverified_account() == {
            "help_url": "/the/url",
        }
        assert request.help_url.calls == [pretend.call(_anchor="account-recovery")]
        assert view.request == request
        assert view.user_service == user_service


class TestManageAccount:
    @pytest.mark.parametrize(
        "public_email, expected_public_email",
        [(None, ""), (pretend.stub(email="some@email.com"), "some@email.com")],
    )
    def test_default_response(self, monkeypatch, public_email, expected_public_email):
        breach_service = pretend.stub()
        user_service = pretend.stub()
        organization_service = pretend.stub()
        name = pretend.stub()
        user_id = pretend.stub()
        request = pretend.stub(
            find_service=lambda iface, **kw: {
                IPasswordBreachedService: breach_service,
                IUserService: user_service,
                IOrganizationService: organization_service,
            }[iface],
            user=pretend.stub(name=name, id=user_id, public_email=public_email),
        )
        save_account_obj = pretend.stub()
        save_account_cls = pretend.call_recorder(lambda **kw: save_account_obj)
        monkeypatch.setattr(views, "SaveAccountForm", save_account_cls)

        add_email_obj = pretend.stub()
        add_email_cls = pretend.call_recorder(lambda **kw: add_email_obj)
        monkeypatch.setattr(views, "AddEmailForm", add_email_cls)

        change_pass_obj = pretend.stub()
        change_pass_cls = pretend.call_recorder(lambda **kw: change_pass_obj)
        monkeypatch.setattr(views, "ChangePasswordForm", change_pass_cls)

        view = views.ManageVerifiedAccountViews(request)

        monkeypatch.setattr(
            views.ManageVerifiedAccountViews, "active_projects", pretend.stub()
        )

        assert view.default_response == {
            "save_account_form": save_account_obj,
            "add_email_form": add_email_obj,
            "change_password_form": change_pass_obj,
            "active_projects": view.active_projects,
        }
        assert view.request == request
        assert view.user_service == user_service
        assert save_account_cls.calls == [
            pretend.call(
                name=name,
                public_email=expected_public_email,
                user_service=user_service,
                user_id=user_id,
            )
        ]
        assert add_email_cls.calls == [
            pretend.call(request=request, user_id=user_id, user_service=user_service)
        ]
        assert change_pass_cls.calls == [
            pretend.call(
                request=request,
                user_service=user_service,
                breach_service=breach_service,
            )
        ]

    def test_active_projects(self, db_request):
        user = UserFactory.create()
        another_user = UserFactory.create()

        db_request.user = user
        db_request.find_service = lambda *a, **kw: pretend.stub()

        # A project with a sole owner that is the user
        with_sole_owner = ProjectFactory.create()
        RoleFactory.create(user=user, project=with_sole_owner, role_name="Owner")
        RoleFactory.create(
            user=another_user, project=with_sole_owner, role_name="Maintainer"
        )

        # A project with multiple owners, including the user
        with_multiple_owners = ProjectFactory.create()
        RoleFactory.create(user=user, project=with_multiple_owners, role_name="Owner")
        RoleFactory.create(
            user=another_user, project=with_multiple_owners, role_name="Owner"
        )

        # A project with a sole owner that is not the user
        not_an_owner = ProjectFactory.create()
        RoleFactory.create(user=user, project=not_an_owner, role_name="Maintainer")
        RoleFactory.create(user=another_user, project=not_an_owner, role_name="Owner")

        view = views.ManageVerifiedAccountViews(db_request)

        assert view.active_projects == [with_sole_owner]

    def test_manage_account(self, monkeypatch):
        user_service = pretend.stub()
        name = pretend.stub()
        request = pretend.stub(
            find_service=lambda *a, **kw: user_service, user=pretend.stub(name=name)
        )
        monkeypatch.setattr(
            views.ManageVerifiedAccountViews, "default_response", {"_": pretend.stub()}
        )
        view = views.ManageVerifiedAccountViews(request)

        assert view.manage_account() == view.default_response
        assert view.request == request
        assert view.user_service == user_service

    def test_save_account(self, monkeypatch, pyramid_request):
        update_user = pretend.call_recorder(lambda *a, **kw: None)
        user_service = pretend.stub(update_user=update_user)
        pyramid_request.POST = {"name": "new name", "public_email": ""}
        pyramid_request.user = pretend.stub(
            id=pretend.stub(),
            name=pretend.stub(),
            emails=[
                pretend.stub(
                    primary=True, verified=True, public=True, email=pretend.stub()
                )
            ],
        )
        pyramid_request.session = pretend.stub(
            flash=pretend.call_recorder(lambda *a, **kw: None)
        )
        pyramid_request.find_service = lambda *a, **kw: user_service
        save_account_obj = pretend.stub(
            validate=lambda: True, data=pyramid_request.POST
        )
        monkeypatch.setattr(views, "SaveAccountForm", lambda *a, **kw: save_account_obj)
        monkeypatch.setattr(
            views.ManageVerifiedAccountViews, "default_response", {"_": pretend.stub()}
        )
        view = views.ManageVerifiedAccountViews(pyramid_request)

        assert isinstance(view.save_account(), HTTPSeeOther)
        assert pyramid_request.session.flash.calls == [
            pretend.call("Account details updated", queue="success")
        ]
        assert update_user.calls == [
            pretend.call(pyramid_request.user.id, **pyramid_request.POST)
        ]

    def test_save_account_validation_fails(self, monkeypatch):
        update_user = pretend.call_recorder(lambda *a, **kw: None)
        user_service = pretend.stub(update_user=update_user)
        request = pretend.stub(
            POST={"name": "new name", "public_email": ""},
            user=pretend.stub(id=pretend.stub(), name=pretend.stub()),
            session=pretend.stub(flash=pretend.call_recorder(lambda *a, **kw: None)),
            find_service=lambda *a, **kw: user_service,
        )
        save_account_obj = pretend.stub(validate=lambda: False)
        monkeypatch.setattr(views, "SaveAccountForm", lambda *a, **kw: save_account_obj)
        monkeypatch.setattr(
            views.ManageVerifiedAccountViews, "default_response", {"_": pretend.stub()}
        )
        view = views.ManageVerifiedAccountViews(request)

        assert view.save_account() == {
            **view.default_response,
            "save_account_form": save_account_obj,
        }
        assert request.session.flash.calls == []
        assert update_user.calls == []

    def test_add_email(self, monkeypatch, pyramid_request):
        new_email_address = "new@example.com"
        email = pretend.stub(id=pretend.stub(), email=new_email_address)
        existing_email_address = "existing@example.com"
        existing_email = pretend.stub(id=pretend.stub(), email=existing_email_address)
        user_service = pretend.stub(
            add_email=pretend.call_recorder(lambda *a, **kw: email),
        )
        pyramid_request.POST = {"email": new_email_address}
        pyramid_request.db = pretend.stub(flush=lambda: None)
        pyramid_request.session = pretend.stub(
            flash=pretend.call_recorder(lambda *a, **kw: None)
        )
        pyramid_request.find_service = lambda a, **kw: user_service
        pyramid_request.user = pretend.stub(
            emails=[existing_email, email],
            username="username",
            name="Name",
            id=pretend.stub(),
            record_event=pretend.call_recorder(lambda *a, **kw: None),
        )
        monkeypatch.setattr(
            views,
            "AddEmailForm",
            lambda *a, **kw: pretend.stub(
                validate=lambda: True, email=pretend.stub(data=new_email_address)
            ),
        )

        send_email_verification_email = pretend.call_recorder(lambda *a, **kw: None)
        monkeypatch.setattr(
            views, "send_email_verification_email", send_email_verification_email
        )
        send_new_email_added_email = pretend.call_recorder(lambda *a, **kw: None)
        monkeypatch.setattr(
            views, "send_new_email_added_email", send_new_email_added_email
        )

        monkeypatch.setattr(
            views.ManageVerifiedAccountViews, "default_response", {"_": pretend.stub()}
        )
        view = views.ManageVerifiedAccountViews(pyramid_request)

        assert isinstance(view.add_email(), HTTPSeeOther)
        assert user_service.add_email.calls == [
            pretend.call(pyramid_request.user.id, new_email_address),
        ]
        assert pyramid_request.session.flash.calls == [
            pretend.call(
                f"Email {new_email_address} added - check your email for "
                + "a verification link",
                queue="success",
            )
        ]
        assert send_email_verification_email.calls == [
            pretend.call(pyramid_request, (pyramid_request.user, email)),
        ]
        assert send_new_email_added_email.calls == [
            pretend.call(
                pyramid_request,
                (pyramid_request.user, existing_email),
                new_email_address=new_email_address,
            ),
        ]
        assert pyramid_request.user.record_event.calls == [
            pretend.call(
                tag=EventTag.Account.EmailAdd,
                request=pyramid_request,
                additional={"email": new_email_address},
            )
        ]

    def test_add_email_validation_fails(self, monkeypatch):
        email_address = "test@example.com"
        request = pretend.stub(
            POST={"email": email_address},
            db=pretend.stub(flush=lambda: None),
            session=pretend.stub(flash=pretend.call_recorder(lambda *a, **kw: None)),
            find_service=lambda a, **kw: pretend.stub(),
            user=pretend.stub(emails=[], name=pretend.stub(), id=pretend.stub()),
        )
        add_email_obj = pretend.stub(
            validate=lambda: False, email=pretend.stub(data=email_address)
        )
        add_email_cls = pretend.call_recorder(lambda *a, **kw: add_email_obj)
        monkeypatch.setattr(views, "AddEmailForm", add_email_cls)

        email_obj = pretend.stub(id=pretend.stub(), email=email_address)
        email_cls = pretend.call_recorder(lambda **kw: email_obj)
        monkeypatch.setattr(views, "Email", email_cls)

        monkeypatch.setattr(
            views.ManageVerifiedAccountViews, "default_response", {"_": pretend.stub()}
        )
        view = views.ManageVerifiedAccountViews(request)

        assert view.add_email() == {
            **view.default_response,
            "add_email_form": add_email_obj,
        }
        assert request.user.emails == []
        assert email_cls.calls == []
        assert request.session.flash.calls == []

    def test_delete_email(self, monkeypatch):
        email = pretend.stub(id=5, primary=False, email=pretend.stub())
        some_other_email = pretend.stub()
        user_service = pretend.stub(
            record_event=pretend.call_recorder(lambda *a, **kw: None)
        )
        request = pretend.stub(
            POST={"delete_email_id": str(email.id)},
            user=pretend.stub(
                id=pretend.stub(),
                emails=[email, some_other_email],
                name=pretend.stub(),
                record_event=pretend.call_recorder(lambda *a, **kw: None),
            ),
            db=pretend.stub(
                query=lambda a: pretend.stub(
                    filter=lambda *a: pretend.stub(one=lambda: email)
                )
            ),
            find_service=lambda *a, **kw: user_service,
            session=pretend.stub(flash=pretend.call_recorder(lambda *a, **kw: None)),
            remote_addr="0.0.0.0",
            path="request-path",
        )
        monkeypatch.setattr(
            views.ManageVerifiedAccountViews, "default_response", {"_": pretend.stub()}
        )
        view = views.ManageVerifiedAccountViews(request)

        assert isinstance(view.delete_email(), HTTPSeeOther)
        assert request.session.flash.calls == [
            pretend.call(f"Email address {email.email} removed", queue="success")
        ]
        assert request.user.emails == [some_other_email]
        assert request.user.record_event.calls == [
            pretend.call(
                tag=EventTag.Account.EmailRemove,
                request=request,
                additional={"email": email.email},
            )
        ]

    def test_delete_email_not_found(self, monkeypatch):
        email = pretend.stub()

        def raise_no_result():
            raise NoResultFound

        request = pretend.stub(
            POST={"delete_email_id": "999999999999"},
            user=pretend.stub(id=pretend.stub(), emails=[email], name=pretend.stub()),
            db=pretend.stub(
                query=lambda a: pretend.stub(
                    filter=lambda *a: pretend.stub(one=raise_no_result)
                )
            ),
            find_service=lambda *a, **kw: pretend.stub(),
            session=pretend.stub(flash=pretend.call_recorder(lambda *a, **kw: None)),
        )
        monkeypatch.setattr(
            views.ManageVerifiedAccountViews, "default_response", {"_": pretend.stub()}
        )
        view = views.ManageVerifiedAccountViews(request)

        assert view.delete_email() == view.default_response
        assert request.session.flash.calls == [
            pretend.call("Email address not found", queue="error")
        ]
        assert request.user.emails == [email]

    def test_delete_email_is_primary(self, monkeypatch):
        email = pretend.stub(primary=True)

        request = pretend.stub(
            POST={"delete_email_id": "99999"},
            user=pretend.stub(id=pretend.stub(), emails=[email], name=pretend.stub()),
            db=pretend.stub(
                query=lambda a: pretend.stub(
                    filter=lambda *a: pretend.stub(one=lambda: email)
                )
            ),
            find_service=lambda *a, **kw: pretend.stub(),
            session=pretend.stub(flash=pretend.call_recorder(lambda *a, **kw: None)),
        )
        monkeypatch.setattr(
            views.ManageVerifiedAccountViews, "default_response", {"_": pretend.stub()}
        )
        view = views.ManageVerifiedAccountViews(request)

        assert view.delete_email() == view.default_response
        assert request.session.flash.calls == [
            pretend.call("Cannot remove primary email address", queue="error")
        ]
        assert request.user.emails == [email]

    def test_change_primary_email(self, monkeypatch, db_request):
        user = UserFactory()
        user.record_event = pretend.call_recorder(lambda *a, **kw: None)
        old_primary = EmailFactory(primary=True, user=user, email="old")
        new_primary = EmailFactory(primary=False, verified=True, user=user, email="new")

        db_request.user = user

        user_service = pretend.stub()
        db_request.find_service = lambda *a, **kw: user_service
        db_request.POST = {"primary_email_id": str(new_primary.id)}
        db_request.session.flash = pretend.call_recorder(lambda *a, **kw: None)
        monkeypatch.setattr(
            views.ManageVerifiedAccountViews, "default_response", {"_": pretend.stub()}
        )
        view = views.ManageVerifiedAccountViews(db_request)

        send_email = pretend.call_recorder(lambda *a, **kw: None)
        monkeypatch.setattr(views, "send_primary_email_change_email", send_email)

        assert isinstance(view.change_primary_email(), HTTPSeeOther)
        assert send_email.calls == [
            pretend.call(db_request, (db_request.user, old_primary))
        ]
        assert db_request.session.flash.calls == [
            pretend.call(
                f"Email address {new_primary.email} set as primary", queue="success"
            )
        ]
        assert not old_primary.primary
        assert new_primary.primary
        assert user.record_event.calls == [
            pretend.call(
                tag=EventTag.Account.EmailPrimaryChange,
                request=db_request,
                additional={"old_primary": "old", "new_primary": "new"},
            )
        ]

    def test_change_primary_email_without_current(self, monkeypatch, db_request):
        user = UserFactory()
        user.record_event = pretend.call_recorder(lambda *a, **kw: None)
        new_primary = EmailFactory(primary=False, verified=True, user=user)

        db_request.user = user

        user_service = pretend.stub()
        db_request.find_service = lambda *a, **kw: user_service
        db_request.POST = {"primary_email_id": str(new_primary.id)}
        db_request.session.flash = pretend.call_recorder(lambda *a, **kw: None)
        monkeypatch.setattr(
            views.ManageVerifiedAccountViews, "default_response", {"_": pretend.stub()}
        )
        view = views.ManageVerifiedAccountViews(db_request)

        send_email = pretend.call_recorder(lambda *a: None)
        monkeypatch.setattr(views, "send_primary_email_change_email", send_email)

        assert isinstance(view.change_primary_email(), HTTPSeeOther)
        assert send_email.calls == []
        assert db_request.session.flash.calls == [
            pretend.call(
                f"Email address {new_primary.email} set as primary", queue="success"
            )
        ]
        assert new_primary.primary
        assert db_request.user.record_event.calls == [
            pretend.call(
                tag=EventTag.Account.EmailPrimaryChange,
                request=db_request,
                additional={"old_primary": None, "new_primary": new_primary.email},
            )
        ]

    def test_change_primary_email_not_found(self, monkeypatch, db_request):
        user = UserFactory()
        old_primary = EmailFactory(primary=True, user=user)
        missing_email_id = 9999

        db_request.user = user
        db_request.find_service = lambda *a, **kw: pretend.stub()
        db_request.POST = {"primary_email_id": str(missing_email_id)}
        db_request.session.flash = pretend.call_recorder(lambda *a, **kw: None)
        monkeypatch.setattr(
            views.ManageVerifiedAccountViews, "default_response", {"_": pretend.stub()}
        )
        view = views.ManageVerifiedAccountViews(db_request)

        assert view.change_primary_email() == view.default_response
        assert db_request.session.flash.calls == [
            pretend.call("Email address not found", queue="error")
        ]
        assert old_primary.primary

    @pytest.mark.parametrize(
        "has_primary_verified_email, expected_redirect",
        [
            (True, "manage.account"),
            (False, "manage.unverified-account"),
        ],
    )
    def test_reverify_email(
        self, monkeypatch, has_primary_verified_email, expected_redirect
    ):
        user = pretend.stub(
            id=pretend.stub(),
            username="username",
            name="Name",
            record_event=pretend.call_recorder(lambda *a, **kw: None),
            has_primary_verified_email=has_primary_verified_email,
        )
        email = pretend.stub(
            verified=False,
            email="email_address",
            user=user,
        )

        request = pretend.stub(
            POST={"reverify_email_id": "99999"},
            db=pretend.stub(
                query=lambda *a: pretend.stub(
                    filter=lambda *a: pretend.stub(one=lambda: email)
                )
            ),
            session=pretend.stub(flash=pretend.call_recorder(lambda *a, **kw: None)),
            find_service=lambda svc, name=None, context=None: {
                IRateLimiter: pretend.stub(
                    test=pretend.call_recorder(lambda user_id: True),
                    hit=pretend.call_recorder(lambda user_id: None),
                )
            }.get(svc, pretend.stub()),
            user=user,
            remote_addr="0.0.0.0",
            path="request-path",
            route_path=pretend.call_recorder(lambda *a, **kw: "/foo/bar/"),
        )
        send_email = pretend.call_recorder(lambda *a: None)
        monkeypatch.setattr(views, "send_email_verification_email", send_email)
        monkeypatch.setattr(
            views.ManageVerifiedAccountViews, "default_response", {"_": pretend.stub()}
        )
        view = views.ManageVerifiedAccountViews(request)

        assert isinstance(view.reverify_email(), HTTPSeeOther)
        assert request.session.flash.calls == [
            pretend.call("Verification email for email_address resent", queue="success")
        ]
        assert send_email.calls == [pretend.call(request, (request.user, email))]
        assert user.record_event.calls == [
            pretend.call(
                tag=EventTag.Account.EmailReverify,
                request=request,
                additional={"email": email.email},
            )
        ]
        assert request.route_path.calls == [pretend.call(expected_redirect)]

    def test_reverify_email_ratelimit_exceeded(self, monkeypatch):
        user = pretend.stub(
            id=pretend.stub(),
            username="username",
            name="Name",
            record_event=pretend.call_recorder(lambda *a, **kw: None),
            has_primary_verified_email=True,
        )

        email = pretend.stub(
            verified=False,
            email="email_address",
            user=user,
        )

        request = pretend.stub(
            POST={"reverify_email_id": "9999"},
            db=pretend.stub(
                query=lambda *a: pretend.stub(
                    filter=lambda *a: pretend.stub(one=lambda: email)
                )
            ),
            session=pretend.stub(flash=pretend.call_recorder(lambda *a, **kw: None)),
            find_service=lambda svc, name=None, context=None: {
                IRateLimiter: pretend.stub(
                    test=pretend.call_recorder(lambda user_id: False),
                )
            }.get(svc, pretend.stub()),
            user=user,
            remote_addr="0.0.0.0",
            path="request-path",
            route_path=pretend.call_recorder(lambda *a, **kw: "/foo/bar/"),
        )
        send_email = pretend.call_recorder(lambda *a: None)
        monkeypatch.setattr(views, "send_email_verification_email", send_email)
        monkeypatch.setattr(
            views.ManageVerifiedAccountViews, "default_response", {"_": pretend.stub()}
        )
        view = views.ManageVerifiedAccountViews(request)

        assert isinstance(view.reverify_email(), HTTPSeeOther)
        assert request.session.flash.calls == [
            pretend.call(
                (
                    "Too many incomplete attempts to verify email address(es) for "
                    f"{request.user.username}. Complete a pending "
                    "verification or wait before attempting again."
                ),
                queue="error",
            )
        ]
        assert send_email.calls == []
        assert email.user.record_event.calls == []

    @pytest.mark.parametrize("reverify_email_id", ["9999", "wutang"])
    @pytest.mark.parametrize(
        "has_primary_verified_email,expected",
        [
            (True, "manage.account"),
            (False, "manage.unverified-account"),
        ],
    )
    def test_reverify_email_not_found(
        self, monkeypatch, reverify_email_id, has_primary_verified_email, expected
    ):
        def raise_no_result():
            raise NoResultFound

        request = pretend.stub(
            POST={"reverify_email_id": reverify_email_id},
            db=pretend.stub(
                query=lambda *a: pretend.stub(
                    filter=lambda *a: pretend.stub(one=raise_no_result)
                )
            ),
            session=pretend.stub(flash=pretend.call_recorder(lambda *a, **kw: None)),
            find_service=lambda *a, **kw: pretend.stub(),
            user=pretend.stub(
                id=pretend.stub(), has_primary_verified_email=has_primary_verified_email
            ),
            route_path=pretend.call_recorder(lambda *a: "/some/url"),
        )
        send_email = pretend.call_recorder(lambda *a: None)
        monkeypatch.setattr(views, "send_email_verification_email", send_email)
        view = views.ManageVerifiedAccountViews(request)

        assert isinstance(view.reverify_email(), HTTPSeeOther)
        assert request.session.flash.calls == [
            pretend.call("Email address not found", queue="error")
        ]
        assert send_email.calls == []
        assert request.route_path.calls == [pretend.call(expected)]

    def test_reverify_email_already_verified(self, monkeypatch):
        email = pretend.stub(verified=True, email="email_address")

        request = pretend.stub(
            POST={"reverify_email_id": "9999"},
            db=pretend.stub(
                query=lambda *a: pretend.stub(
                    filter=lambda *a: pretend.stub(one=lambda: email)
                )
            ),
            session=pretend.stub(flash=pretend.call_recorder(lambda *a, **kw: None)),
            find_service=lambda *a, **kw: pretend.stub(),
            user=pretend.stub(
                id=pretend.stub(),
                has_primary_verified_email=True,
            ),
            path="request-path",
            route_path=pretend.call_recorder(lambda *a, **kw: "/foo/bar/"),
        )
        send_email = pretend.call_recorder(lambda *a: None)
        monkeypatch.setattr(views, "send_email_verification_email", send_email)
        monkeypatch.setattr(
            views.ManageVerifiedAccountViews, "default_response", {"_": pretend.stub()}
        )
        view = views.ManageVerifiedAccountViews(request)

        assert isinstance(view.reverify_email(), HTTPSeeOther)
        assert request.session.flash.calls == [
            pretend.call("Email is already verified", queue="error")
        ]
        assert send_email.calls == []

    def test_change_password(self, monkeypatch):
        old_password = "0ld_p455w0rd"
        new_password = "n3w_p455w0rd"
        user_service = pretend.stub(
            update_user=pretend.call_recorder(lambda *a, **kw: None),
            get_password_timestamp=lambda uid: 0,
        )
        request = pretend.stub(
            POST={
                "password": old_password,
                "new_password": new_password,
                "password_confirm": new_password,
            },
            session=pretend.stub(
                flash=pretend.call_recorder(lambda *a, **kw: None),
                record_password_timestamp=lambda ts: None,
            ),
            find_service=lambda *a, **kw: user_service,
            user=pretend.stub(
                id=pretend.stub(),
                username=pretend.stub(),
                email=pretend.stub(),
                name=pretend.stub(),
                record_event=pretend.call_recorder(lambda *a, **kw: None),
            ),
            db=pretend.stub(
                flush=lambda: None,
                refresh=lambda obj: None,
            ),
            remote_addr="0.0.0.0",
            path="request-path",
        )
        change_pwd_obj = pretend.stub(
            validate=lambda: True, new_password=pretend.stub(data=new_password)
        )
        change_pwd_cls = pretend.call_recorder(lambda *a, **kw: change_pwd_obj)
        monkeypatch.setattr(views, "ChangePasswordForm", change_pwd_cls)

        send_email = pretend.call_recorder(lambda *a: None)
        monkeypatch.setattr(views, "send_password_change_email", send_email)
        monkeypatch.setattr(
            views.ManageVerifiedAccountViews, "default_response", {"_": pretend.stub()}
        )
        view = views.ManageVerifiedAccountViews(request)

        assert isinstance(view.change_password(), HTTPSeeOther)
        assert request.session.flash.calls == [
            pretend.call("Password updated", queue="success")
        ]
        assert send_email.calls == [pretend.call(request, request.user)]
        assert user_service.update_user.calls == [
            pretend.call(request.user.id, password=new_password)
        ]
        assert request.user.record_event.calls == [
            pretend.call(
                tag=EventTag.Account.PasswordChange,
                request=request,
            )
        ]

    def test_change_password_validation_fails(self, monkeypatch):
        old_password = "0ld_p455w0rd"
        new_password = "n3w_p455w0rd"
        user_service = pretend.stub(
            update_user=pretend.call_recorder(lambda *a, **kw: None)
        )
        request = pretend.stub(
            POST={
                "password": old_password,
                "new_password": new_password,
                "password_confirm": new_password,
            },
            session=pretend.stub(flash=pretend.call_recorder(lambda *a, **kw: None)),
            find_service=lambda *a, **kw: user_service,
            user=pretend.stub(
                id=pretend.stub(),
                username=pretend.stub(),
                email=pretend.stub(),
                name=pretend.stub(),
            ),
        )
        change_pwd_obj = pretend.stub(
            validate=lambda: False, new_password=pretend.stub(data=new_password)
        )
        change_pwd_cls = pretend.call_recorder(lambda *a, **kw: change_pwd_obj)
        monkeypatch.setattr(views, "ChangePasswordForm", change_pwd_cls)

        send_email = pretend.call_recorder(lambda *a: None)
        monkeypatch.setattr(views, "send_password_change_email", send_email)
        monkeypatch.setattr(
            views.ManageVerifiedAccountViews, "default_response", {"_": pretend.stub()}
        )
        view = views.ManageVerifiedAccountViews(request)

        assert view.change_password() == {
            **view.default_response,
            "change_password_form": change_pwd_obj,
        }
        assert request.session.flash.calls == []
        assert send_email.calls == []
        assert user_service.update_user.calls == []

    def test_delete_account(self, monkeypatch, db_request):
        user = UserFactory.create()
        deleted_user = UserFactory.create(username="deleted-user")
        jid = JournalEntryFactory.create(submitted_by=user).id

        db_request.user = user
        db_request.params = {"confirm_password": user.password}
        db_request.find_service = lambda *a, **kw: pretend.stub()

        confirm_password_obj = pretend.stub(validate=lambda: True)
        confirm_password_cls = pretend.call_recorder(
            lambda *a, **kw: confirm_password_obj
        )
        monkeypatch.setattr(views, "ConfirmPasswordForm", confirm_password_cls)

        monkeypatch.setattr(
            views.ManageVerifiedAccountViews, "default_response", pretend.stub()
        )
        monkeypatch.setattr(views.ManageVerifiedAccountViews, "active_projects", [])
        send_email = pretend.call_recorder(lambda *a: None)
        monkeypatch.setattr(views, "send_account_deletion_email", send_email)
        logout_response = pretend.stub()
        logout = pretend.call_recorder(lambda *a: logout_response)
        monkeypatch.setattr(views, "logout", logout)

        view = views.ManageVerifiedAccountViews(db_request)

        assert view.delete_account() == logout_response

        journal = (
            db_request.db.query(JournalEntry)
            .options(joinedload(JournalEntry.submitted_by))
            .filter_by(id=jid)
            .one()
        )

        assert journal.submitted_by == deleted_user
        assert db_request.db.query(User).all() == [deleted_user]
        assert send_email.calls == [pretend.call(db_request, user)]
        assert logout.calls == [pretend.call(db_request)]

    def test_delete_account_no_confirm(self, monkeypatch):
        request = pretend.stub(
            params={"confirm_password": ""},
            session=pretend.stub(flash=pretend.call_recorder(lambda *a, **kw: None)),
            find_service=lambda *a, **kw: pretend.stub(),
        )

        monkeypatch.setattr(
            views.ManageVerifiedAccountViews, "default_response", pretend.stub()
        )

        view = views.ManageVerifiedAccountViews(request)

        assert view.delete_account() == view.default_response
        assert request.session.flash.calls == [
            pretend.call("Confirm the request", queue="error")
        ]

    def test_delete_account_wrong_confirm(self, monkeypatch):
        request = pretend.stub(
            params={"confirm_password": "invalid"},
            user=pretend.stub(username="username"),
            session=pretend.stub(flash=pretend.call_recorder(lambda *a, **kw: None)),
            find_service=lambda *a, **kw: pretend.stub(),
        )

        confirm_password_obj = pretend.stub(validate=lambda: False)
        confirm_password_cls = pretend.call_recorder(
            lambda *a, **kw: confirm_password_obj
        )
        monkeypatch.setattr(views, "ConfirmPasswordForm", confirm_password_cls)

        monkeypatch.setattr(
            views.ManageVerifiedAccountViews, "default_response", pretend.stub()
        )

        view = views.ManageVerifiedAccountViews(request)

        assert view.delete_account() == view.default_response
        assert request.session.flash.calls == [
            pretend.call(
                "Could not delete account - Invalid credentials. Please try again.",
                queue="error",
            )
        ]

    def test_delete_account_has_active_projects(self, monkeypatch):
        request = pretend.stub(
            params={"confirm_password": "password"},
            user=pretend.stub(username="username"),
            session=pretend.stub(flash=pretend.call_recorder(lambda *a, **kw: None)),
            find_service=lambda *a, **kw: pretend.stub(),
        )

        confirm_password_obj = pretend.stub(validate=lambda: True)
        confirm_password_cls = pretend.call_recorder(
            lambda *a, **kw: confirm_password_obj
        )
        monkeypatch.setattr(views, "ConfirmPasswordForm", confirm_password_cls)

        monkeypatch.setattr(
            views.ManageVerifiedAccountViews, "default_response", pretend.stub()
        )
        monkeypatch.setattr(
            views.ManageVerifiedAccountViews, "active_projects", [pretend.stub()]
        )

        view = views.ManageVerifiedAccountViews(request)

        assert view.delete_account() == view.default_response
        assert request.session.flash.calls == [
            pretend.call(
                "Cannot delete account with active project ownerships", queue="error"
            )
        ]


class Test2FA:
    def test_manage_two_factor(self):
        request = pretend.stub()
        assert views.manage_two_factor(request) == {}


class TestProvisionTOTP:
    def test_generate_totp_qr(self, monkeypatch):
        user_service = pretend.stub(get_totp_secret=lambda id: None)
        request = pretend.stub(
            session=pretend.stub(get_totp_secret=otp.generate_totp_secret),
            find_service=lambda interface, **kw: {IUserService: user_service}[
                interface
            ],
            user=pretend.stub(
                id=pretend.stub(),
                username="foobar",
                email=pretend.stub(),
                name=pretend.stub(),
                has_primary_verified_email=True,
            ),
            registry=pretend.stub(settings={"site.name": "not_a_real_site_name"}),
        )

        view = views.ProvisionTOTPViews(request)
        result = view.generate_totp_qr()

        assert isinstance(result, HTTPOk)
        assert result.content_type == "image/svg+xml"

    def test_generate_totp_qr_two_factor_not_allowed(self):
        user_service = pretend.stub()
        request = pretend.stub(
            session=pretend.stub(flash=pretend.call_recorder(lambda *a, **kw: None)),
            find_service=lambda interface, **kw: {IUserService: user_service}[
                interface
            ],
            user=pretend.stub(has_primary_verified_email=False),
            route_path=lambda *a, **kw: "/foo/bar/",
        )

        view = views.ProvisionTOTPViews(request)
        result = view.generate_totp_qr()

        assert isinstance(result, HTTPSeeOther)
        assert result.status_code == 303
        assert result.headers["Location"] == "/foo/bar/"
        assert request.session.flash.calls == [
            pretend.call(
                "Verify your email to modify two factor authentication", queue="error"
            )
        ]

    @pytest.mark.parametrize("current_totp_secret", [b"foobar", None])
    def test_totp_provision(self, monkeypatch, current_totp_secret):
        user_service = pretend.stub(get_totp_secret=lambda id: current_totp_secret)
        request = pretend.stub(
            session=pretend.stub(
                flash=pretend.call_recorder(lambda *a, **kw: None),
                get_totp_secret=lambda: b"secret",
                clear_totp_secret=pretend.call_recorder(lambda: None),
            ),
            find_service=lambda interface, **kw: {IUserService: user_service}[
                interface
            ],
            user=pretend.stub(
                id=pretend.stub(),
                username=pretend.stub(),
                email=pretend.stub(),
                name=pretend.stub(),
                has_primary_verified_email=True,
                has_burned_recovery_codes=True,
            ),
            registry=pretend.stub(settings={"site.name": "not_a_real_site_name"}),
        )

        provision_totp_obj = pretend.stub(validate=lambda: True)
        provision_totp_cls = pretend.call_recorder(lambda *a, **kw: provision_totp_obj)
        monkeypatch.setattr(views, "ProvisionTOTPForm", provision_totp_cls)

        generate_totp_provisioning_uri = pretend.call_recorder(
            lambda a, b, **k: "not_a_real_uri"
        )
        monkeypatch.setattr(
            otp, "generate_totp_provisioning_uri", generate_totp_provisioning_uri
        )

        view = views.ProvisionTOTPViews(request)
        result = view.totp_provision()

        assert provision_totp_cls.calls == [pretend.call(totp_secret=b"secret")]
        assert request.session.clear_totp_secret.calls == [pretend.call()]
        assert result == {
            "provision_totp_secret": base64.b32encode(b"secret").decode(),
            "provision_totp_form": provision_totp_obj,
            "provision_totp_uri": "not_a_real_uri",
        }

    @pytest.mark.parametrize(
        "user, expected_flash_calls",
        [
            (
                pretend.stub(
                    has_burned_recovery_codes=False, has_primary_verified_email=True
                ),
                [],
            ),
            (
                pretend.stub(
                    has_burned_recovery_codes=True, has_primary_verified_email=False
                ),
                [
                    pretend.call(
                        "Verify your email to modify two factor authentication",
                        queue="error",
                    )
                ],
            ),
        ],
    )
    def test_totp_provision_two_factor_not_allowed(self, user, expected_flash_calls):
        user_service = pretend.stub()
        request = pretend.stub(
            session=pretend.stub(flash=pretend.call_recorder(lambda *a, **kw: None)),
            find_service=lambda interface, **kw: {IUserService: user_service}[
                interface
            ],
            user=user,
            route_path=lambda *a, **kw: "/foo/bar/",
        )

        view = views.ProvisionTOTPViews(request)
        result = view.totp_provision()

        assert isinstance(result, HTTPSeeOther)
        assert result.status_code == 303
        assert result.headers["Location"] == "/foo/bar/"
        assert request.session.flash.calls == expected_flash_calls

    @pytest.mark.parametrize("current_totp_secret", [b"foobar", None])
    def test_validate_totp_provision(self, monkeypatch, current_totp_secret):
        user_service = pretend.stub(
            get_totp_secret=lambda id: current_totp_secret,
            update_user=pretend.call_recorder(lambda *a, **kw: None),
        )
        request = pretend.stub(
            POST={"totp_value": "123456"},
            session=pretend.stub(
                flash=pretend.call_recorder(lambda *a, **kw: None),
                get_totp_secret=lambda: b"secret",
                clear_totp_secret=lambda: None,
            ),
            find_service=lambda interface, **kw: {IUserService: user_service}[
                interface
            ],
            user=pretend.stub(
                id=pretend.stub(),
                username=pretend.stub(),
                email=pretend.stub(),
                name=pretend.stub(),
                has_primary_verified_email=True,
                record_event=pretend.call_recorder(lambda *a, **kw: None),
            ),
            route_path=lambda *a, **kw: "/foo/bar/",
            remote_addr="0.0.0.0",
        )

        provision_totp_obj = pretend.stub(validate=lambda: True)
        provision_totp_cls = pretend.call_recorder(lambda *a, **kw: provision_totp_obj)
        monkeypatch.setattr(views, "ProvisionTOTPForm", provision_totp_cls)

        send_email = pretend.call_recorder(lambda *a, **kw: None)
        monkeypatch.setattr(views, "send_two_factor_added_email", send_email)

        view = views.ProvisionTOTPViews(request)
        result = view.validate_totp_provision()

        assert isinstance(result, HTTPSeeOther)
        assert result.headers["Location"] == "/foo/bar/"
        assert user_service.update_user.calls == [
            pretend.call(request.user.id, totp_secret=b"secret")
        ]
        assert request.session.flash.calls == [
            pretend.call(
                "Authentication application successfully set up", queue="success"
            )
        ]
        expected_record_event_calls = [
            pretend.call(
                tag=EventTag.Account.TwoFactorMethodAdded,
                request=request,
                additional={"method": "totp"},
            )
        ]
        if current_totp_secret:
            expected_record_event_calls.insert(
                0,
                pretend.call(
                    tag=EventTag.Account.TwoFactorMethodRemoved,
                    request=request,
                    additional={"method": "totp"},
                ),
            )
        assert request.user.record_event.calls == expected_record_event_calls
        assert send_email.calls == [
            pretend.call(request, request.user, method="totp"),
        ]

    def test_validate_totp_provision_invalid_form(self, monkeypatch):
        user_service = pretend.stub(get_totp_secret=lambda id: None)
        request = pretend.stub(
            POST={},
            session=pretend.stub(
                flash=pretend.call_recorder(lambda *a, **kw: None),
                get_totp_secret=lambda: b"secret",
            ),
            find_service=lambda *a, **kw: user_service,
            user=pretend.stub(
                id=pretend.stub(),
                username=pretend.stub(),
                email=pretend.stub(),
                name=pretend.stub(),
                has_primary_verified_email=True,
            ),
            registry=pretend.stub(settings={"site.name": "not_a_real_site_name"}),
        )

        provision_totp_obj = pretend.stub(
            validate=lambda: False, totp_value=pretend.stub(data="123456")
        )
        provision_totp_cls = pretend.call_recorder(lambda *a, **kw: provision_totp_obj)
        monkeypatch.setattr(views, "ProvisionTOTPForm", provision_totp_cls)

        generate_totp_provisioning_uri = pretend.call_recorder(
            lambda a, b, **k: "not_a_real_uri"
        )
        monkeypatch.setattr(
            otp, "generate_totp_provisioning_uri", generate_totp_provisioning_uri
        )

        view = views.ProvisionTOTPViews(request)
        result = view.validate_totp_provision()

        assert request.session.flash.calls == []
        assert result == {
            "provision_totp_secret": base64.b32encode(b"secret").decode(),
            "provision_totp_form": provision_totp_obj,
            "provision_totp_uri": "not_a_real_uri",
        }

    def test_validate_totp_provision_two_factor_not_allowed(self):
        user_service = pretend.stub()
        request = pretend.stub(
            session=pretend.stub(flash=pretend.call_recorder(lambda *a, **kw: None)),
            find_service=lambda interface, **kw: {IUserService: user_service}[
                interface
            ],
            user=pretend.stub(has_primary_verified_email=False),
            route_path=lambda *a, **kw: "/foo/bar/",
        )

        view = views.ProvisionTOTPViews(request)
        result = view.validate_totp_provision()

        assert isinstance(result, HTTPSeeOther)
        assert result.status_code == 303
        assert result.headers["Location"] == "/foo/bar/"
        assert request.session.flash.calls == [
            pretend.call(
                "Verify your email to modify two factor authentication", queue="error"
            )
        ]

    def test_delete_totp(self, monkeypatch, db_request):
        user_service = pretend.stub(
            get_totp_secret=lambda id: b"secret",
            update_user=pretend.call_recorder(lambda *a, **kw: None),
        )
        request = pretend.stub(
            POST={"confirm_password": pretend.stub()},
            session=pretend.stub(flash=pretend.call_recorder(lambda *a, **kw: None)),
            find_service=lambda *a, **kw: user_service,
            user=pretend.stub(
                id=pretend.stub(),
                username=pretend.stub(),
                email=pretend.stub(),
                name=pretend.stub(),
                totp_secret=b"secret",
                has_primary_verified_email=True,
                record_event=pretend.call_recorder(lambda *a, **kw: None),
                has_single_2fa=False,
            ),
            route_path=lambda *a, **kw: "/foo/bar/",
            remote_addr="0.0.0.0",
        )

        delete_totp_obj = pretend.stub(validate=lambda: True)
        delete_totp_cls = pretend.call_recorder(lambda *a, **kw: delete_totp_obj)
        monkeypatch.setattr(views, "DeleteTOTPForm", delete_totp_cls)

        send_email = pretend.call_recorder(lambda *a, **kw: None)
        monkeypatch.setattr(views, "send_two_factor_removed_email", send_email)

        view = views.ProvisionTOTPViews(request)
        result = view.delete_totp()

        assert user_service.update_user.calls == [
            pretend.call(request.user.id, totp_secret=None)
        ]
        assert request.session.flash.calls == [
            pretend.call(
                "Authentication application removed from PyPI. "
                "Remember to remove PyPI from your application.",
                queue="success",
            )
        ]
        assert isinstance(result, HTTPSeeOther)
        assert result.headers["Location"] == "/foo/bar/"
        assert request.user.record_event.calls == [
            pretend.call(
                tag=EventTag.Account.TwoFactorMethodRemoved,
                request=request,
                additional={"method": "totp"},
            )
        ]
        assert send_email.calls == [
            pretend.call(request, request.user, method="totp"),
        ]

    def test_delete_totp_bad_password(self, monkeypatch, db_request):
        user_service = pretend.stub(
            get_totp_secret=lambda id: b"secret",
            update_user=pretend.call_recorder(lambda *a, **kw: None),
        )
        request = pretend.stub(
            POST={"confirm_password": pretend.stub()},
            session=pretend.stub(flash=pretend.call_recorder(lambda *a, **kw: None)),
            find_service=lambda *a, **kw: user_service,
            user=pretend.stub(
                id=pretend.stub(),
                username=pretend.stub(),
                email=pretend.stub(),
                name=pretend.stub(),
                has_primary_verified_email=True,
                has_single_2fa=False,
            ),
            route_path=lambda *a, **kw: "/foo/bar/",
        )

        delete_totp_obj = pretend.stub(validate=lambda: False)
        delete_totp_cls = pretend.call_recorder(lambda *a, **kw: delete_totp_obj)
        monkeypatch.setattr(views, "DeleteTOTPForm", delete_totp_cls)

        view = views.ProvisionTOTPViews(request)
        result = view.delete_totp()

        assert user_service.update_user.calls == []
        assert request.session.flash.calls == [
            pretend.call("Invalid credentials. Try again", queue="error")
        ]
        assert isinstance(result, HTTPSeeOther)
        assert result.headers["Location"] == "/foo/bar/"

    def test_delete_totp_not_provisioned(self, monkeypatch, db_request):
        user_service = pretend.stub(
            get_totp_secret=lambda id: None,
            update_user=pretend.call_recorder(lambda *a, **kw: None),
        )
        request = pretend.stub(
            POST={"confirm_password": pretend.stub()},
            session=pretend.stub(flash=pretend.call_recorder(lambda *a, **kw: None)),
            find_service=lambda *a, **kw: user_service,
            user=pretend.stub(
                id=pretend.stub(),
                username=pretend.stub(),
                email=pretend.stub(),
                name=pretend.stub(),
                has_primary_verified_email=True,
            ),
            route_path=lambda *a, **kw: "/foo/bar/",
        )

        delete_totp_obj = pretend.stub(validate=lambda: True)
        delete_totp_cls = pretend.call_recorder(lambda *a, **kw: delete_totp_obj)
        monkeypatch.setattr(views, "DeleteTOTPForm", delete_totp_cls)

        view = views.ProvisionTOTPViews(request)
        result = view.delete_totp()

        assert user_service.update_user.calls == []
        assert request.session.flash.calls == [
            pretend.call(
                "There is no authentication application to delete", queue="error"
            )
        ]
        assert isinstance(result, HTTPSeeOther)
        assert result.headers["Location"] == "/foo/bar/"

    def test_delete_totp_two_factor_not_allowed(self):
        user_service = pretend.stub()
        request = pretend.stub(
            session=pretend.stub(flash=pretend.call_recorder(lambda *a, **kw: None)),
            find_service=lambda interface, **kw: {IUserService: user_service}[
                interface
            ],
            user=pretend.stub(has_primary_verified_email=False),
            route_path=lambda *a, **kw: "/foo/bar/",
        )

        view = views.ProvisionTOTPViews(request)
        result = view.delete_totp()

        assert isinstance(result, HTTPSeeOther)
        assert result.status_code == 303
        assert result.headers["Location"] == "/foo/bar/"
        assert request.session.flash.calls == [
            pretend.call(
                "Verify your email to modify two factor authentication", queue="error"
            )
        ]

    def test_delete_totp_last_2fa(self, monkeypatch, db_request):
        user_service = pretend.stub(
            get_totp_secret=lambda id: b"secret",
            update_user=pretend.call_recorder(lambda *a, **kw: None),
        )
        request = pretend.stub(
            POST={"confirm_password": pretend.stub()},
            session=pretend.stub(flash=pretend.call_recorder(lambda *a, **kw: None)),
            find_service=lambda *a, **kw: user_service,
            user=pretend.stub(
                id=pretend.stub(),
                username=pretend.stub(),
                email=pretend.stub(),
                name=pretend.stub(),
                has_primary_verified_email=True,
                has_single_2fa=True,
            ),
            route_path=lambda *a, **kw: "/foo/bar/",
        )

        view = views.ProvisionTOTPViews(request)
        result = view.delete_totp()

        assert user_service.update_user.calls == []
        assert request.session.flash.calls == [
            pretend.call("Cannot remove last 2FA method", queue="error")
        ]
        assert isinstance(result, HTTPSeeOther)
        assert result.headers["Location"] == "/foo/bar/"


class TestProvisionWebAuthn:
    def test_get_webauthn_view(self):
        user_service = pretend.stub()
        request = pretend.stub(
            find_service=lambda *a, **kw: user_service,
            user=pretend.stub(has_burned_recovery_codes=True),
        )

        view = views.ProvisionWebAuthnViews(request)
        result = view.webauthn_provision()

        assert result == {}

    def test_get_webauthn_view_redirect(self):
        user_service = pretend.stub()
        request = pretend.stub(
            find_service=lambda *a, **kw: user_service,
            user=pretend.stub(has_burned_recovery_codes=False),
            route_path=lambda x: "/foo/bar",
        )

        view = views.ProvisionWebAuthnViews(request)
        result = view.webauthn_provision()

        assert isinstance(result, HTTPSeeOther)
        assert result.headers["Location"] == "/foo/bar"

    def test_get_webauthn_options(self):
        user_service = pretend.stub(
            get_webauthn_credential_options=pretend.call_recorder(
                lambda *a, **kw: {"not_real": "credential_options"}
            )
        )
        request = pretend.stub(
            user=pretend.stub(id=1234),
            session=pretend.stub(
                get_webauthn_challenge=pretend.call_recorder(lambda: "fake_challenge")
            ),
            find_service=lambda *a, **kw: user_service,
            registry=pretend.stub(settings={"site.name": "fake_site_name"}),
            domain="fake_domain",
        )

        view = views.ProvisionWebAuthnViews(request)
        result = view.webauthn_provision_options()

        assert result == {"not_real": "credential_options"}
        assert user_service.get_webauthn_credential_options.calls == [
            pretend.call(
                1234,
                challenge="fake_challenge",
                rp_name=request.registry.settings["site.name"],
                rp_id=request.domain,
            )
        ]

    def test_validate_webauthn_provision(self, monkeypatch):
        user_service = pretend.stub(
            add_webauthn=pretend.call_recorder(lambda *a, **kw: pretend.stub()),
        )
        request = pretend.stub(
            POST={},
            user=pretend.stub(
                id=1234,
                webauthn=None,
                record_event=pretend.call_recorder(lambda *a, **kw: None),
            ),
            session=pretend.stub(
                get_webauthn_challenge=pretend.call_recorder(lambda: "fake_challenge"),
                clear_webauthn_challenge=pretend.call_recorder(lambda: pretend.stub()),
                flash=pretend.call_recorder(lambda *a, **kw: None),
            ),
            find_service=lambda *a, **kw: user_service,
            domain="fake_domain",
            host_url="fake_host_url",
            remote_addr="0.0.0.0",
        )

        provision_webauthn_obj = pretend.stub(
            validate=lambda: True,
            validated_credential=pretend.stub(
                credential_id=b"fake_credential_id",
                credential_public_key=b"fake_public_key",
                sign_count=1,
            ),
            label=pretend.stub(data="fake_label"),
        )
        provision_webauthn_cls = pretend.call_recorder(
            lambda *a, **kw: provision_webauthn_obj
        )
        monkeypatch.setattr(views, "ProvisionWebAuthnForm", provision_webauthn_cls)

        send_email = pretend.call_recorder(lambda *a, **kw: None)
        monkeypatch.setattr(views, "send_two_factor_added_email", send_email)

        view = views.ProvisionWebAuthnViews(request)
        result = view.validate_webauthn_provision()

        assert request.session.get_webauthn_challenge.calls == [pretend.call()]
        assert request.session.clear_webauthn_challenge.calls == [pretend.call()]
        assert user_service.add_webauthn.calls == [
            pretend.call(
                1234,
                label="fake_label",
                credential_id=bytes_to_base64url(b"fake_credential_id"),
                public_key=bytes_to_base64url(b"fake_public_key"),
                sign_count=1,
            )
        ]
        assert request.session.flash.calls == [
            pretend.call("Security device successfully set up", queue="success")
        ]
        assert result == {"success": "Security device successfully set up"}
        assert request.user.record_event.calls == [
            pretend.call(
                tag=EventTag.Account.TwoFactorMethodAdded,
                request=request,
                additional={
                    "method": "webauthn",
                    "label": provision_webauthn_obj.label.data,
                },
            )
        ]
        assert send_email.calls == [
            pretend.call(request, request.user, method="webauthn"),
        ]

    def test_validate_webauthn_provision_invalid_form(self, monkeypatch):
        user_service = pretend.stub(
            add_webauthn=pretend.call_recorder(lambda *a, **kw: pretend.stub())
        )
        request = pretend.stub(
            POST={},
            user=pretend.stub(id=1234, webauthn=None),
            session=pretend.stub(
                get_webauthn_challenge=pretend.call_recorder(lambda: "fake_challenge"),
                clear_webauthn_challenge=pretend.call_recorder(lambda: pretend.stub()),
                flash=pretend.call_recorder(lambda *a, **kw: None),
            ),
            find_service=lambda *a, **kw: user_service,
            domain="fake_domain",
            host_url="fake_host_url",
        )

        provision_webauthn_obj = pretend.stub(
            validate=lambda: False,
            errors=pretend.stub(
                values=pretend.call_recorder(lambda: [["Not a real error"]])
            ),
        )
        provision_webauthn_cls = pretend.call_recorder(
            lambda *a, **kw: provision_webauthn_obj
        )
        monkeypatch.setattr(views, "ProvisionWebAuthnForm", provision_webauthn_cls)

        view = views.ProvisionWebAuthnViews(request)
        result = view.validate_webauthn_provision()

        assert request.session.get_webauthn_challenge.calls == [pretend.call()]
        assert request.session.clear_webauthn_challenge.calls == [pretend.call()]
        assert user_service.add_webauthn.calls == []
        assert result == {"fail": {"errors": ["Not a real error"]}}

    def test_delete_webauthn(self, monkeypatch):
        user_service = pretend.stub()
        request = pretend.stub(
            POST={},
            user=pretend.stub(
                id=1234,
                username=pretend.stub(),
                webauthn=pretend.stub(
                    __get__=pretend.call_recorder(lambda *a: [pretend.stub]),
                    __len__=pretend.call_recorder(lambda *a: 1),
                    remove=pretend.call_recorder(lambda *a: pretend.stub()),
                ),
                record_event=pretend.call_recorder(lambda *a, **kw: None),
                has_single_2fa=False,
            ),
            session=pretend.stub(flash=pretend.call_recorder(lambda *a, **kw: None)),
            route_path=pretend.call_recorder(lambda x: "/foo/bar"),
            find_service=lambda *a, **kw: user_service,
            remote_addr="0.0.0.0",
        )

        delete_webauthn_obj = pretend.stub(
            validate=lambda: True,
            webauthn=pretend.stub(),
            label=pretend.stub(data="fake label"),
        )
        delete_webauthn_cls = pretend.call_recorder(
            lambda *a, **kw: delete_webauthn_obj
        )
        monkeypatch.setattr(views, "DeleteWebAuthnForm", delete_webauthn_cls)

        send_email = pretend.call_recorder(lambda *a, **kw: None)
        monkeypatch.setattr(views, "send_two_factor_removed_email", send_email)

        view = views.ProvisionWebAuthnViews(request)
        result = view.delete_webauthn()

        assert request.session.flash.calls == [
            pretend.call("Security device removed", queue="success")
        ]
        assert request.route_path.calls == [pretend.call("manage.account")]
        assert isinstance(result, HTTPSeeOther)
        assert result.headers["Location"] == "/foo/bar"
        assert request.user.record_event.calls == [
            pretend.call(
                tag=EventTag.Account.TwoFactorMethodRemoved,
                request=request,
                additional={
                    "method": "webauthn",
                    "label": delete_webauthn_obj.label.data,
                },
            )
        ]
        assert send_email.calls == [
            pretend.call(request, request.user, method="webauthn"),
        ]

    def test_delete_webauthn_not_provisioned(self):
        request = pretend.stub(
            user=pretend.stub(id=1234, webauthn=[]),
            session=pretend.stub(flash=pretend.call_recorder(lambda *a, **kw: None)),
            route_path=pretend.call_recorder(lambda x: "/foo/bar"),
            find_service=lambda *a, **kw: pretend.stub(),
        )

        view = views.ProvisionWebAuthnViews(request)
        result = view.delete_webauthn()

        assert request.session.flash.calls == [
            pretend.call("There is no security device to delete", queue="error")
        ]
        assert request.route_path.calls == [pretend.call("manage.account")]
        assert isinstance(result, HTTPSeeOther)
        assert result.headers["Location"] == "/foo/bar"

    def test_delete_webauthn_invalid_form(self, monkeypatch):
        request = pretend.stub(
            POST={},
            user=pretend.stub(
                id=1234,
                username=pretend.stub(),
                webauthn=[pretend.stub()],
                has_single_2fa=False,
            ),
            session=pretend.stub(flash=pretend.call_recorder(lambda *a, **kw: None)),
            route_path=pretend.call_recorder(lambda x: "/foo/bar"),
            find_service=lambda *a, **kw: pretend.stub(),
        )

        delete_webauthn_obj = pretend.stub(validate=lambda: False)
        delete_webauthn_cls = pretend.call_recorder(
            lambda *a, **kw: delete_webauthn_obj
        )
        monkeypatch.setattr(views, "DeleteWebAuthnForm", delete_webauthn_cls)

        view = views.ProvisionWebAuthnViews(request)
        result = view.delete_webauthn()

        assert request.session.flash.calls == [
            pretend.call("Invalid credentials", queue="error")
        ]
        assert request.route_path.calls == [pretend.call("manage.account")]
        assert isinstance(result, HTTPSeeOther)
        assert result.headers["Location"] == "/foo/bar"

    def test_delete_webauthn_last_2fa(self):
        request = pretend.stub(
            user=pretend.stub(id=1234, webauthn=[pretend.stub()], has_single_2fa=True),
            session=pretend.stub(flash=pretend.call_recorder(lambda *a, **kw: None)),
            route_path=pretend.call_recorder(lambda x: "/foo/bar"),
            find_service=lambda *a, **kw: pretend.stub(),
        )

        view = views.ProvisionWebAuthnViews(request)
        result = view.delete_webauthn()

        assert request.session.flash.calls == [
            pretend.call("Cannot remove last 2FA method", queue="error")
        ]
        assert request.route_path.calls == [pretend.call("manage.account")]
        assert isinstance(result, HTTPSeeOther)
        assert result.headers["Location"] == "/foo/bar"


class TestProvisionRecoveryCodes:
    def test_recovery_codes_generate(self, monkeypatch):
        user_service = pretend.stub(
            has_recovery_codes=lambda user_id: False,
            has_two_factor=lambda user_id: True,
            generate_recovery_codes=lambda user_id: ["aaaaaaaaaaaa", "bbbbbbbbbbbb"],
        )
        request = pretend.stub(
            find_service=lambda interface, **kw: {IUserService: user_service}[
                interface
            ],
            user=pretend.stub(
                id=1,
                record_event=pretend.call_recorder(lambda *a, **kw: None),
            ),
            remote_addr="0.0.0.0",
        )

        send_recovery_codes_generated_email = pretend.call_recorder(
            lambda request, user: None
        )
        monkeypatch.setattr(
            views,
            "send_recovery_codes_generated_email",
            send_recovery_codes_generated_email,
        )

        view = views.ProvisionRecoveryCodesViews(request)
        result = view.recovery_codes_generate()

        assert request.user.record_event.calls == [
            pretend.call(
                tag=EventTag.Account.RecoveryCodesGenerated,
                request=request,
            )
        ]

        assert result == {"recovery_codes": ["aaaaaaaaaaaa", "bbbbbbbbbbbb"]}
        assert send_recovery_codes_generated_email.calls == [
            pretend.call(request, request.user)
        ]

    def test_recovery_codes_generate_already_exist(self, pyramid_request):
        user_service = pretend.stub(
            has_two_factor=lambda user_id: True, has_recovery_codes=lambda user_id: True
        )
        pyramid_request.session = pretend.stub(
            flash=pretend.call_recorder(lambda *a, **kw: None),
        )
        pyramid_request.find_service = lambda interface, **kw: {
            IUserService: user_service
        }[interface]
        pyramid_request.user = pretend.stub(id=pretend.stub())
        pyramid_request.route_path = pretend.call_recorder(
            lambda *a, **kw: "/the/route"
        )

        view = views.ProvisionRecoveryCodesViews(pyramid_request)
        result = view.recovery_codes_generate()

        assert result == {
            "recovery_codes": None,
            "_error": "Recovery codes already generated",
            "_message": (
                "Generating new recovery codes will invalidate your existing codes."
            ),
        }

    def test_recovery_codes_regenerate(self, monkeypatch):
        confirm_password_cls = pretend.call_recorder(
            lambda *a, **kw: pretend.stub(validate=lambda: True)
        )
        monkeypatch.setattr(views, "ConfirmPasswordForm", confirm_password_cls)

        user_service = pretend.stub(
            has_recovery_codes=lambda user_id: True,
            has_two_factor=lambda user_id: True,
            generate_recovery_codes=lambda user_id: ["cccccccccccc", "dddddddddddd"],
        )
        request = pretend.stub(
            POST={"confirm_password": "correct password"},
            find_service=lambda interface, **kw: {IUserService: user_service}[
                interface
            ],
            user=pretend.stub(
                id=1,
                username="username",
                record_event=pretend.call_recorder(lambda *a, **kw: None),
            ),
            remote_addr="0.0.0.0",
        )
        send_recovery_codes_generated_email = pretend.call_recorder(
            lambda request, user: None
        )
        monkeypatch.setattr(
            views,
            "send_recovery_codes_generated_email",
            send_recovery_codes_generated_email,
        )

        view = views.ProvisionRecoveryCodesViews(request)
        result = view.recovery_codes_regenerate()

        assert request.user.record_event.calls == [
            pretend.call(
                tag=EventTag.Account.RecoveryCodesRegenerated,
                request=request,
            )
        ]

        assert result == {"recovery_codes": ["cccccccccccc", "dddddddddddd"]}
        assert send_recovery_codes_generated_email.calls == [
            pretend.call(request, request.user)
        ]

    def test_recovery_codes_burn_get(self):
        form = pretend.stub()
        recovery_code_form_cls = pretend.call_recorder(lambda *a, **kw: form)
        user = pretend.stub(
            id=pretend.stub(),
            has_recovery_codes=True,
            has_burned_recovery_codes=False,
        )
        request = pretend.stub(
            method="GET",
            POST={},
            user=user,
            find_service=lambda *a, **kw: pretend.stub(get_user=lambda *a: user),
        )

        view = views.ProvisionRecoveryCodesViews(request)
        result = view.recovery_codes_burn(_form_class=recovery_code_form_cls)

        assert result == {"form": form}

    def test_recovery_codes_burn_post(self):
        form = pretend.stub(validate=pretend.call_recorder(lambda: True))
        recovery_code_form_cls = pretend.call_recorder(lambda *a, **kw: form)
        user = pretend.stub(
            id=pretend.stub(),
            has_recovery_codes=True,
            has_burned_recovery_codes=False,
        )
        request = pretend.stub(
            method="POST",
            POST={},
            _=lambda a: a,
            user=user,
            find_service=lambda *a, **kw: pretend.stub(get_user=lambda *a: user),
            route_path=pretend.call_recorder(lambda x: "/foo/bar"),
            session=pretend.stub(flash=pretend.call_recorder(lambda *a, **kw: None)),
        )

        view = views.ProvisionRecoveryCodesViews(request)
        result = view.recovery_codes_burn(_form_class=recovery_code_form_cls)

        assert isinstance(result, HTTPSeeOther)
        assert result.location == "/foo/bar"

        assert request.route_path.calls == [pretend.call("manage.account.two-factor")]
        assert form.validate.calls == [pretend.call()]
        assert request.session.flash.calls == [
            pretend.call(
                "Recovery code accepted. The supplied code cannot be used again.",
                queue="success",
            )
        ]

    @pytest.mark.parametrize(
        "user, expected",
        [
            (
                pretend.stub(
                    id=pretend.stub(),
                    has_recovery_codes=False,
                ),
                "manage.account",
            ),
            (
                pretend.stub(
                    id=pretend.stub(),
                    has_recovery_codes=True,
                    has_burned_recovery_codes=True,
                ),
                "manage.account.two-factor",
            ),
        ],
    )
    def test_recovery_codes_burn_redirect(self, user, expected):
        request = pretend.stub(
            user=user,
            find_service=lambda *a, **kw: pretend.stub(get_user=lambda *a: user),
            route_path=pretend.call_recorder(lambda x: "/foo/bar"),
        )

        view = views.ProvisionRecoveryCodesViews(request)
        result = view.recovery_codes_burn()

        assert isinstance(result, HTTPSeeOther)
        assert result.location == "/foo/bar"


class TestProvisionMacaroonViews:
    def test_default_response(self, monkeypatch):
        create_macaroon_obj = pretend.stub()
        create_macaroon_cls = pretend.call_recorder(
            lambda *a, **kw: create_macaroon_obj
        )
        monkeypatch.setattr(views, "CreateMacaroonForm", create_macaroon_cls)

        delete_macaroon_obj = pretend.stub()
        delete_macaroon_cls = pretend.call_recorder(
            lambda *a, **kw: delete_macaroon_obj
        )
        monkeypatch.setattr(views, "DeleteMacaroonForm", delete_macaroon_cls)

        project_names = [pretend.stub()]
        monkeypatch.setattr(
            views.ProvisionMacaroonViews, "project_names", project_names
        )

        request = pretend.stub(
            user=pretend.stub(id=pretend.stub(), username=pretend.stub()),
            find_service=lambda interface, **kw: {
                IMacaroonService: pretend.stub(),
                IUserService: pretend.stub(),
            }[interface],
        )

        view = views.ProvisionMacaroonViews(request)

        assert view.default_response == {
            "project_names": project_names,
            "create_macaroon_form": create_macaroon_obj,
            "delete_macaroon_form": delete_macaroon_obj,
        }

    def test_project_names(self, db_request):
        user = UserFactory.create()
        another_user = UserFactory.create()

        db_request.user = user
        db_request.find_service = lambda *a, **kw: pretend.stub()

        # A project with a sole owner that is the user
        with_sole_owner = ProjectFactory.create(name="foo")
        RoleFactory.create(user=user, project=with_sole_owner, role_name="Owner")
        RoleFactory.create(
            user=another_user, project=with_sole_owner, role_name="Maintainer"
        )

        # A project with multiple owners, including the user
        with_multiple_owners = ProjectFactory.create(name="bar")
        RoleFactory.create(user=user, project=with_multiple_owners, role_name="Owner")
        RoleFactory.create(
            user=another_user, project=with_multiple_owners, role_name="Owner"
        )

        # A project with a sole owner that is not the user
        not_an_owner = ProjectFactory.create(name="baz")
        RoleFactory.create(user=user, project=not_an_owner, role_name="Maintainer")
        RoleFactory.create(user=another_user, project=not_an_owner, role_name="Owner")

        # A project that the user is neither owner nor maintainer of
        neither_owner_nor_maintainer = ProjectFactory.create(name="quux")
        RoleFactory.create(
            user=another_user, project=neither_owner_nor_maintainer, role_name="Owner"
        )

        view = views.ProvisionMacaroonViews(db_request)
        assert set(view.project_names) == {"foo", "bar", "baz"}

    def test_manage_macaroons(self, monkeypatch):
        request = pretend.stub(
            find_service=lambda *a, **kw: pretend.stub(),
            params=pretend.stub(get=lambda s: pretend.stub()),
        )

        default_response = {"default": "response"}
        monkeypatch.setattr(
            views.ProvisionMacaroonViews, "default_response", default_response
        )
        view = views.ProvisionMacaroonViews(request)
        result = view.manage_macaroons()

        assert result == default_response

    def test_create_macaroon_not_allowed(self, pyramid_request):
        pyramid_request.route_path = pretend.call_recorder(lambda x: "/foo/bar")
        pyramid_request.session = pretend.stub(
            flash=pretend.call_recorder(lambda *a, **kw: None)
        )
        pyramid_request.user = pretend.stub(has_primary_verified_email=False)
        pyramid_request.find_service = lambda interface, **kw: pretend.stub()

        view = views.ProvisionMacaroonViews(pyramid_request)
        result = view.create_macaroon()

        assert pyramid_request.route_path.calls == [pretend.call("manage.account")]
        assert pyramid_request.session.flash.calls == [
            pretend.call("Verify your email to create an API token.", queue="error")
        ]
        assert isinstance(result, HTTPSeeOther)
        assert result.location == "/foo/bar"

    def test_create_macaroon_invalid_form(self, monkeypatch):
        macaroon_service = pretend.stub(
            create_macaroon=pretend.call_recorder(lambda *a, **kw: pretend.stub())
        )
        request = pretend.stub(
            POST={},
            user=pretend.stub(id=pretend.stub(), has_primary_verified_email=True),
            find_service=lambda interface, **kw: {
                IMacaroonService: macaroon_service,
                IUserService: pretend.stub(),
            }[interface],
        )

        create_macaroon_obj = pretend.stub(validate=lambda: False)
        create_macaroon_cls = pretend.call_recorder(
            lambda *a, **kw: create_macaroon_obj
        )
        monkeypatch.setattr(views, "CreateMacaroonForm", create_macaroon_cls)

        project_names = [pretend.stub()]
        monkeypatch.setattr(
            views.ProvisionMacaroonViews, "project_names", project_names
        )

        default_response = {"default": "response"}
        monkeypatch.setattr(
            views.ProvisionMacaroonViews, "default_response", default_response
        )

        view = views.ProvisionMacaroonViews(request)
        result = view.create_macaroon()

        assert result == {
            **default_response,
            "create_macaroon_form": create_macaroon_obj,
        }
        assert macaroon_service.create_macaroon.calls == []

    @pytest.mark.parametrize("has_2fa", [True, False])
    def test_create_macaroon(self, monkeypatch, has_2fa):
        macaroon = pretend.stub()
        macaroon_service = pretend.stub(
            create_macaroon=pretend.call_recorder(
                lambda *a, **kw: ("not a real raw macaroon", macaroon)
            )
        )
        user_service = pretend.stub()
        request = pretend.stub(
            POST={},
            domain=pretend.stub(),
            user=pretend.stub(
                id="a user id",
                has_primary_verified_email=True,
                record_event=pretend.call_recorder(lambda *a, **kw: None),
                has_two_factor=has_2fa,
            ),
            find_service=lambda interface, **kw: {
                IMacaroonService: macaroon_service,
                IUserService: user_service,
            }[interface],
            remote_addr="0.0.0.0",
        )

        create_macaroon_obj = pretend.stub(
            validate=lambda: True,
            description=pretend.stub(data=pretend.stub()),
            validated_scope="user",
        )
        create_macaroon_cls = pretend.call_recorder(
            lambda *a, **kw: create_macaroon_obj
        )
        monkeypatch.setattr(views, "CreateMacaroonForm", create_macaroon_cls)

        project_names = [pretend.stub()]
        monkeypatch.setattr(
            views.ProvisionMacaroonViews, "project_names", project_names
        )

        default_response = {"default": "response"}
        monkeypatch.setattr(
            views.ProvisionMacaroonViews, "default_response", default_response
        )

        view = views.ProvisionMacaroonViews(request)
        result = view.create_macaroon()

        assert macaroon_service.create_macaroon.calls == [
            pretend.call(
                location=request.domain,
                user_id=request.user.id,
                description=create_macaroon_obj.description.data,
                scopes=[
                    caveats.RequestUser(user_id="a user id"),
                ],
                additional={"made_with_2fa": has_2fa},
            )
        ]
        assert result == {
            **default_response,
            "serialized_macaroon": "not a real raw macaroon",
            "macaroon": macaroon,
            "create_macaroon_form": create_macaroon_obj,
        }
        assert request.user.record_event.calls == [
            pretend.call(
                tag=EventTag.Account.APITokenAdded,
                request=request,
                additional={
                    "description": create_macaroon_obj.description.data,
                    "caveats": [
                        {
                            "permissions": create_macaroon_obj.validated_scope,
                            "version": 1,
                        }
                    ],
                },
            )
        ]

    def test_create_macaroon_records_events_for_each_project(self, monkeypatch):
        macaroon = pretend.stub()
        macaroon_service = pretend.stub(
            create_macaroon=pretend.call_recorder(
                lambda *a, **kw: ("not a real raw macaroon", macaroon)
            )
        )
        record_project_event = pretend.call_recorder(lambda *a, **kw: None)
        user_service = pretend.stub()
        request = pretend.stub(
            POST={},
            domain=pretend.stub(),
            user=pretend.stub(
                id=pretend.stub(),
                has_primary_verified_email=True,
                username=pretend.stub(),
                has_two_factor=False,
                projects=[
                    pretend.stub(
                        id=uuid.uuid4(),
                        normalized_name="foo",
                        record_event=record_project_event,
                    ),
                    pretend.stub(
                        id=uuid.uuid4(),
                        normalized_name="bar",
                        record_event=record_project_event,
                    ),
                ],
                record_event=pretend.call_recorder(lambda *a, **kw: None),
            ),
            find_service=lambda interface, **kw: {
                IMacaroonService: macaroon_service,
                IUserService: user_service,
            }[interface],
            remote_addr="0.0.0.0",
        )

        create_macaroon_obj = pretend.stub(
            validate=lambda: True,
            description=pretend.stub(data=pretend.stub()),
            validated_scope={"projects": ["foo", "bar"]},
        )
        create_macaroon_cls = pretend.call_recorder(
            lambda *a, **kw: create_macaroon_obj
        )
        monkeypatch.setattr(views, "CreateMacaroonForm", create_macaroon_cls)

        project_names = [pretend.stub()]
        monkeypatch.setattr(
            views.ProvisionMacaroonViews, "project_names", project_names
        )

        default_response = {"default": "response"}
        monkeypatch.setattr(
            views.ProvisionMacaroonViews, "default_response", default_response
        )

        view = views.ProvisionMacaroonViews(request)
        result = view.create_macaroon()

        assert macaroon_service.create_macaroon.calls == [
            pretend.call(
                location=request.domain,
                user_id=request.user.id,
                description=create_macaroon_obj.description.data,
                scopes=[
                    caveats.ProjectName(normalized_names=["foo", "bar"]),
                    caveats.ProjectID(
                        project_ids=[str(p.id) for p in request.user.projects]
                    ),
                ],
                additional={"made_with_2fa": False},
            )
        ]
        assert result == {
            **default_response,
            "serialized_macaroon": "not a real raw macaroon",
            "macaroon": macaroon,
            "create_macaroon_form": create_macaroon_obj,
        }
        assert request.user.record_event.calls == [
            pretend.call(
                tag=EventTag.Account.APITokenAdded,
                request=request,
                additional={
                    "description": create_macaroon_obj.description.data,
                    "caveats": [
                        {
                            "permissions": create_macaroon_obj.validated_scope,
                            "version": 1,
                        },
                        {"project_ids": [str(p.id) for p in request.user.projects]},
                    ],
                },
            )
        ]
        assert record_project_event.calls == [
            pretend.call(
                tag=EventTag.Project.APITokenAdded,
                request=request,
                additional={
                    "description": create_macaroon_obj.description.data,
                    "user": request.user.username,
                },
            ),
            pretend.call(
                tag=EventTag.Project.APITokenAdded,
                request=request,
                additional={
                    "description": create_macaroon_obj.description.data,
                    "user": request.user.username,
                },
            ),
        ]

    def test_delete_macaroon_invalid_form(self, monkeypatch, pyramid_request):
        macaroon_service = pretend.stub(
            delete_macaroon=pretend.call_recorder(lambda id: pretend.stub())
        )
        pyramid_request.POST = {
            "confirm_password": "password",
            "macaroon_id": "macaroon_id",
        }
        pyramid_request.route_path = pretend.call_recorder(lambda x: pretend.stub())
        pyramid_request.find_service = lambda interface, **kw: {
            IMacaroonService: macaroon_service,
            IUserService: pretend.stub(),
        }[interface]
        pyramid_request.referer = "/fake/safe/route"
        pyramid_request.host = None
        pyramid_request.user = pretend.stub(username=pretend.stub())
        pyramid_request.session = pretend.stub(
            flash=pretend.call_recorder(lambda *a, **kw: None)
        )

        delete_macaroon_obj = pretend.stub(validate=lambda: False)
        delete_macaroon_cls = pretend.call_recorder(
            lambda *a, **kw: delete_macaroon_obj
        )
        monkeypatch.setattr(views, "DeleteMacaroonForm", delete_macaroon_cls)

        view = views.ProvisionMacaroonViews(pyramid_request)
        result = view.delete_macaroon()

        assert pyramid_request.route_path.calls == []
        assert isinstance(result, HTTPSeeOther)
        assert result.location == "/fake/safe/route"
        assert macaroon_service.delete_macaroon.calls == []
        assert pyramid_request.session.flash.calls == [
            pretend.call("Invalid credentials. Try again", queue="error")
        ]

    def test_delete_macaroon_dangerous_redirect(self, monkeypatch, pyramid_request):
        macaroon_service = pretend.stub(
            delete_macaroon=pretend.call_recorder(lambda id: pretend.stub())
        )
        pyramid_request.POST = {
            "confirm_password": "password",
            "macaroon_id": "macaroon_id",
        }
        pyramid_request.route_path = pretend.call_recorder(lambda x: "/safe/route")
        pyramid_request.find_service = lambda interface, **kw: {
            IMacaroonService: macaroon_service,
            IUserService: pretend.stub(),
        }[interface]
        pyramid_request.referer = "http://google.com/"
        pyramid_request.host = None
        pyramid_request.user = pretend.stub(username=pretend.stub())
        pyramid_request.session = pretend.stub(
            flash=pretend.call_recorder(lambda *a, **kw: None)
        )

        delete_macaroon_obj = pretend.stub(validate=lambda: False)
        delete_macaroon_cls = pretend.call_recorder(
            lambda *a, **kw: delete_macaroon_obj
        )
        monkeypatch.setattr(views, "DeleteMacaroonForm", delete_macaroon_cls)

        view = views.ProvisionMacaroonViews(pyramid_request)
        result = view.delete_macaroon()

        assert pyramid_request.route_path.calls == [pretend.call("manage.account")]
        assert isinstance(result, HTTPSeeOther)
        assert result.location == "/safe/route"
        assert macaroon_service.delete_macaroon.calls == []

    def test_delete_macaroon(self, monkeypatch, pyramid_request):
        macaroon = pretend.stub(description="fake macaroon", permissions_caveat="user")
        macaroon_service = pretend.stub(
            delete_macaroon=pretend.call_recorder(lambda id: pretend.stub()),
            find_macaroon=pretend.call_recorder(lambda id: macaroon),
        )
        user_service = pretend.stub()
        pyramid_request.POST = {
            "confirm_password": "password",
            "macaroon_id": "macaroon_id",
        }
        pyramid_request.route_path = pretend.call_recorder(lambda x: pretend.stub())
        pyramid_request.find_service = lambda interface, **kw: {
            IMacaroonService: macaroon_service,
            IUserService: user_service,
        }[interface]
        pyramid_request.session = pretend.stub(
            flash=pretend.call_recorder(lambda *a, **kw: None)
        )
        pyramid_request.referer = "/fake/safe/route"
        pyramid_request.host = None
        pyramid_request.user = pretend.stub(
            id=pretend.stub(),
            username=pretend.stub(),
            record_event=pretend.call_recorder(lambda *a, **kw: None),
        )

        delete_macaroon_obj = pretend.stub(
            validate=lambda: True, macaroon_id=pretend.stub(data=pretend.stub())
        )
        delete_macaroon_cls = pretend.call_recorder(
            lambda *a, **kw: delete_macaroon_obj
        )
        monkeypatch.setattr(views, "DeleteMacaroonForm", delete_macaroon_cls)

        view = views.ProvisionMacaroonViews(pyramid_request)
        result = view.delete_macaroon()

        assert pyramid_request.route_path.calls == []
        assert isinstance(result, HTTPSeeOther)
        assert result.location == "/fake/safe/route"
        assert macaroon_service.delete_macaroon.calls == [
            pretend.call(delete_macaroon_obj.macaroon_id.data)
        ]
        assert macaroon_service.find_macaroon.calls == [
            pretend.call(delete_macaroon_obj.macaroon_id.data)
        ]
        assert pyramid_request.session.flash.calls == [
            pretend.call("Deleted API token 'fake macaroon'.", queue="success")
        ]
        assert pyramid_request.user.record_event.calls == [
            pretend.call(
                tag=EventTag.Account.APITokenRemoved,
                request=pyramid_request,
                additional={"macaroon_id": delete_macaroon_obj.macaroon_id.data},
            )
        ]

    def test_delete_macaroon_when_non_existent(self, monkeypatch, pyramid_request):
        user_service = pretend.stub()
        macaroon_service = pretend.stub(
            delete_macaroon=pretend.call_recorder(lambda id: pretend.stub()),
            find_macaroon=pretend.call_recorder(lambda id: None),
        )
        delete_macaroon_obj = pretend.stub(
            validate=lambda: True, macaroon_id=pretend.stub(data=pretend.stub())
        )
        delete_macaroon_cls = pretend.call_recorder(
            lambda *a, **kw: delete_macaroon_obj
        )
        monkeypatch.setattr(views, "DeleteMacaroonForm", delete_macaroon_cls)

        pyramid_request.POST = {
            "confirm_password": "password",
            "macaroon_id": "macaroon_id",
        }
        pyramid_request.find_service = lambda interface, **kw: {
            IMacaroonService: macaroon_service,
            IUserService: user_service,
        }[interface]
        pyramid_request.route_path = pretend.call_recorder(lambda x: "/manage/account/")
        pyramid_request.session = pretend.stub(
            flash=pretend.call_recorder(lambda *a, **kw: None)
        )
        pyramid_request.user = pretend.stub(
            id=pretend.stub(),
            username=pretend.stub(),
            record_event=pretend.call_recorder(lambda *a, **kw: None),
        )

        view = views.ProvisionMacaroonViews(pyramid_request)
        result = view.delete_macaroon()

        assert pyramid_request.route_path.calls == [pretend.call("manage.account")]
        assert isinstance(result, HTTPSeeOther)
        assert macaroon_service.find_macaroon.calls == [
            pretend.call(delete_macaroon_obj.macaroon_id.data)
        ]
        assert pyramid_request.session.flash.calls == [
            pretend.call("API Token does not exist.", queue="warning")
        ]

    def test_delete_macaroon_records_events_for_each_project(
        self, monkeypatch, pyramid_request
    ):
        macaroon = pretend.stub(
            description="fake macaroon",
            permissions_caveat={"projects": ["foo", "bar"]},
        )
        macaroon_service = pretend.stub(
            delete_macaroon=pretend.call_recorder(lambda id: pretend.stub()),
            find_macaroon=pretend.call_recorder(lambda id: macaroon),
        )
        record_project_event = pretend.call_recorder(lambda *a, **kw: None)
        user_service = pretend.stub()
        pyramid_request.POST = {
            "confirm_password": pretend.stub(),
            "macaroon_id": pretend.stub(),
        }
        pyramid_request.route_path = pretend.call_recorder(lambda x: pretend.stub())
        pyramid_request.find_service = lambda interface, **kw: {
            IMacaroonService: macaroon_service,
            IUserService: user_service,
        }[interface]
        pyramid_request.session = pretend.stub(
            flash=pretend.call_recorder(lambda *a, **kw: None)
        )
        pyramid_request.referer = "/fake/safe/route"
        pyramid_request.host = None
        pyramid_request.user = pretend.stub(
            id=pretend.stub(),
            username=pretend.stub(),
            projects=[
                pretend.stub(normalized_name="foo", record_event=record_project_event),
                pretend.stub(normalized_name="bar", record_event=record_project_event),
            ],
            record_event=pretend.call_recorder(lambda *a, **kw: None),
        )

        delete_macaroon_obj = pretend.stub(
            validate=lambda: True, macaroon_id=pretend.stub(data=pretend.stub())
        )
        delete_macaroon_cls = pretend.call_recorder(
            lambda *a, **kw: delete_macaroon_obj
        )
        monkeypatch.setattr(views, "DeleteMacaroonForm", delete_macaroon_cls)

        view = views.ProvisionMacaroonViews(pyramid_request)
        result = view.delete_macaroon()

        assert pyramid_request.route_path.calls == []
        assert isinstance(result, HTTPSeeOther)
        assert result.location == "/fake/safe/route"
        assert macaroon_service.delete_macaroon.calls == [
            pretend.call(delete_macaroon_obj.macaroon_id.data)
        ]
        assert macaroon_service.find_macaroon.calls == [
            pretend.call(delete_macaroon_obj.macaroon_id.data)
        ]
        assert pyramid_request.session.flash.calls == [
            pretend.call("Deleted API token 'fake macaroon'.", queue="success")
        ]
        assert pyramid_request.user.record_event.calls == [
            pretend.call(
                request=pyramid_request,
                tag=EventTag.Account.APITokenRemoved,
                additional={"macaroon_id": delete_macaroon_obj.macaroon_id.data},
            )
        ]
        assert record_project_event.calls == [
            pretend.call(
                tag=EventTag.Project.APITokenRemoved,
                request=pyramid_request,
                additional={
                    "description": "fake macaroon",
                    "user": pyramid_request.user.username,
                },
            ),
            pretend.call(
                tag=EventTag.Project.APITokenRemoved,
                request=pyramid_request,
                additional={
                    "description": "fake macaroon",
                    "user": pyramid_request.user.username,
                },
            ),
        ]


class TestManageProjects:
    def test_manage_projects(self, db_request):
        older_release = ReleaseFactory(created=datetime.datetime(2015, 1, 1))
        project_with_older_release = ProjectFactory(releases=[older_release])
        newer_release = ReleaseFactory(created=datetime.datetime(2017, 1, 1))
        project_with_newer_release = ProjectFactory(releases=[newer_release])
        older_project_with_no_releases = ProjectFactory(
            releases=[], created=datetime.datetime(2016, 1, 1)
        )
        newer_project_with_no_releases = ProjectFactory(
            releases=[], created=datetime.datetime(2018, 1, 1)
        )
        team_project = ProjectFactory(
            name="team-proj", releases=[], created=datetime.datetime(2022, 3, 3)
        )

        db_request.user = UserFactory()
        RoleFactory.create(
            user=db_request.user,
            project=project_with_older_release,
            role_name="Maintainer",
        )
        RoleFactory.create(
            user=db_request.user, project=project_with_newer_release, role_name="Owner"
        )
        RoleFactory.create(
            user=db_request.user,
            project=newer_project_with_no_releases,
            role_name="Owner",
        )
        RoleFactory.create(
            user=db_request.user,
            project=older_project_with_no_releases,
            role_name="Maintainer",
        )
        user_second_owner = UserFactory()
        RoleFactory.create(
            user=user_second_owner,
            project=project_with_older_release,
            role_name="Owner",
        )
        RoleFactory.create(
            user=user_second_owner,
            project=older_project_with_no_releases,
            role_name="Owner",
        )
        RoleFactory.create(
            user=user_second_owner,
            project=project_with_newer_release,
            role_name="Owner",
        )
        team = TeamFactory()
        TeamRoleFactory.create(team=team, user=db_request.user)
        TeamProjectRoleFactory(
            team=team,
            project=team_project,
            role_name=TeamProjectRoleType.Maintainer,
        )

        assert views.manage_projects(db_request) == {
            "projects": [
                team_project,
                newer_project_with_no_releases,
                project_with_newer_release,
                older_project_with_no_releases,
                project_with_older_release,
            ],
            "projects_owned": {
                project_with_newer_release.name,
                newer_project_with_no_releases.name,
            },
            "projects_sole_owned": {
                newer_project_with_no_releases.name,
            },
            "project_invites": [],
        }


class TestManageProjectSettings:
    @pytest.mark.parametrize("enabled", [False, True])
    def test_manage_project_settings(self, enabled, monkeypatch):
        request = pretend.stub(organization_access=enabled)
        project = pretend.stub(organization=None)
        view = views.ManageProjectSettingsViews(project, request)
        form = pretend.stub()
        view.transfer_organization_project_form_class = lambda *a, **kw: form

        user_organizations = pretend.call_recorder(
            lambda *a, **kw: {
                "organizations_managed": [],
                "organizations_owned": [],
                "organizations_billing": [],
            }
        )
        monkeypatch.setattr(views, "user_organizations", user_organizations)

        assert view.manage_project_settings() == {
            "project": project,
            "MAX_FILESIZE": MAX_FILESIZE,
            "MAX_PROJECT_SIZE": MAX_PROJECT_SIZE,
            "transfer_organization_project_form": form,
        }

    def test_manage_project_settings_in_organization_managed(self, monkeypatch):
        request = pretend.stub(organization_access=True)
        organization_managed = pretend.stub(name="managed-org", is_active=True)
        organization_owned = pretend.stub(name="owned-org", is_active=True)
        project = pretend.stub(organization=organization_managed)
        view = views.ManageProjectSettingsViews(project, request)
        form = pretend.stub()
        view.transfer_organization_project_form_class = pretend.call_recorder(
            lambda *a, **kw: form
        )

        user_organizations = pretend.call_recorder(
            lambda *a, **kw: {
                "organizations_managed": [organization_managed],
                "organizations_owned": [organization_owned],
                "organizations_billing": [],
            }
        )
        monkeypatch.setattr(views, "user_organizations", user_organizations)

        assert view.manage_project_settings() == {
            "project": project,
            "MAX_FILESIZE": MAX_FILESIZE,
            "MAX_PROJECT_SIZE": MAX_PROJECT_SIZE,
            "transfer_organization_project_form": form,
        }
        assert view.transfer_organization_project_form_class.calls == [
            pretend.call(organization_choices={"owned-org"})
        ]

    def test_manage_project_settings_in_organization_owned(self, monkeypatch):
        request = pretend.stub(organization_access=True)
        organization_managed = pretend.stub(name="managed-org", is_active=True)
        organization_owned = pretend.stub(name="owned-org", is_active=True)
        project = pretend.stub(organization=organization_owned)
        view = views.ManageProjectSettingsViews(project, request)
        form = pretend.stub()
        view.transfer_organization_project_form_class = pretend.call_recorder(
            lambda *a, **kw: form
        )

        user_organizations = pretend.call_recorder(
            lambda *a, **kw: {
                "organizations_managed": [organization_managed],
                "organizations_owned": [organization_owned],
                "organizations_billing": [],
            }
        )
        monkeypatch.setattr(views, "user_organizations", user_organizations)

        assert view.manage_project_settings() == {
            "project": project,
            "MAX_FILESIZE": MAX_FILESIZE,
            "MAX_PROJECT_SIZE": MAX_PROJECT_SIZE,
            "transfer_organization_project_form": form,
        }
        assert view.transfer_organization_project_form_class.calls == [
            pretend.call(organization_choices={"managed-org"})
        ]

    def test_remove_organization_project_no_confirm(self):
        user = pretend.stub()
        project = pretend.stub(
            name="foo",
            normalized_name="foo",
            organization=pretend.stub(owners=[user]),
            owners=[user],
        )
        request = pretend.stub(
            POST={},
            user=user,
            organization_access=True,
            session=pretend.stub(flash=pretend.call_recorder(lambda *a, **kw: None)),
            route_path=lambda *a, **kw: "/foo/bar/",
        )

        with pytest.raises(HTTPSeeOther) as exc:
            org_views.remove_organization_project(project, request)
        assert exc.value.status_code == 303
        assert exc.value.headers["Location"] == "/foo/bar/"

        assert request.session.flash.calls == [
            pretend.call("Confirm the request", queue="error")
        ]

    def test_remove_organization_project_wrong_confirm(self):
        user = pretend.stub()
        project = pretend.stub(
            name="foo",
            normalized_name="foo",
            organization=pretend.stub(owners=[user]),
            owners=[user],
        )
        request = pretend.stub(
            POST={"confirm_remove_organization_project_name": "FOO"},
            user=user,
            organization_access=True,
            session=pretend.stub(flash=pretend.call_recorder(lambda *a, **kw: None)),
            route_path=lambda *a, **kw: "/foo/bar/",
        )

        with pytest.raises(HTTPSeeOther) as exc:
            org_views.remove_organization_project(project, request)
        assert exc.value.status_code == 303
        assert exc.value.headers["Location"] == "/foo/bar/"

        assert request.session.flash.calls == [
            pretend.call(
                (
                    "Could not remove project from organization - "
                    "'FOO' is not the same as 'foo'"
                ),
                queue="error",
            )
        ]

    def test_remove_organization_project_disable_organizations(self):
        project = pretend.stub(name="foo", normalized_name="foo")
        request = pretend.stub(
            organization_access=False,
            route_path=pretend.call_recorder(lambda *a, **kw: "/the-redirect"),
            session=pretend.stub(flash=pretend.call_recorder(lambda *a, **kw: None)),
        )

        result = org_views.remove_organization_project(project, request)

        assert isinstance(result, HTTPSeeOther)
        assert result.headers["Location"] == "/the-redirect"
        assert request.session.flash.calls == [
            pretend.call("Organizations are disabled", queue="error")
        ]
        assert request.route_path.calls == [
            pretend.call("manage.project.settings", project_name="foo")
        ]

    def test_remove_organization_project_no_current_organization(
        self, monkeypatch, db_request
    ):
        project = ProjectFactory.create(name="foo")

        db_request.POST = MultiDict(
            {
                "confirm_remove_organization_project_name": project.name,
            }
        )
        db_request.flags = pretend.stub(enabled=pretend.call_recorder(lambda *a: False))
        db_request.route_path = pretend.call_recorder(lambda *a, **kw: "/the-redirect")
        db_request.session = pretend.stub(
            flash=pretend.call_recorder(lambda *a, **kw: None)
        )
        db_request.user = UserFactory.create()

        RoleFactory.create(project=project, user=db_request.user, role_name="Owner")

        send_organization_project_removed_email = pretend.call_recorder(
            lambda req, user, **k: None
        )
        monkeypatch.setattr(
            org_views,
            "send_organization_project_removed_email",
            send_organization_project_removed_email,
        )

        result = org_views.remove_organization_project(project, db_request)

        assert db_request.session.flash.calls == [
            pretend.call(
                "Could not remove project from organization - no organization found",
                queue="error",
            )
        ]
        assert db_request.route_path.calls == [
            pretend.call("manage.project.settings", project_name="foo")
        ]
        assert isinstance(result, HTTPSeeOther)
        assert result.headers["Location"] == "/the-redirect"
        assert send_organization_project_removed_email.calls == []

    def test_remove_organization_project_not_organization_owner(self):
        user = pretend.stub()
        project = pretend.stub(
            name="foo",
            normalized_name="foo",
            organization=pretend.stub(owners=[]),
            owners=[user],
        )
        request = pretend.stub(
            POST={},
            user=user,
            organization_access=True,
            session=pretend.stub(flash=pretend.call_recorder(lambda *a, **kw: None)),
            route_path=lambda *a, **kw: "/foo/bar/",
        )

        result = org_views.remove_organization_project(project, request)

        assert isinstance(result, HTTPSeeOther)
        assert result.headers["Location"] == "/foo/bar/"
        assert request.session.flash.calls == [
            pretend.call(
                (
                    "Could not remove project from organization - "
                    "you do not have the required permissions"
                ),
                queue="error",
            )
        ]

    def test_remove_organization_project_no_individual_owner(
        self, monkeypatch, db_request
    ):
        project = ProjectFactory.create(name="foo")
        OrganizationProjectFactory.create(
            organization=OrganizationFactory.create(name="bar"), project=project
        )

        db_request.POST = MultiDict(
            {
                "confirm_remove_organization_project_name": project.name,
            }
        )
        db_request.flags = pretend.stub(enabled=pretend.call_recorder(lambda *a: False))
        db_request.route_path = pretend.call_recorder(lambda *a, **kw: "/the-redirect")
        db_request.session = pretend.stub(
            flash=pretend.call_recorder(lambda *a, **kw: None)
        )
        db_request.user = UserFactory.create()

        OrganizationRoleFactory.create(
            organization=project.organization, user=db_request.user, role_name="Owner"
        )

        result = org_views.remove_organization_project(project, db_request)

        assert isinstance(result, HTTPSeeOther)
        assert result.headers["Location"] == "/the-redirect"
        assert db_request.session.flash.calls == [
            pretend.call(
                (
                    "Could not remove project from organization - "
                    "you do not have the required permissions"
                ),
                queue="error",
            )
        ]
        assert db_request.route_path.calls == [
            pretend.call("manage.project.settings", project_name="foo")
        ]

    def test_remove_organization_project(self, monkeypatch, db_request):
        project = ProjectFactory.create(name="foo")
        OrganizationProjectFactory.create(
            organization=OrganizationFactory.create(name="bar"), project=project
        )

        db_request.POST = MultiDict(
            {
                "confirm_remove_organization_project_name": project.name,
            }
        )
        db_request.flags = pretend.stub(enabled=pretend.call_recorder(lambda *a: False))
        db_request.route_path = pretend.call_recorder(lambda *a, **kw: "/the-redirect")
        db_request.session = pretend.stub(
            flash=pretend.call_recorder(lambda *a, **kw: None)
        )
        db_request.user = UserFactory.create()

        OrganizationRoleFactory.create(
            organization=project.organization, user=db_request.user, role_name="Owner"
        )
        RoleFactory.create(project=project, user=db_request.user, role_name="Owner")

        send_organization_project_removed_email = pretend.call_recorder(
            lambda req, user, **k: None
        )
        monkeypatch.setattr(
            org_views,
            "send_organization_project_removed_email",
            send_organization_project_removed_email,
        )

        result = org_views.remove_organization_project(project, db_request)

        assert db_request.session.flash.calls == [
            pretend.call("Removed the project 'foo' from 'bar'", queue="success")
        ]
        assert db_request.route_path.calls == [
            pretend.call(
                "manage.organization.projects",
                organization_name=project.organization.normalized_name,
            )
        ]
        assert isinstance(result, HTTPSeeOther)
        assert result.headers["Location"] == "/the-redirect"
        assert send_organization_project_removed_email.calls == [
            pretend.call(
                db_request,
                {db_request.user},
                organization_name=project.organization.name,
                project_name=project.name,
            ),
        ]

    def test_transfer_organization_project_no_confirm(self):
        user = pretend.stub()
        project = pretend.stub(
            name="foo",
            normalized_name="foo",
            organization=pretend.stub(owners=[user]),
        )
        request = pretend.stub(
            POST={},
            user=user,
            organization_access=True,
            session=pretend.stub(flash=pretend.call_recorder(lambda *a, **kw: None)),
            route_path=lambda *a, **kw: "/foo/bar/",
        )

        with pytest.raises(HTTPSeeOther) as exc:
            org_views.transfer_organization_project(project, request)
        assert exc.value.status_code == 303
        assert exc.value.headers["Location"] == "/foo/bar/"

        assert request.session.flash.calls == [
            pretend.call("Confirm the request", queue="error")
        ]

    def test_transfer_organization_project_wrong_confirm(self):
        user = pretend.stub()
        project = pretend.stub(
            name="foo",
            normalized_name="foo",
            organization=pretend.stub(owners=[user]),
        )
        request = pretend.stub(
            POST={"confirm_transfer_organization_project_name": "FOO"},
            user=user,
            organization_access=True,
            session=pretend.stub(flash=pretend.call_recorder(lambda *a, **kw: None)),
            route_path=lambda *a, **kw: "/foo/bar/",
        )

        with pytest.raises(HTTPSeeOther) as exc:
            org_views.transfer_organization_project(project, request)
        assert exc.value.status_code == 303
        assert exc.value.headers["Location"] == "/foo/bar/"

        assert request.session.flash.calls == [
            pretend.call(
                "Could not transfer project - 'FOO' is not the same as 'foo'",
                queue="error",
            )
        ]

    def test_transfer_organization_project_disable_organizations(self):
        project = pretend.stub(name="foo", normalized_name="foo")
        request = pretend.stub(
            organization_access=False,
            route_path=pretend.call_recorder(lambda *a, **kw: "/the-redirect"),
            session=pretend.stub(flash=pretend.call_recorder(lambda *a, **kw: None)),
        )

        result = org_views.transfer_organization_project(project, request)
        assert isinstance(result, HTTPSeeOther)
        assert result.headers["Location"] == "/the-redirect"

        assert request.session.flash.calls == [
            pretend.call("Organizations are disabled", queue="error")
        ]

        assert request.route_path.calls == [
            pretend.call("manage.project.settings", project_name="foo")
        ]

    def test_transfer_organization_project_no_current_organization(
        self, monkeypatch, db_request
    ):
        organization = OrganizationFactory.create(name="baz")
        project = ProjectFactory.create(name="foo")

        db_request.POST = MultiDict(
            {
                "organization": organization.normalized_name,
                "confirm_transfer_organization_project_name": project.name,
            }
        )
        db_request.flags = pretend.stub(enabled=pretend.call_recorder(lambda *a: False))
        db_request.route_path = pretend.call_recorder(lambda *a, **kw: "/the-redirect")
        db_request.session = pretend.stub(
            flash=pretend.call_recorder(lambda *a, **kw: None)
        )
        db_request.user = UserFactory.create()

        OrganizationRoleFactory.create(
            organization=organization, user=db_request.user, role_name="Owner"
        )
        RoleFactory.create(project=project, user=db_request.user, role_name="Owner")

        send_organization_project_removed_email = pretend.call_recorder(
            lambda req, user, **k: None
        )
        monkeypatch.setattr(
            org_views,
            "send_organization_project_removed_email",
            send_organization_project_removed_email,
        )

        send_organization_project_added_email = pretend.call_recorder(
            lambda req, user, **k: None
        )
        monkeypatch.setattr(
            org_views,
            "send_organization_project_added_email",
            send_organization_project_added_email,
        )

        result = org_views.transfer_organization_project(project, db_request)

        assert db_request.session.flash.calls == [
            pretend.call("Transferred the project 'foo' to 'baz'", queue="success")
        ]
        assert db_request.route_path.calls == [
            pretend.call("manage.project.settings", project_name="foo")
        ]
        assert isinstance(result, HTTPSeeOther)
        assert result.headers["Location"] == "/the-redirect"
        assert send_organization_project_removed_email.calls == []
        assert send_organization_project_added_email.calls == [
            pretend.call(
                db_request,
                {db_request.user},
                organization_name=organization.name,
                project_name=project.name,
            )
        ]

    def test_transfer_organization_project_not_organization_owner(self):
        user = pretend.stub()
        project = pretend.stub(
            name="foo",
            normalized_name="foo",
            organization=pretend.stub(owners=[]),
        )
        request = pretend.stub(
            POST={},
            user=user,
            organization_access=True,
            session=pretend.stub(flash=pretend.call_recorder(lambda *a, **kw: None)),
            route_path=lambda *a, **kw: "/foo/bar/",
        )

        result = org_views.transfer_organization_project(project, request)

        assert isinstance(result, HTTPSeeOther)
        assert result.headers["Location"] == "/foo/bar/"
        assert request.session.flash.calls == [
            pretend.call(
                (
                    "Could not transfer project - "
                    "you do not have the required permissions"
                ),
                queue="error",
            )
        ]

    def test_transfer_organization_project_no_individual_owner(
        self, monkeypatch, db_request
    ):
        organization = OrganizationFactory.create(name="baz")
        project = ProjectFactory.create(name="foo")
        OrganizationProjectFactory.create(
            organization=OrganizationFactory.create(name="bar"), project=project
        )

        db_request.POST = MultiDict(
            {
                "organization": organization.normalized_name,
                "confirm_transfer_organization_project_name": project.name,
            }
        )
        db_request.flags = pretend.stub(enabled=pretend.call_recorder(lambda *a: False))
        db_request.route_path = pretend.call_recorder(lambda *a, **kw: "/the-redirect")
        db_request.session = pretend.stub(
            flash=pretend.call_recorder(lambda *a, **kw: None)
        )
        db_request.user = UserFactory.create()

        OrganizationRoleFactory.create(
            organization=organization, user=db_request.user, role_name="Owner"
        )
        OrganizationRoleFactory.create(
            organization=project.organization, user=db_request.user, role_name="Owner"
        )

        send_organization_project_removed_email = pretend.call_recorder(
            lambda req, user, **k: None
        )
        monkeypatch.setattr(
            org_views,
            "send_organization_project_removed_email",
            send_organization_project_removed_email,
        )

        send_organization_project_added_email = pretend.call_recorder(
            lambda req, user, **k: None
        )
        monkeypatch.setattr(
            org_views,
            "send_organization_project_added_email",
            send_organization_project_added_email,
        )

        result = org_views.transfer_organization_project(project, db_request)

        assert db_request.session.flash.calls == [
            pretend.call("Transferred the project 'foo' to 'baz'", queue="success")
        ]
        assert db_request.route_path.calls == [
            pretend.call("manage.project.settings", project_name="foo")
        ]
        assert isinstance(result, HTTPSeeOther)
        assert result.headers["Location"] == "/the-redirect"
        assert send_organization_project_removed_email.calls == [
            pretend.call(
                db_request,
                {db_request.user},
                organization_name=project.organization.name,
                project_name=project.name,
            )
        ]
        assert send_organization_project_added_email.calls == [
            pretend.call(
                db_request,
                {db_request.user},
                organization_name=organization.name,
                project_name=project.name,
            )
        ]

    def test_transfer_organization_project_invalid(self, monkeypatch, db_request):
        project = ProjectFactory.create(name="foo")
        OrganizationProjectFactory.create(
            organization=OrganizationFactory.create(name="bar"), project=project
        )

        db_request.POST = MultiDict(
            {
                "organization": "",
                "confirm_transfer_organization_project_name": project.name,
            }
        )
        db_request.flags = pretend.stub(enabled=pretend.call_recorder(lambda *a: False))
        db_request.route_path = pretend.call_recorder(lambda *a, **kw: "/the-redirect")
        db_request.session = pretend.stub(
            flash=pretend.call_recorder(lambda *a, **kw: None)
        )
        db_request.user = UserFactory.create()

        OrganizationRoleFactory.create(
            organization=project.organization, user=db_request.user, role_name="Owner"
        )
        RoleFactory.create(project=project, user=db_request.user, role_name="Owner")

        result = org_views.transfer_organization_project(project, db_request)

        assert db_request.session.flash.calls == [
            pretend.call("Select organization", queue="error")
        ]
        assert db_request.route_path.calls == [
            pretend.call("manage.project.settings", project_name="foo")
        ]
        assert isinstance(result, HTTPSeeOther)
        assert result.headers["Location"] == "/the-redirect"

    def test_transfer_organization_project_from_organization_managed(
        self, monkeypatch, db_request
    ):
        organization = OrganizationFactory.create(name="baz")
        organization_managed = OrganizationFactory.create(name="bar-managed")
        organization_owned = OrganizationFactory.create(name="bar-owned")
        project = ProjectFactory.create(name="foo")
        OrganizationProjectFactory.create(
            organization=organization_managed, project=project
        )

        db_request.POST = MultiDict(
            {
                "organization": organization.normalized_name,
                "confirm_transfer_organization_project_name": project.name,
            }
        )
        db_request.flags = pretend.stub(enabled=pretend.call_recorder(lambda *a: False))
        db_request.route_path = pretend.call_recorder(lambda *a, **kw: "/the-redirect")
        db_request.session = pretend.stub(
            flash=pretend.call_recorder(lambda *a, **kw: None)
        )
        db_request.user = UserFactory.create()

        OrganizationRoleFactory.create(
            organization=organization, user=db_request.user, role_name="Owner"
        )
        OrganizationRoleFactory.create(
            organization=project.organization, user=db_request.user, role_name="Owner"
        )
        RoleFactory.create(project=project, user=db_request.user, role_name="Owner")

        user_organizations = pretend.call_recorder(
            lambda *a, **kw: {
                "organizations_managed": [organization_managed],
                "organizations_owned": [organization_owned, organization],
                "organizations_billing": [],
            }
        )
        monkeypatch.setattr(org_views, "user_organizations", user_organizations)

        transfer_organization_project_form_class = pretend.call_recorder(
            views.TransferOrganizationProjectForm
        )
        monkeypatch.setattr(
            org_views,
            "TransferOrganizationProjectForm",
            transfer_organization_project_form_class,
        )

        send_organization_project_removed_email = pretend.call_recorder(
            lambda req, user, **k: None
        )
        monkeypatch.setattr(
            org_views,
            "send_organization_project_removed_email",
            send_organization_project_removed_email,
        )

        send_organization_project_added_email = pretend.call_recorder(
            lambda req, user, **k: None
        )
        monkeypatch.setattr(
            org_views,
            "send_organization_project_added_email",
            send_organization_project_added_email,
        )

        result = org_views.transfer_organization_project(project, db_request)

        assert db_request.session.flash.calls == [
            pretend.call("Transferred the project 'foo' to 'baz'", queue="success")
        ]
        assert db_request.route_path.calls == [
            pretend.call("manage.project.settings", project_name="foo")
        ]
        assert transfer_organization_project_form_class.calls == [
            pretend.call(db_request.POST, organization_choices={"bar-owned", "baz"})
        ]
        assert isinstance(result, HTTPSeeOther)
        assert result.headers["Location"] == "/the-redirect"
        assert send_organization_project_removed_email.calls == [
            pretend.call(
                db_request,
                {db_request.user},
                organization_name=project.organization.name,
                project_name=project.name,
            )
        ]
        assert send_organization_project_added_email.calls == [
            pretend.call(
                db_request,
                {db_request.user},
                organization_name=organization.name,
                project_name=project.name,
            )
        ]

    def test_transfer_organization_project_from_organization_owned(
        self, monkeypatch, db_request
    ):
        organization = OrganizationFactory.create(name="baz")
        organization_managed = OrganizationFactory.create(name="bar-managed")
        organization_owned = OrganizationFactory.create(name="bar-owned")
        project = ProjectFactory.create(name="foo")
        OrganizationProjectFactory.create(
            organization=organization_owned, project=project
        )

        db_request.POST = MultiDict(
            {
                "organization": organization.normalized_name,
                "confirm_transfer_organization_project_name": project.name,
            }
        )
        db_request.flags = pretend.stub(enabled=pretend.call_recorder(lambda *a: False))
        db_request.route_path = pretend.call_recorder(lambda *a, **kw: "/the-redirect")
        db_request.session = pretend.stub(
            flash=pretend.call_recorder(lambda *a, **kw: None)
        )
        db_request.user = UserFactory.create()

        OrganizationRoleFactory.create(
            organization=organization, user=db_request.user, role_name="Owner"
        )
        OrganizationRoleFactory.create(
            organization=project.organization, user=db_request.user, role_name="Owner"
        )
        RoleFactory.create(project=project, user=db_request.user, role_name="Owner")

        user_organizations = pretend.call_recorder(
            lambda *a, **kw: {
                "organizations_managed": [organization_managed],
                "organizations_owned": [organization_owned, organization],
                "organizations_billing": [],
            }
        )
        monkeypatch.setattr(org_views, "user_organizations", user_organizations)

        transfer_organization_project_form_class = pretend.call_recorder(
            views.TransferOrganizationProjectForm
        )
        monkeypatch.setattr(
            org_views,
            "TransferOrganizationProjectForm",
            transfer_organization_project_form_class,
        )

        send_organization_project_removed_email = pretend.call_recorder(
            lambda req, user, **k: None
        )
        monkeypatch.setattr(
            org_views,
            "send_organization_project_removed_email",
            send_organization_project_removed_email,
        )

        send_organization_project_added_email = pretend.call_recorder(
            lambda req, user, **k: None
        )
        monkeypatch.setattr(
            org_views,
            "send_organization_project_added_email",
            send_organization_project_added_email,
        )

        result = org_views.transfer_organization_project(project, db_request)

        assert db_request.session.flash.calls == [
            pretend.call("Transferred the project 'foo' to 'baz'", queue="success")
        ]
        assert db_request.route_path.calls == [
            pretend.call("manage.project.settings", project_name="foo")
        ]
        assert transfer_organization_project_form_class.calls == [
            pretend.call(db_request.POST, organization_choices={"bar-managed", "baz"})
        ]
        assert isinstance(result, HTTPSeeOther)
        assert result.headers["Location"] == "/the-redirect"
        assert send_organization_project_removed_email.calls == [
            pretend.call(
                db_request,
                {db_request.user},
                organization_name=project.organization.name,
                project_name=project.name,
            )
        ]
        assert send_organization_project_added_email.calls == [
            pretend.call(
                db_request,
                {db_request.user},
                organization_name=organization.name,
                project_name=project.name,
            )
        ]

    def test_delete_project_no_confirm(self):
        project = pretend.stub(normalized_name="foo")
        request = pretend.stub(
            POST={},
            flags=pretend.stub(enabled=pretend.call_recorder(lambda *a: False)),
            session=pretend.stub(flash=pretend.call_recorder(lambda *a, **kw: None)),
            route_path=lambda *a, **kw: "/foo/bar/",
        )

        with pytest.raises(HTTPSeeOther) as exc:
            views.delete_project(project, request)
        assert exc.value.status_code == 303
        assert exc.value.headers["Location"] == "/foo/bar/"

        assert request.flags.enabled.calls == [
            pretend.call(AdminFlagValue.DISALLOW_DELETION)
        ]
        assert request.session.flash.calls == [
            pretend.call("Confirm the request", queue="error")
        ]

    def test_delete_project_wrong_confirm(self):
        project = pretend.stub(name="foo", normalized_name="foo")
        request = pretend.stub(
            POST={"confirm_project_name": "FOO"},
            flags=pretend.stub(enabled=pretend.call_recorder(lambda *a: False)),
            session=pretend.stub(flash=pretend.call_recorder(lambda *a, **kw: None)),
            route_path=lambda *a, **kw: "/foo/bar/",
        )

        with pytest.raises(HTTPSeeOther) as exc:
            views.delete_project(project, request)
        assert exc.value.status_code == 303
        assert exc.value.headers["Location"] == "/foo/bar/"

        assert request.flags.enabled.calls == [
            pretend.call(AdminFlagValue.DISALLOW_DELETION)
        ]
        assert request.session.flash.calls == [
            pretend.call(
                "Could not delete project - 'FOO' is not the same as 'foo'",
                queue="error",
            )
        ]

    def test_delete_project_disallow_deletion(self, pyramid_request):
        project = pretend.stub(name="foo", normalized_name="foo")
        pyramid_request.flags = pretend.stub(
            enabled=pretend.call_recorder(lambda *a: True)
        )
        pyramid_request.route_path = pretend.call_recorder(
            lambda *a, **kw: "/the-redirect"
        )
        pyramid_request.session = pretend.stub(
            flash=pretend.call_recorder(lambda *a, **kw: None)
        )

        result = views.delete_project(project, pyramid_request)
        assert isinstance(result, HTTPSeeOther)
        assert result.headers["Location"] == "/the-redirect"

        assert pyramid_request.flags.enabled.calls == [
            pretend.call(AdminFlagValue.DISALLOW_DELETION)
        ]

        assert pyramid_request.session.flash.calls == [
            pretend.call(
                (
                    "Project deletion temporarily disabled. "
                    "See https://pypi.org/help#admin-intervention for details."
                ),
                queue="error",
            )
        ]

        assert pyramid_request.route_path.calls == [
            pretend.call("manage.project.settings", project_name="foo")
        ]

    def test_get_user_role_in_project_single_role_owner(self, db_request):
        project = ProjectFactory.create(name="foo")
        db_request.session = pretend.stub(
            flash=pretend.call_recorder(lambda *a, **kw: None),
        )
        db_request.user = UserFactory.create()
        RoleFactory(user=db_request.user, project=project, role_name="Owner")

        res = views.get_user_role_in_project(project, db_request.user, db_request)
        assert res == "Owner"

    def test_get_user_role_in_project_single_role_maintainer(self, db_request):
        project = ProjectFactory.create(name="foo")
        db_request.session = pretend.stub(
            flash=pretend.call_recorder(lambda *a, **kw: None),
        )
        db_request.user = UserFactory.create()
        RoleFactory(user=db_request.user, project=project, role_name="Maintainer")

        res = views.get_user_role_in_project(project, db_request.user, db_request)
        assert res == "Maintainer"

    def test_get_user_role_in_project_org_owner(self, db_request):
        organization = OrganizationFactory.create(name="baz")
        project = ProjectFactory.create(name="foo")
        OrganizationProjectFactory.create(organization=organization, project=project)
        db_request.user = UserFactory.create()
        OrganizationRoleFactory.create(
            organization=organization, user=db_request.user, role_name="Owner"
        )
        db_request.session = pretend.stub(
            flash=pretend.call_recorder(lambda *a, **kw: None),
        )

        res = views.get_user_role_in_project(project, db_request.user, db_request)
        assert res == "Owner"

    def test_get_user_role_in_project_team_project_owner(self, db_request):
        organization = OrganizationFactory.create(name="baz")
        team = TeamFactory(organization=organization)
        project = ProjectFactory.create(name="foo")
        OrganizationProjectFactory.create(organization=organization, project=project)
        db_request.user = UserFactory.create()
        OrganizationRoleFactory.create(
            organization=organization,
            user=db_request.user,
            role_name=OrganizationRoleType.Member,
        )
        TeamRoleFactory.create(team=team, user=db_request.user)
        TeamProjectRoleFactory.create(
            team=team,
            project=project,
            role_name=TeamProjectRoleType.Owner,
        )
        db_request.session = pretend.stub(
            flash=pretend.call_recorder(lambda *a, **kw: None),
        )

        res = views.get_user_role_in_project(project, db_request.user, db_request)
        assert res == "Owner"

    def test_delete_project(self, monkeypatch, db_request):
        project = ProjectFactory.create(name="foo")

        db_request.route_path = pretend.call_recorder(lambda *a, **kw: "/the-redirect")
        db_request.session = pretend.stub(
            flash=pretend.call_recorder(lambda *a, **kw: None)
        )
        db_request.POST["confirm_project_name"] = project.name
        db_request.user = UserFactory.create()

        RoleFactory.create(project=project, user=db_request.user, role_name="Owner")

        get_user_role_in_project = pretend.call_recorder(
            lambda project, user, req: "Owner"
        )
        monkeypatch.setattr(views, "get_user_role_in_project", get_user_role_in_project)

        send_removed_project_email = pretend.call_recorder(lambda req, user, **k: None)
        monkeypatch.setattr(
            views, "send_removed_project_email", send_removed_project_email
        )

        result = views.delete_project(project, db_request)

        assert db_request.session.flash.calls == [
            pretend.call("Deleted the project 'foo'", queue="success")
        ]
        assert db_request.route_path.calls == [pretend.call("manage.projects")]
        assert isinstance(result, HTTPSeeOther)
        assert result.headers["Location"] == "/the-redirect"

        assert get_user_role_in_project.calls == [
            pretend.call(project, db_request.user, db_request),
            pretend.call(project, db_request.user, db_request),
        ]

        assert send_removed_project_email.calls == [
            pretend.call(
                db_request,
                db_request.user,
                project_name=project.name,
                submitter_name=db_request.user.username,
                submitter_role="Owner",
                recipient_role="Owner",
            )
        ]
        assert not (db_request.db.query(Project).filter(Project.name == "foo").count())

    def test_delete_project_sends_emails_to_owners(self, monkeypatch, db_request):
        organization = OrganizationFactory.create(name="baz")
        project = ProjectFactory.create(name="foo")
        OrganizationProjectFactory.create(organization=organization, project=project)

        db_request.user = UserFactory.create(username="owner1")
        OrganizationRoleFactory.create(
            organization=organization,
            user=db_request.user,
            role_name=OrganizationRoleType.Owner,
        )

        # Add a second Owner
        owner2 = UserFactory.create(username="owner2")
        OrganizationRoleFactory.create(
            organization=organization,
            user=owner2,
            role_name=OrganizationRoleType.Owner,
        )
        # Add a Manager, who won't receive the email
        manager = UserFactory.create()
        OrganizationRoleFactory.create(
            organization=organization,
            user=manager,
            role_name=OrganizationRoleType.Manager,
        )

        db_request.route_path = pretend.call_recorder(lambda *a, **kw: "/the-redirect")
        db_request.session = pretend.stub(
            flash=pretend.call_recorder(lambda *a, **kw: None)
        )
        db_request.POST["confirm_project_name"] = project.name

        get_user_role_in_project = pretend.call_recorder(
            lambda project, user, req: "Owner"
        )
        monkeypatch.setattr(views, "get_user_role_in_project", get_user_role_in_project)

        send_removed_project_email = pretend.call_recorder(lambda req, user, **k: None)
        monkeypatch.setattr(
            views, "send_removed_project_email", send_removed_project_email
        )

        result = views.delete_project(project, db_request)

        assert db_request.session.flash.calls == [
            pretend.call("Deleted the project 'foo'", queue="success")
        ]
        assert db_request.route_path.calls == [pretend.call("manage.projects")]
        assert isinstance(result, HTTPSeeOther)
        assert result.headers["Location"] == "/the-redirect"

        assert get_user_role_in_project.calls == [
            pretend.call(project, db_request.user, db_request),
            pretend.call(project, db_request.user, db_request),
            pretend.call(project, owner2, db_request),
        ]

        assert send_removed_project_email.calls == [
            pretend.call(
                db_request,
                db_request.user,
                project_name=project.name,
                submitter_name=db_request.user.username,
                submitter_role="Owner",
                recipient_role="Owner",
            ),
            pretend.call(
                db_request,
                owner2,
                project_name=project.name,
                submitter_name=db_request.user.username,
                submitter_role="Owner",
                recipient_role="Owner",
            ),
        ]
        assert not (db_request.db.query(Project).filter(Project.name == "foo").count())


class TestManageProjectDocumentation:
    def test_manage_project_documentation(self):
        request = pretend.stub()
        project = pretend.stub()

        assert views.manage_project_documentation(project, request) == {
            "project": project
        }

    def test_destroy_project_docs_no_confirm(self):
        project = pretend.stub(normalized_name="foo")
        request = pretend.stub(
            POST={},
            session=pretend.stub(flash=pretend.call_recorder(lambda *a, **kw: None)),
            route_path=lambda *a, **kw: "/foo/bar/",
        )

        with pytest.raises(HTTPSeeOther) as exc:
            views.destroy_project_docs(project, request)
        assert exc.value.status_code == 303
        assert exc.value.headers["Location"] == "/foo/bar/"

        assert request.session.flash.calls == [
            pretend.call("Confirm the request", queue="error")
        ]

    def test_destroy_project_docs_wrong_confirm(self):
        project = pretend.stub(name="foo", normalized_name="foo")
        request = pretend.stub(
            POST={"confirm_project_name": "FOO"},
            session=pretend.stub(flash=pretend.call_recorder(lambda *a, **kw: None)),
            route_path=lambda *a, **kw: "/foo/bar/",
        )

        with pytest.raises(HTTPSeeOther) as exc:
            views.destroy_project_docs(project, request)
        assert exc.value.status_code == 303
        assert exc.value.headers["Location"] == "/foo/bar/"

        assert request.session.flash.calls == [
            pretend.call(
                "Could not delete project - 'FOO' is not the same as 'foo'",
                queue="error",
            )
        ]

    def test_destroy_project_docs(self, db_request):
        project = ProjectFactory.create(name="foo")
        remove_documentation_recorder = pretend.stub(
            delay=pretend.call_recorder(lambda *a, **kw: None)
        )
        task = pretend.call_recorder(lambda *a, **kw: remove_documentation_recorder)

        db_request.route_path = pretend.call_recorder(lambda *a, **kw: "/the-redirect")
        db_request.session = pretend.stub(
            flash=pretend.call_recorder(lambda *a, **kw: None)
        )
        db_request.POST["confirm_project_name"] = project.name
        db_request.user = UserFactory.create()
        db_request.task = task

        result = views.destroy_project_docs(project, db_request)

        assert task.calls == [pretend.call(remove_documentation)]

        assert remove_documentation_recorder.delay.calls == [pretend.call(project.name)]

        assert db_request.session.flash.calls == [
            pretend.call("Deleted docs for project 'foo'", queue="success")
        ]
        assert db_request.route_path.calls == [
            pretend.call("manage.project.documentation", project_name="foo")
        ]
        assert isinstance(result, HTTPSeeOther)
        assert result.headers["Location"] == "/the-redirect"
        assert not (
            db_request.db.query(Project).filter(Project.name == "foo").first().has_docs
        )


class TestManageProjectReleases:
    def test_manage_project_releases(self, db_request):
        project = ProjectFactory.create(name="foobar")
        release = ReleaseFactory.create(project=project, version="1.0.0")
        release_file = FileFactory.create(
            release=release,
            filename=f"foobar-{release.version}.tar.gz",
            packagetype="sdist",
        )
        db_request.flags = pretend.stub(enabled=pretend.call_recorder(lambda *a: False))

        assert views.manage_project_releases(project, db_request) == {
            "project": project,
            "version_to_file_counts": {
                release.version: {"total": 1, release_file.packagetype: 1}
            },
        }


class TestManageProjectRelease:
    def test_manage_project_release(self):
        files = pretend.stub()
        project = pretend.stub()
        release = pretend.stub(
            project=project, files=pretend.stub(all=lambda: files), yanked=False
        )
        request = pretend.stub()
        view = views.ManageProjectRelease(release, request)

        assert view.manage_project_release() == {
            "project": project,
            "release": release,
            "files": files,
        }

    def test_delete_project_release_disallow_deletion(
        self, monkeypatch, pyramid_request
    ):
        release = pretend.stub(
            version="1.2.3",
            canonical_version="1.2.3",
            project=pretend.stub(
                name="foobar", record_event=pretend.call_recorder(lambda *a, **kw: None)
            ),
        )
        pyramid_request.flags = pretend.stub(
            enabled=pretend.call_recorder(lambda *a: True)
        )
        pyramid_request.method = "POST"
        pyramid_request.route_path = pretend.call_recorder(
            lambda *a, **kw: "/the-redirect"
        )
        pyramid_request.session = pretend.stub(
            flash=pretend.call_recorder(lambda *a, **kw: None)
        )

        view = views.ManageProjectRelease(release, pyramid_request)
        result = view.delete_project_release()

        assert isinstance(result, HTTPSeeOther)
        assert result.headers["Location"] == "/the-redirect"

        assert pyramid_request.flags.enabled.calls == [
            pretend.call(AdminFlagValue.DISALLOW_DELETION)
        ]

        assert pyramid_request.session.flash.calls == [
            pretend.call(
                (
                    "Project deletion temporarily disabled. "
                    "See https://pypi.org/help#admin-intervention for details."
                ),
                queue="error",
            )
        ]

        assert pyramid_request.route_path.calls == [
            pretend.call(
                "manage.project.release",
                project_name=release.project.name,
                version=release.version,
            )
        ]

<<<<<<< HEAD
    def test_yank_project_release(self, monkeypatch, db_request):
        user = UserFactory.create()
        project = ProjectFactory.create(name="foobar")
        RoleFactory.create(user=user, project=project)
        release = ReleaseFactory.create(project=project)
        project.record_event = pretend.call_recorder(lambda *a, **kw: None)
=======
    def test_publish_project_release(self, monkeypatch):
        user = pretend.stub(username=pretend.stub())
        release = pretend.stub(
            version="1.2.3",
            canonical_version="1.2.3",
            project=pretend.stub(
                name="foobar",
                record_event=pretend.call_recorder(lambda *a, **kw: None),
                users=[user],
            ),
            created=datetime.datetime(2017, 2, 5, 17, 18, 18, 462_634),
            published=None,
            is_draft=True,
            version_or_draft="1.2.3--draft--foobar123",
        )
        request = pretend.stub(
            POST={"confirm_publish_version": release.version},
            method="POST",
            db=pretend.stub(add=pretend.call_recorder(lambda a: None)),
            flags=pretend.stub(enabled=pretend.call_recorder(lambda *a: False)),
            route_path=pretend.call_recorder(lambda *a, **kw: "/the-redirect"),
            session=pretend.stub(flash=pretend.call_recorder(lambda *a, **kw: None)),
            user=user,
            remote_addr=pretend.stub(),
        )
        journal_obj = pretend.stub()
        journal_cls = pretend.call_recorder(lambda **kw: journal_obj)

        get_user_role_in_project = pretend.call_recorder(
            lambda project, user, req: "Owner"
        )
        monkeypatch.setattr(views, "get_user_role_in_project", get_user_role_in_project)

        monkeypatch.setattr(views, "JournalEntry", journal_cls)

        view = views.ManageProjectRelease(release, request)

        result = view.publish_project_release()

        assert isinstance(result, HTTPSeeOther)
        assert result.headers["Location"] == "/the-redirect"

        assert release.published is not None

        assert request.db.add.calls == [pretend.call(journal_obj)]
        assert journal_cls.calls == [
            pretend.call(
                name=release.project.name,
                action="publish release",
                version=release.version,
                submitted_by=request.user,
                submitted_from=request.remote_addr,
            )
        ]
        assert request.session.flash.calls == [
            pretend.call(f"Published release {release.version!r}", queue="success")
        ]
        assert request.route_path.calls == [
            pretend.call("manage.project.releases", project_name=release.project.name)
        ]
        assert release.project.record_event.calls == [
            pretend.call(
                tag="project:release:publish",
                ip_address=request.remote_addr,
                additional={
                    "published_by": request.user.username,
                    "canonical_version": release.canonical_version,
                },
            )
        ]

    def test_publish_project_release_no_confirm(self):
        release = pretend.stub(
            version="1.2.3",
            project=pretend.stub(name="foobar"),
            is_draft=True,
            published=None,
            version_or_draft="1.2.3--draft--foobar123",
        )
        request = pretend.stub(
            POST={"confirm_publish_version": ""},
            method="POST",
            flags=pretend.stub(enabled=pretend.call_recorder(lambda *a: False)),
            route_path=pretend.call_recorder(lambda *a, **kw: "/the-redirect"),
            session=pretend.stub(flash=pretend.call_recorder(lambda *a, **kw: None)),
        )
        view = views.ManageProjectRelease(release, request)

        result = view.publish_project_release()

        assert isinstance(result, HTTPSeeOther)
        assert result.headers["Location"] == "/the-redirect"

        assert not release.published

        assert request.session.flash.calls == [
            pretend.call("Confirm the request", queue="error")
        ]
        assert request.route_path.calls == [
            pretend.call(
                "manage.project.release",
                project_name=release.project.name,
                version=release.version_or_draft,
            )
        ]

    def test_publish_project_release_bad_confirm(self):
        release = pretend.stub(
            version="1.2.3",
            project=pretend.stub(name="foobar"),
            is_draft=True,
            published=None,
            version_or_draft="1.2.3--draft--foobar123",
        )
        request = pretend.stub(
            POST={"confirm_publish_version": "invalid"},
            method="POST",
            flags=pretend.stub(enabled=pretend.call_recorder(lambda *a: False)),
            route_path=pretend.call_recorder(lambda *a, **kw: "/the-redirect"),
            session=pretend.stub(flash=pretend.call_recorder(lambda *a, **kw: None)),
        )
        view = views.ManageProjectRelease(release, request)

        result = view.publish_project_release()

        assert isinstance(result, HTTPSeeOther)
        assert result.headers["Location"] == "/the-redirect"

        assert not release.published

        assert request.session.flash.calls == [
            pretend.call(
                "Could not publish release - "
                + f"'invalid' is not the same as {release.version!r}",
                queue="error",
            )
        ]
        assert request.route_path.calls == [
            pretend.call(
                "manage.project.release",
                project_name=release.project.name,
                version=release.version_or_draft,
            )
        ]

    def test_yank_project_release(self, monkeypatch):
        user = pretend.stub(username=pretend.stub())
        release = pretend.stub(
            version="1.2.3",
            canonical_version="1.2.3",
            project=pretend.stub(
                name="foobar",
                record_event=pretend.call_recorder(lambda *a, **kw: None),
                users=[user],
            ),
            created=datetime.datetime(2017, 2, 5, 17, 18, 18, 462_634),
            yanked=False,
            yanked_reason="",
        )
        request = pretend.stub(
            POST={
                "confirm_yank_version": release.version,
                "yanked_reason": "Yanky Doodle went to town",
            },
            method="POST",
            db=pretend.stub(add=pretend.call_recorder(lambda a: None)),
            flags=pretend.stub(enabled=pretend.call_recorder(lambda *a: False)),
            route_path=pretend.call_recorder(lambda *a, **kw: "/the-redirect"),
            session=pretend.stub(flash=pretend.call_recorder(lambda *a, **kw: None)),
            user=user,
            remote_addr=pretend.stub(),
        )
        journal_obj = pretend.stub()
        journal_cls = pretend.call_recorder(lambda **kw: journal_obj)
>>>>>>> f5dfa44f

        db_request.POST = {
            "confirm_yank_version": release.version,
            "yanked_reason": "Yanky Doodle went to town",
        }
        db_request.method = "POST"
        db_request.flags = pretend.stub(enabled=pretend.call_recorder(lambda *a: False))
        db_request.route_path = pretend.call_recorder(lambda *a, **kw: "/the-redirect")
        db_request.session = pretend.stub(
            flash=pretend.call_recorder(lambda *a, **kw: None)
        )
        db_request.user = user

        send_yanked_project_release_email = pretend.call_recorder(
            lambda req, contrib, **k: None
        )
        monkeypatch.setattr(
            views,
            "send_yanked_project_release_email",
            send_yanked_project_release_email,
        )

        view = views.ManageProjectRelease(release, db_request)
        result = view.yank_project_release()

        assert isinstance(result, HTTPSeeOther)
        assert result.headers["Location"] == "/the-redirect"

        assert release.yanked
        assert release.yanked_reason == "Yanky Doodle went to town"

        assert send_yanked_project_release_email.calls == [
            pretend.call(
                db_request,
                db_request.user,
                release=release,
                submitter_name=db_request.user.username,
                submitter_role="Owner",
                recipient_role="Owner",
            )
        ]
        entry = (
            db_request.db.query(JournalEntry)
            .options(joinedload(JournalEntry.submitted_by))
            .one()
        )
        assert entry.name == release.project.name
        assert entry.action == "yank release"
        assert entry.version == release.version
        assert entry.submitted_by == db_request.user
        assert db_request.session.flash.calls == [
            pretend.call(f"Yanked release {release.version!r}", queue="success")
        ]
        assert db_request.route_path.calls == [
            pretend.call("manage.project.releases", project_name=release.project.name)
        ]
        assert release.project.record_event.calls == [
            pretend.call(
                tag=EventTag.Project.ReleaseYank,
                request=db_request,
                additional={
                    "submitted_by": db_request.user.username,
                    "canonical_version": release.canonical_version,
                    "yanked_reason": "Yanky Doodle went to town",
                },
            )
        ]

    def test_yank_project_release_no_confirm(self, pyramid_request):
        release = pretend.stub(
            version="1.2.3",
            project=pretend.stub(name="foobar"),
            yanked=False,
            yanked_reason="",
        )
        pyramid_request.POST = {"confirm_yank_version": ""}
        pyramid_request.method = "POST"
        pyramid_request.flags = pretend.stub(
            enabled=pretend.call_recorder(lambda *a: False)
        )
        pyramid_request.route_path = pretend.call_recorder(
            lambda *a, **kw: "/the-redirect"
        )
        pyramid_request.session = pretend.stub(
            flash=pretend.call_recorder(lambda *a, **kw: None)
        )

        view = views.ManageProjectRelease(release, pyramid_request)
        result = view.yank_project_release()

        assert isinstance(result, HTTPSeeOther)
        assert result.headers["Location"] == "/the-redirect"

        assert not release.yanked
        assert not release.yanked_reason

        assert pyramid_request.session.flash.calls == [
            pretend.call("Confirm the request", queue="error")
        ]
        assert pyramid_request.route_path.calls == [
            pretend.call(
                "manage.project.release",
                project_name=release.project.name,
                version=release.version,
            )
        ]

    def test_yank_project_release_bad_confirm(self, pyramid_request):
        release = pretend.stub(
            version="1.2.3",
            project=pretend.stub(name="foobar"),
            yanked=False,
            yanked_reason="",
        )
        pyramid_request.POST = {"confirm_yank_version": "invalid"}
        pyramid_request.method = "POST"
        pyramid_request.flags = pretend.stub(
            enabled=pretend.call_recorder(lambda *a: False)
        )
        pyramid_request.route_path = pretend.call_recorder(
            lambda *a, **kw: "/the-redirect"
        )
        pyramid_request.session = pretend.stub(
            flash=pretend.call_recorder(lambda *a, **kw: None)
        )

        view = views.ManageProjectRelease(release, pyramid_request)
        result = view.yank_project_release()

        assert isinstance(result, HTTPSeeOther)
        assert result.headers["Location"] == "/the-redirect"

        assert not release.yanked
        assert not release.yanked_reason

        assert pyramid_request.session.flash.calls == [
            pretend.call(
                "Could not yank release - "
                + f"'invalid' is not the same as {release.version!r}",
                queue="error",
            )
        ]
        assert pyramid_request.route_path.calls == [
            pretend.call(
                "manage.project.release",
                project_name=release.project.name,
                version=release.version,
            )
        ]

    def test_unyank_project_release(self, monkeypatch, db_request):
        user = UserFactory.create()
        project = ProjectFactory.create(name="foobar")
        RoleFactory.create(user=user, project=project)
        release = ReleaseFactory.create(project=project, yanked=True)
        project.record_event = pretend.call_recorder(lambda *a, **kw: None)

        db_request.POST = {"confirm_unyank_version": release.version}
        db_request.method = "POST"
        db_request.flags = pretend.stub(enabled=pretend.call_recorder(lambda *a: False))
        db_request.route_path = pretend.call_recorder(lambda *a, **kw: "/the-redirect")
        db_request.session = pretend.stub(
            flash=pretend.call_recorder(lambda *a, **kw: None)
        )
        db_request.user = user

        send_unyanked_project_release_email = pretend.call_recorder(
            lambda req, contrib, **k: None
        )
        monkeypatch.setattr(
            views,
            "send_unyanked_project_release_email",
            send_unyanked_project_release_email,
        )

        view = views.ManageProjectRelease(release, db_request)
        result = view.unyank_project_release()

        assert isinstance(result, HTTPSeeOther)
        assert result.headers["Location"] == "/the-redirect"

        assert not release.yanked
        assert not release.yanked_reason

        assert send_unyanked_project_release_email.calls == [
            pretend.call(
                db_request,
                db_request.user,
                release=release,
                submitter_name=db_request.user.username,
                submitter_role="Owner",
                recipient_role="Owner",
            )
        ]

        entry = (
            db_request.db.query(JournalEntry)
            .options(joinedload(JournalEntry.submitted_by))
            .one()
        )
        assert entry.name == release.project.name
        assert entry.action == "unyank release"
        assert entry.version == release.version
        assert entry.submitted_by == db_request.user

        assert db_request.session.flash.calls == [
            pretend.call(f"Un-yanked release {release.version!r}", queue="success")
        ]
        assert db_request.route_path.calls == [
            pretend.call("manage.project.releases", project_name=release.project.name)
        ]
        assert release.project.record_event.calls == [
            pretend.call(
                tag=EventTag.Project.ReleaseUnyank,
                request=db_request,
                additional={
                    "submitted_by": db_request.user.username,
                    "canonical_version": release.canonical_version,
                },
            )
        ]

    def test_unyank_project_release_no_confirm(self, pyramid_request):
        release = pretend.stub(
            version="1.2.3",
            project=pretend.stub(name="foobar"),
            yanked=True,
            yanked_reason="",
        )
        pyramid_request.POST = {
            "confirm_unyank_version": "",
            "yanked_reason": "Yanky Doodle went to town",
        }
        pyramid_request.method = "POST"
        pyramid_request.flags = pretend.stub(
            enabled=pretend.call_recorder(lambda *a: False)
        )
        pyramid_request.route_path = pretend.call_recorder(
            lambda *a, **kw: "/the-redirect"
        )
        pyramid_request.session = pretend.stub(
            flash=pretend.call_recorder(lambda *a, **kw: None)
        )

        view = views.ManageProjectRelease(release, pyramid_request)
        result = view.unyank_project_release()

        assert isinstance(result, HTTPSeeOther)
        assert result.headers["Location"] == "/the-redirect"

        assert release.yanked
        assert not release.yanked_reason

        assert pyramid_request.session.flash.calls == [
            pretend.call("Confirm the request", queue="error")
        ]
        assert pyramid_request.route_path.calls == [
            pretend.call(
                "manage.project.release",
                project_name=release.project.name,
                version=release.version,
            )
        ]

    def test_unyank_project_release_bad_confirm(self, pyramid_request):
        release = pretend.stub(
            version="1.2.3",
            project=pretend.stub(name="foobar"),
            yanked=True,
            yanked_reason="Old reason",
        )
        pyramid_request.POST = {
            "confirm_unyank_version": "invalid",
            "yanked_reason": "New reason",
        }
        pyramid_request.method = "POST"
        pyramid_request.flags = pretend.stub(
            enabled=pretend.call_recorder(lambda *a: False)
        )
        pyramid_request.route_path = pretend.call_recorder(
            lambda *a, **kw: "/the-redirect"
        )
        pyramid_request.session = pretend.stub(
            flash=pretend.call_recorder(lambda *a, **kw: None)
        )

        view = views.ManageProjectRelease(release, pyramid_request)
        result = view.unyank_project_release()

        assert isinstance(result, HTTPSeeOther)
        assert result.headers["Location"] == "/the-redirect"

        assert release.yanked
        assert release.yanked_reason == "Old reason"

        assert pyramid_request.session.flash.calls == [
            pretend.call(
                "Could not un-yank release - "
                + f"'invalid' is not the same as {release.version!r}",
                queue="error",
            )
        ]
        assert pyramid_request.route_path.calls == [
            pretend.call(
                "manage.project.release",
                project_name=release.project.name,
                version=release.version,
            )
        ]

    def test_delete_project_release(self, monkeypatch, db_request):
        user = UserFactory.create()
        project = ProjectFactory.create(name="foobar")
        RoleFactory.create(user=user, project=project)
        release = ReleaseFactory.create(project=project, yanked=True)
        project.record_event = pretend.call_recorder(lambda *a, **kw: None)

        db_request.POST = {"confirm_delete_version": release.version}
        db_request.method = "POST"
        db_request.flags = pretend.stub(enabled=pretend.call_recorder(lambda *a: False))
        db_request.route_path = pretend.call_recorder(lambda *a, **kw: "/the-redirect")
        db_request.session = pretend.stub(
            flash=pretend.call_recorder(lambda *a, **kw: None)
        )
        db_request.user = user

        send_removed_project_release_email = pretend.call_recorder(
            lambda req, contrib, **k: None
        )
        monkeypatch.setattr(
            views,
            "send_removed_project_release_email",
            send_removed_project_release_email,
        )

        view = views.ManageProjectRelease(release, db_request)
        result = view.delete_project_release()

        assert isinstance(result, HTTPSeeOther)
        assert result.headers["Location"] == "/the-redirect"

        assert send_removed_project_release_email.calls == [
            pretend.call(
                db_request,
                db_request.user,
                release=release,
                submitter_name=db_request.user.username,
                submitter_role="Owner",
                recipient_role="Owner",
            )
        ]

        assert db_request.db.query(Release).all() == []
        entry = (
            db_request.db.query(JournalEntry)
            .options(joinedload(JournalEntry.submitted_by))
            .one()
        )
        assert entry.name == release.project.name
        assert entry.action == "remove release"
        assert entry.version == release.version
        assert entry.submitted_by == db_request.user

        assert db_request.session.flash.calls == [
            pretend.call(f"Deleted release {release.version!r}", queue="success")
        ]
        assert db_request.route_path.calls == [
            pretend.call("manage.project.releases", project_name=release.project.name)
        ]
        assert release.project.record_event.calls == [
            pretend.call(
                tag=EventTag.Project.ReleaseRemove,
                request=db_request,
                additional={
                    "submitted_by": db_request.user.username,
                    "canonical_version": release.canonical_version,
                },
            )
        ]

    def test_delete_project_release_no_confirm(self, pyramid_request):
        release = pretend.stub(version="1.2.3", project=pretend.stub(name="foobar"))
        pyramid_request.POST = {"confirm_delete_version": ""}
        pyramid_request.method = "POST"
        pyramid_request.db = pretend.stub(delete=pretend.call_recorder(lambda a: None))
        pyramid_request.flags = pretend.stub(
            enabled=pretend.call_recorder(lambda *a: False)
        )
        pyramid_request.route_path = pretend.call_recorder(
            lambda *a, **kw: "/the-redirect"
        )
        pyramid_request.session = pretend.stub(
            flash=pretend.call_recorder(lambda *a, **kw: None)
        )

        view = views.ManageProjectRelease(release, pyramid_request)
        result = view.delete_project_release()

        assert isinstance(result, HTTPSeeOther)
        assert result.headers["Location"] == "/the-redirect"

        assert pyramid_request.db.delete.calls == []
        assert pyramid_request.session.flash.calls == [
            pretend.call("Confirm the request", queue="error")
        ]
        assert pyramid_request.flags.enabled.calls == [
            pretend.call(AdminFlagValue.DISALLOW_DELETION)
        ]
        assert pyramid_request.route_path.calls == [
            pretend.call(
                "manage.project.release",
                project_name=release.project.name,
                version=release.version,
            )
        ]

    def test_delete_project_release_bad_confirm(self, pyramid_request):
        release = pretend.stub(version="1.2.3", project=pretend.stub(name="foobar"))
        pyramid_request.POST = {"confirm_delete_version": "invalid"}
        pyramid_request.method = "POST"
        pyramid_request.db = pretend.stub(delete=pretend.call_recorder(lambda a: None))
        pyramid_request.flags = pretend.stub(
            enabled=pretend.call_recorder(lambda *a: False)
        )
        pyramid_request.route_path = pretend.call_recorder(
            lambda *a, **kw: "/the-redirect"
        )
        pyramid_request.session = pretend.stub(
            flash=pretend.call_recorder(lambda *a, **kw: None)
        )

        view = views.ManageProjectRelease(release, pyramid_request)
        result = view.delete_project_release()

        assert isinstance(result, HTTPSeeOther)
        assert result.headers["Location"] == "/the-redirect"

        assert pyramid_request.db.delete.calls == []
        assert pyramid_request.session.flash.calls == [
            pretend.call(
                "Could not delete release - "
                + f"'invalid' is not the same as {release.version!r}",
                queue="error",
            )
        ]
        assert pyramid_request.route_path.calls == [
            pretend.call(
                "manage.project.release",
                project_name=release.project.name,
                version=release.version,
            )
        ]

    def test_delete_project_release_file_disallow_deletion(self, pyramid_request):
        release = pretend.stub(version="1.2.3", project=pretend.stub(name="foobar"))
        pyramid_request.method = "POST"
        pyramid_request.flags = pretend.stub(
            enabled=pretend.call_recorder(lambda *a: True)
        )
        pyramid_request.route_path = pretend.call_recorder(
            lambda *a, **kw: "/the-redirect"
        )
        pyramid_request.session = pretend.stub(
            flash=pretend.call_recorder(lambda *a, **kw: None)
        )

        view = views.ManageProjectRelease(release, pyramid_request)
        result = view.delete_project_release_file()

        assert isinstance(result, HTTPSeeOther)
        assert result.headers["Location"] == "/the-redirect"

        assert pyramid_request.flags.enabled.calls == [
            pretend.call(AdminFlagValue.DISALLOW_DELETION)
        ]

        assert pyramid_request.session.flash.calls == [
            pretend.call(
                (
                    "Project deletion temporarily disabled. "
                    "See https://pypi.org/help#admin-intervention for details."
                ),
                queue="error",
            )
        ]
        assert pyramid_request.route_path.calls == [
            pretend.call(
                "manage.project.release",
                project_name=release.project.name,
                version=release.version,
            )
        ]

    def test_delete_project_release_file(self, monkeypatch, db_request):
        user = UserFactory.create()

        project = ProjectFactory.create(name="foobar")
        release = ReleaseFactory.create(project=project)
        release_file = FileFactory.create(
            release=release, filename=f"foobar-{release.version}.tar.gz"
        )
        RoleFactory.create(project=project, user=user)

        db_request.POST = {
            "confirm_project_name": release.project.name,
            "file_id": release_file.id,
        }
        db_request.method = ("POST",)
        db_request.route_path = pretend.call_recorder(lambda *a, **kw: "/the-redirect")
        db_request.session = pretend.stub(
            flash=pretend.call_recorder(lambda *a, **kw: None)
        )
        db_request.user = user

        get_user_role_in_project = pretend.call_recorder(
            lambda project, user, req: "Owner"
        )
        monkeypatch.setattr(views, "get_user_role_in_project", get_user_role_in_project)

        send_removed_project_release_file_email = pretend.call_recorder(
            lambda req, user, **k: None
        )
        monkeypatch.setattr(
            views,
            "send_removed_project_release_file_email",
            send_removed_project_release_file_email,
        )

        view = views.ManageProjectRelease(release, db_request)

        result = view.delete_project_release_file()

        assert isinstance(result, HTTPSeeOther)
        assert result.headers["Location"] == "/the-redirect"

        assert db_request.session.flash.calls == [
            pretend.call(f"Deleted file {release_file.filename!r}", queue="success")
        ]

        assert db_request.db.query(File).filter_by(id=release_file.id).first() is None
        assert (
            db_request.db.query(JournalEntry)
            .filter_by(
                name=project.name,
                version=release.version,
                action=f"remove file {release_file.filename}",
                submitted_by=user,
            )
            .one()
        )
        assert db_request.route_path.calls == [
            pretend.call(
                "manage.project.release",
                project_name=release.project.name,
                version=release.version,
            )
        ]

        assert get_user_role_in_project.calls == [
            pretend.call(project, db_request.user, db_request),
            pretend.call(project, db_request.user, db_request),
        ]

        assert send_removed_project_release_file_email.calls == [
            pretend.call(
                db_request,
                db_request.user,
                file=release_file.filename,
                release=release,
                submitter_name=db_request.user.username,
                submitter_role="Owner",
                recipient_role="Owner",
            )
        ]

    def test_delete_project_release_file_no_confirm(self, pyramid_request):
        release = pretend.stub(
            version="1.2.3",
            project=pretend.stub(name="foobar", normalized_name="foobar"),
        )
        pyramid_request.POST = {"confirm_project_name": ""}
        pyramid_request.method = "POST"
        pyramid_request.db = pretend.stub(delete=pretend.call_recorder(lambda a: None))
        pyramid_request.flags = pretend.stub(
            enabled=pretend.call_recorder(lambda *a: False)
        )
        pyramid_request.route_path = pretend.call_recorder(
            lambda *a, **kw: "/the-redirect"
        )
        pyramid_request.session = pretend.stub(
            flash=pretend.call_recorder(lambda *a, **kw: None)
        )

        view = views.ManageProjectRelease(release, pyramid_request)
        result = view.delete_project_release_file()

        assert isinstance(result, HTTPSeeOther)
        assert result.headers["Location"] == "/the-redirect"

        assert pyramid_request.db.delete.calls == []
        assert pyramid_request.flags.enabled.calls == [
            pretend.call(AdminFlagValue.DISALLOW_DELETION)
        ]
        assert pyramid_request.session.flash.calls == [
            pretend.call("Confirm the request", queue="error")
        ]
        assert pyramid_request.route_path.calls == [
            pretend.call(
                "manage.project.release",
                project_name=release.project.name,
                version=release.version,
            )
        ]

    def test_delete_project_release_file_not_found(self, db_request):
        project = ProjectFactory.create(name="foobar")
        release = ReleaseFactory.create(project=project)

        def no_result_found():
            raise NoResultFound

        db_request.POST = {"confirm_project_name": "whatever"}
        db_request.method = "POST"
        db_request.db = pretend.stub(
            delete=pretend.call_recorder(lambda a: None),
            query=lambda a: pretend.stub(
                filter=lambda *a: pretend.stub(one=no_result_found)
            ),
        )
        db_request.flags = pretend.stub(enabled=pretend.call_recorder(lambda *a: False))
        db_request.route_path = pretend.call_recorder(lambda *a, **kw: "/the-redirect")
        db_request.session = pretend.stub(
            flash=pretend.call_recorder(lambda *a, **kw: None)
        )

        view = views.ManageProjectRelease(release, db_request)

        result = view.delete_project_release_file()

        assert isinstance(result, HTTPSeeOther)
        assert result.headers["Location"] == "/the-redirect"

        assert db_request.db.delete.calls == []
        assert db_request.flags.enabled.calls == [
            pretend.call(AdminFlagValue.DISALLOW_DELETION)
        ]
        assert db_request.session.flash.calls == [
            pretend.call("Could not find file", queue="error")
        ]
        assert db_request.route_path.calls == [
            pretend.call(
                "manage.project.release",
                project_name=release.project.name,
                version=release.version,
            )
        ]

    def test_delete_project_release_file_bad_confirm(self, db_request):
        project = ProjectFactory.create(name="foobar")
        release = ReleaseFactory.create(project=project, version="1.2.3")
        release_file = FileFactory.create(
            release=release, filename="foobar-1.2.3.tar.gz"
        )

        db_request.POST = {
            "confirm_project_name": "invalid",
            "file_id": str(release_file.id),
        }
        db_request.method = "POST"
        db_request.route_path = pretend.call_recorder(lambda *a, **kw: "/the-redirect")
        db_request.session = pretend.stub(
            flash=pretend.call_recorder(lambda *a, **kw: None)
        )

        view = views.ManageProjectRelease(release, db_request)

        result = view.delete_project_release_file()

        assert isinstance(result, HTTPSeeOther)
        assert result.headers["Location"] == "/the-redirect"
        assert db_request.db.query(File).filter_by(id=release_file.id).one()
        assert db_request.session.flash.calls == [
            pretend.call(
                "Could not delete file - "
                + f"'invalid' is not the same as {release.project.name!r}",
                queue="error",
            )
        ]
        assert db_request.route_path.calls == [
            pretend.call(
                "manage.project.release",
                project_name=release.project.name,
                version=release.version,
            )
        ]


class TestManageProjectRoles:
    @pytest.fixture
    def organization(self, enable_organizations, pyramid_user):
        organization = OrganizationFactory.create()
        OrganizationRoleFactory.create(
            organization=organization,
            user=pyramid_user,
            role_name=OrganizationRoleType.Owner,
        )
        return organization

    @pytest.fixture
    def organization_project(self, organization):
        project = ProjectFactory.create(organization=organization)
        OrganizationProjectFactory(organization=organization, project=project)
        return project

    @pytest.fixture
    def organization_member(self, organization):
        member = UserFactory.create()
        OrganizationRoleFactory.create(
            organization=organization,
            user=member,
            role_name=OrganizationRoleType.Member,
        )
        return member

    @pytest.fixture
    def organization_team(self, organization, organization_member):
        team = TeamFactory(organization=organization)
        TeamRoleFactory.create(team=team, user=organization_member)
        return team

    def test_get_manage_project_roles(self, db_request):
        user_service = pretend.stub()
        db_request.find_service = pretend.call_recorder(
            lambda iface, context: user_service
        )
        form_obj = pretend.stub()
        form_class = pretend.call_recorder(lambda d, user_service: form_obj)

        project = ProjectFactory.create(name="foobar")
        user = UserFactory.create()
        user_2 = UserFactory.create()
        role = RoleFactory.create(user=user, project=project)
        role_invitation = RoleInvitationFactory.create(user=user_2, project=project)

        result = views.manage_project_roles(project, db_request, _form_class=form_class)

        assert db_request.find_service.calls == [
            pretend.call(IOrganizationService, context=None),
            pretend.call(IUserService, context=None),
        ]
        assert form_class.calls == [
            pretend.call(db_request.POST, user_service=user_service)
        ]
        assert result == {
            "project": project,
            "roles": {role},
            "invitations": {role_invitation},
            "form": form_obj,
            "enable_internal_collaborator": False,
            "team_project_roles": set(),
            "internal_role_form": None,
        }

    def test_post_new_internal_team_role(
        self,
        db_request,
        organization_project,
        organization_team,
        organization_member,
        monkeypatch,
    ):
        db_request.method = "POST"
        db_request.POST = MultiDict(
            {
                "is_team": "true",
                "team_name": organization_team.name,
                "team_project_role_name": "Owner",
                "username": "",
                "role_name": "",
            }
        )

        send_team_collaborator_added_email = pretend.call_recorder(
            lambda *a, **kw: None
        )
        monkeypatch.setattr(
            views,
            "send_team_collaborator_added_email",
            send_team_collaborator_added_email,
        )
        send_added_as_team_collaborator_email = pretend.call_recorder(
            lambda *a, **kw: None
        )
        monkeypatch.setattr(
            views,
            "send_added_as_team_collaborator_email",
            send_added_as_team_collaborator_email,
        )

        result = views.manage_project_roles(organization_project, db_request)

        assert send_team_collaborator_added_email.calls == [
            pretend.call(
                db_request,
                {db_request.user},
                team=organization_team,
                submitter=db_request.user,
                project_name=organization_project.name,
                role="Owner",
            )
        ]
        assert send_added_as_team_collaborator_email.calls == [
            pretend.call(
                db_request,
                {organization_member},
                team=organization_team,
                submitter=db_request.user,
                project_name=organization_project.name,
                role="Owner",
            )
        ]
        assert isinstance(result, HTTPSeeOther)

    def test_post_duplicate_internal_team_role(
        self,
        db_request,
        organization_project,
        organization_team,
        monkeypatch,
    ):
        db_request.method = "POST"
        db_request.POST = MultiDict(
            {
                "is_team": "true",
                "team_name": organization_team.name,
                "team_project_role_name": "Owner",
                "username": "",
                "role_name": "",
            }
        )
        db_request.session = pretend.stub(
            flash=pretend.call_recorder(lambda *a, **kw: None)
        )

        team_project_role = TeamProjectRoleFactory.create(
            team=organization_team,
            project=organization_project,
            role_name=TeamProjectRoleType.Owner,
        )

        result = views.manage_project_roles(organization_project, db_request)
        form = result["form"]
        internal_role_form = result["internal_role_form"]

        # No additional roles are created
        assert team_project_role == db_request.db.query(TeamProjectRole).one()
        assert db_request.session.flash.calls == [
            pretend.call(
                f"Team '{organization_team.name}' already has Owner role for project",
                queue="error",
            )
        ]
        assert result == {
            "project": organization_project,
            "roles": set(),
            "invitations": set(),
            "form": form,
            "enable_internal_collaborator": True,
            "team_project_roles": {team_project_role},
            "internal_role_form": internal_role_form,
        }

    def test_post_new_internal_role(
        self,
        db_request,
        organization_project,
        organization_member,
        monkeypatch,
    ):
        db_request.method = "POST"
        db_request.POST = MultiDict(
            {
                "is_team": "false",
                "team_name": "",
                "team_project_role_name": "Owner",
                "username": organization_member.username,
                "role_name": "Owner",
            }
        )

        send_collaborator_added_email = pretend.call_recorder(lambda *a, **kw: None)
        monkeypatch.setattr(
            views,
            "send_collaborator_added_email",
            send_collaborator_added_email,
        )
        send_added_as_collaborator_email = pretend.call_recorder(lambda *a, **kw: None)
        monkeypatch.setattr(
            views,
            "send_added_as_collaborator_email",
            send_added_as_collaborator_email,
        )

        result = views.manage_project_roles(organization_project, db_request)

        assert send_collaborator_added_email.calls == [
            pretend.call(
                db_request,
                {db_request.user},
                user=organization_member,
                submitter=db_request.user,
                project_name=organization_project.name,
                role="Owner",
            )
        ]
        assert send_added_as_collaborator_email.calls == [
            pretend.call(
                db_request,
                organization_member,
                submitter=db_request.user,
                project_name=organization_project.name,
                role="Owner",
            )
        ]
        assert isinstance(result, HTTPSeeOther)

    def test_post_new_role_validation_fails(self, db_request):
        project = ProjectFactory.create(name="foobar")
        user = UserFactory.create(username="testuser")
        user_2 = UserFactory.create(username="newuser")
        role = RoleFactory.create(user=user, project=project)
        role_invitation = RoleInvitationFactory.create(user=user_2, project=project)

        user_service = pretend.stub()
        db_request.find_service = pretend.call_recorder(
            lambda iface, context: user_service
        )
        db_request.method = "POST"
        form_obj = pretend.stub(validate=pretend.call_recorder(lambda: False))
        form_class = pretend.call_recorder(lambda d, user_service: form_obj)

        result = views.manage_project_roles(project, db_request, _form_class=form_class)

        assert db_request.find_service.calls == [
            pretend.call(IOrganizationService, context=None),
            pretend.call(IUserService, context=None),
        ]
        assert form_class.calls == [
            pretend.call(db_request.POST, user_service=user_service)
        ]
        assert form_obj.validate.calls == [pretend.call()]
        assert result == {
            "project": project,
            "roles": {role},
            "invitations": {role_invitation},
            "form": form_obj,
            "enable_internal_collaborator": False,
            "team_project_roles": set(),
            "internal_role_form": None,
        }

    def test_post_new_role(self, monkeypatch, db_request):
        project = ProjectFactory.create(name="foobar")
        new_user = UserFactory.create(username="new_user")
        EmailFactory.create(user=new_user, verified=True, primary=True)
        owner_1 = UserFactory.create(username="owner_1")
        owner_2 = UserFactory.create(username="owner_2")
        RoleFactory.create(user=owner_1, project=project, role_name="Owner")
        RoleFactory.create(user=owner_2, project=project, role_name="Owner")

        organization_service = pretend.stub()
        user_service = pretend.stub(
            find_userid=lambda username: new_user.id, get_user=lambda userid: new_user
        )
        token_service = pretend.stub(
            dumps=lambda data: "TOKEN", max_age=6 * 60 * 60, loads=lambda data: None
        )
        db_request.find_service = pretend.call_recorder(
            lambda iface, context=None, name=None: {
                IOrganizationService: organization_service,
                ITokenService: token_service,
                IUserService: user_service,
            }.get(iface)
        )
        db_request.method = "POST"
        db_request.POST = pretend.stub()
        db_request.user = owner_1
        form_obj = pretend.stub(
            validate=pretend.call_recorder(lambda: True),
            username=pretend.stub(data=new_user.username),
            role_name=pretend.stub(data="Owner"),
        )
        form_class = pretend.call_recorder(lambda *a, **kw: form_obj)
        db_request.session = pretend.stub(
            flash=pretend.call_recorder(lambda *a, **kw: None)
        )

        send_project_role_verification_email = pretend.call_recorder(
            lambda r, u, **k: None
        )
        monkeypatch.setattr(
            views,
            "send_project_role_verification_email",
            send_project_role_verification_email,
        )

        result = views.manage_project_roles(project, db_request, _form_class=form_class)

        assert db_request.find_service.calls == [
            pretend.call(IOrganizationService, context=None),
            pretend.call(IUserService, context=None),
            pretend.call(ITokenService, name="email"),
        ]
        assert form_obj.validate.calls == [pretend.call()]
        assert form_class.calls == [
            pretend.call(db_request.POST, user_service=user_service),
        ]
        assert db_request.session.flash.calls == [
            pretend.call(f"Invitation sent to '{new_user.username}'", queue="success")
        ]

        # Only one role invitation is created
        assert (
            db_request.db.query(RoleInvitation)
            .filter(RoleInvitation.user == new_user)
            .filter(RoleInvitation.project == project)
            .one()
        )

        assert isinstance(result, HTTPSeeOther)

        assert send_project_role_verification_email.calls == [
            pretend.call(
                db_request,
                new_user,
                desired_role=form_obj.role_name.data,
                initiator_username=db_request.user.username,
                project_name=project.name,
                email_token=token_service.dumps(
                    {
                        "action": "email-project-role-verify",
                        "desired_role": form_obj.role_name.data,
                        "user_id": new_user.id,
                        "project_id": project.id,
                    }
                ),
                token_age=token_service.max_age,
            )
        ]

    def test_post_duplicate_role(self, db_request):
        project = ProjectFactory.create(name="foobar")
        user = UserFactory.create(username="testuser")
        role = RoleFactory.create(user=user, project=project, role_name="Owner")

        organization_service = pretend.stub()
        user_service = pretend.stub(
            find_userid=lambda username: user.id, get_user=lambda userid: user
        )
        token_service = pretend.stub(
            dumps=lambda data: "TOKEN", max_age=6 * 60 * 60, loads=lambda data: None
        )
        db_request.find_service = pretend.call_recorder(
            lambda iface, context=None, name=None: {
                IOrganizationService: organization_service,
                ITokenService: token_service,
                IUserService: user_service,
            }.get(iface)
        )
        db_request.method = "POST"
        db_request.POST = pretend.stub()
        form_obj = pretend.stub(
            validate=pretend.call_recorder(lambda: True),
            username=pretend.stub(data=user.username),
            role_name=pretend.stub(data=role.role_name),
        )
        form_class = pretend.call_recorder(lambda *a, **kw: form_obj)
        db_request.session = pretend.stub(
            flash=pretend.call_recorder(lambda *a, **kw: None)
        )

        result = views.manage_project_roles(project, db_request, _form_class=form_class)

        assert db_request.find_service.calls == [
            pretend.call(IOrganizationService, context=None),
            pretend.call(IUserService, context=None),
        ]
        assert form_obj.validate.calls == [pretend.call()]
        assert form_class.calls == [
            pretend.call(db_request.POST, user_service=user_service),
        ]
        assert db_request.session.flash.calls == [
            pretend.call(
                "User 'testuser' already has Owner role for project", queue="error"
            )
        ]

        # No additional roles are created
        assert role == db_request.db.query(Role).one()

        assert isinstance(result, HTTPSeeOther)

    def test_reinvite_role_after_expiration(self, monkeypatch, db_request):
        project = ProjectFactory.create(name="foobar")
        new_user = UserFactory.create(username="new_user")
        EmailFactory.create(user=new_user, verified=True, primary=True)
        owner_1 = UserFactory.create(username="owner_1")
        owner_2 = UserFactory.create(username="owner_2")
        RoleFactory.create(user=owner_1, project=project, role_name="Owner")
        RoleFactory.create(user=owner_2, project=project, role_name="Owner")
        RoleInvitationFactory.create(
            user=new_user, project=project, invite_status="expired"
        )

        organization_service = pretend.stub()
        user_service = pretend.stub(
            find_userid=lambda username: new_user.id, get_user=lambda userid: new_user
        )
        token_service = pretend.stub(
            dumps=lambda data: "TOKEN", max_age=6 * 60 * 60, loads=lambda data: None
        )
        db_request.find_service = pretend.call_recorder(
            lambda iface, context=None, name=None: {
                IOrganizationService: organization_service,
                ITokenService: token_service,
                IUserService: user_service,
            }.get(iface)
        )
        db_request.method = "POST"
        db_request.POST = pretend.stub()
        db_request.remote_addr = "10.10.10.10"
        db_request.user = owner_1
        form_obj = pretend.stub(
            validate=pretend.call_recorder(lambda: True),
            username=pretend.stub(data=new_user.username),
            role_name=pretend.stub(data="Owner"),
        )
        form_class = pretend.call_recorder(lambda *a, **kw: form_obj)
        db_request.session = pretend.stub(
            flash=pretend.call_recorder(lambda *a, **kw: None)
        )

        send_project_role_verification_email = pretend.call_recorder(
            lambda r, u, **k: None
        )
        monkeypatch.setattr(
            views,
            "send_project_role_verification_email",
            send_project_role_verification_email,
        )

        result = views.manage_project_roles(project, db_request, _form_class=form_class)

        assert db_request.find_service.calls == [
            pretend.call(IOrganizationService, context=None),
            pretend.call(IUserService, context=None),
            pretend.call(ITokenService, name="email"),
        ]
        assert form_obj.validate.calls == [pretend.call()]
        assert form_class.calls == [
            pretend.call(db_request.POST, user_service=user_service),
        ]
        assert db_request.session.flash.calls == [
            pretend.call(f"Invitation sent to '{new_user.username}'", queue="success")
        ]

        # Only one role invitation is created
        assert (
            db_request.db.query(RoleInvitation)
            .filter(RoleInvitation.user == new_user)
            .filter(RoleInvitation.project == project)
            .one()
        )

        assert isinstance(result, HTTPSeeOther)

        assert send_project_role_verification_email.calls == [
            pretend.call(
                db_request,
                new_user,
                desired_role=form_obj.role_name.data,
                initiator_username=db_request.user.username,
                project_name=project.name,
                email_token=token_service.dumps(
                    {
                        "action": "email-project-role-verify",
                        "desired_role": form_obj.role_name.data,
                        "user_id": new_user.id,
                        "project_id": project.id,
                    }
                ),
                token_age=token_service.max_age,
            )
        ]

    @pytest.mark.parametrize("with_email", [True, False])
    def test_post_unverified_email(self, db_request, with_email):
        project = ProjectFactory.create(name="foobar")
        user = UserFactory.create(username="testuser")
        if with_email:
            EmailFactory.create(user=user, verified=False, primary=True)

        organization_service = pretend.stub()
        user_service = pretend.stub(
            find_userid=lambda username: user.id, get_user=lambda userid: user
        )
        token_service = pretend.stub(
            dumps=lambda data: "TOKEN",
            max_age=6 * 60 * 60,
            loads=lambda data: None,
        )
        db_request.find_service = pretend.call_recorder(
            lambda iface, context=None, name=None: {
                IOrganizationService: organization_service,
                ITokenService: token_service,
                IUserService: user_service,
            }.get(iface)
        )
        db_request.method = "POST"
        db_request.POST = pretend.stub()
        form_obj = pretend.stub(
            validate=pretend.call_recorder(lambda: True),
            username=pretend.stub(data=user.username),
            role_name=pretend.stub(data="Owner"),
        )
        form_class = pretend.call_recorder(lambda *a, **kw: form_obj)
        db_request.session = pretend.stub(
            flash=pretend.call_recorder(lambda *a, **kw: None)
        )

        result = views.manage_project_roles(project, db_request, _form_class=form_class)

        assert db_request.find_service.calls == [
            pretend.call(IOrganizationService, context=None),
            pretend.call(IUserService, context=None),
            pretend.call(ITokenService, name="email"),
        ]
        assert form_obj.validate.calls == [pretend.call()]
        assert form_class.calls == [
            pretend.call(db_request.POST, user_service=user_service),
        ]
        assert db_request.session.flash.calls == [
            pretend.call(
                "User 'testuser' does not have a verified primary email address "
                "and cannot be added as a Owner for project",
                queue="error",
            )
        ]

        # No additional roles are created
        assert db_request.db.query(Role).all() == []

        assert isinstance(result, HTTPSeeOther)

    def test_cannot_reinvite_role(self, db_request):
        project = ProjectFactory.create(name="foobar")
        new_user = UserFactory.create(username="new_user")
        EmailFactory.create(user=new_user, verified=True, primary=True)
        owner_1 = UserFactory.create(username="owner_1")
        owner_2 = UserFactory.create(username="owner_2")
        RoleFactory.create(user=owner_1, project=project, role_name="Owner")
        RoleFactory.create(user=owner_2, project=project, role_name="Owner")
        RoleInvitationFactory.create(
            user=new_user, project=project, invite_status="pending"
        )

        organization_service = pretend.stub()
        user_service = pretend.stub(
            find_userid=lambda username: new_user.id, get_user=lambda userid: new_user
        )
        token_service = pretend.stub(
            dumps=lambda data: "TOKEN",
            max_age=6 * 60 * 60,
            loads=lambda data: {"desired_role": "Maintainer"},
        )
        db_request.find_service = pretend.call_recorder(
            lambda iface, context=None, name=None: {
                IOrganizationService: organization_service,
                ITokenService: token_service,
                IUserService: user_service,
            }.get(iface)
        )
        db_request.method = "POST"
        db_request.POST = pretend.stub()
        db_request.remote_addr = "10.10.10.10"
        db_request.user = owner_1
        form_obj = pretend.stub(
            validate=pretend.call_recorder(lambda: True),
            username=pretend.stub(data=new_user.username),
            role_name=pretend.stub(data="Owner"),
        )
        form_class = pretend.call_recorder(lambda *a, **kw: form_obj)
        db_request.session = pretend.stub(
            flash=pretend.call_recorder(lambda *a, **kw: None)
        )

        result = views.manage_project_roles(project, db_request, _form_class=form_class)

        assert db_request.find_service.calls == [
            pretend.call(IOrganizationService, context=None),
            pretend.call(IUserService, context=None),
            pretend.call(ITokenService, name="email"),
        ]
        assert form_obj.validate.calls == [pretend.call()]
        assert form_class.calls == [
            pretend.call(db_request.POST, user_service=user_service),
        ]
        assert db_request.session.flash.calls == [
            pretend.call(
                "User 'new_user' already has an active invite. Please try again later.",
                queue="error",
            )
        ]

        assert isinstance(result, HTTPSeeOther)


class TestRevokeRoleInvitation:
    def test_revoke_invitation(self, db_request, token_service):
        project = ProjectFactory.create(name="foobar")
        user = UserFactory.create(username="testuser")
        RoleInvitationFactory.create(user=user, project=project)
        owner_user = UserFactory.create()
        RoleFactory(user=owner_user, project=project, role_name="Owner")

        user_service = pretend.stub(get_user=lambda userid: user)
        token_service.loads = pretend.call_recorder(
            lambda token: {
                "action": "email-project-role-verify",
                "desired_role": "Maintainer",
                "user_id": user.id,
                "project_id": project.id,
                "submitter_id": db_request.user.id,
            }
        )
        db_request.find_service = pretend.call_recorder(
            lambda iface, context=None, name=None: {
                ITokenService: token_service,
                IUserService: user_service,
            }.get(iface)
        )
        db_request.method = "POST"
        db_request.POST = MultiDict({"user_id": user.id, "token": "TOKEN"})
        db_request.remote_addr = "10.10.10.10"
        db_request.user = owner_user
        db_request.route_path = pretend.call_recorder(
            lambda *a, **kw: "/manage/projects"
        )
        form_class = pretend.call_recorder(lambda *a, **kw: None)
        db_request.session = pretend.stub(
            flash=pretend.call_recorder(lambda *a, **kw: None)
        )

        result = views.revoke_project_role_invitation(
            project, db_request, _form_class=form_class
        )
        db_request.db.flush()

        assert not (
            db_request.db.query(RoleInvitation)
            .filter(RoleInvitation.user == user)
            .filter(RoleInvitation.project == project)
            .one_or_none()
        )
        assert db_request.session.flash.calls == [
            pretend.call(f"Invitation revoked from '{user.username}'.", queue="success")
        ]
        assert isinstance(result, HTTPSeeOther)
        assert result.headers["Location"] == "/manage/projects"

    def test_invitation_does_not_exist(self, db_request, token_service):
        project = ProjectFactory.create(name="foobar")
        user = UserFactory.create(username="testuser")
        owner_user = UserFactory.create()
        RoleFactory(user=owner_user, project=project, role_name="Owner")

        user_service = pretend.stub(get_user=lambda userid: user)
        token_service.loads = pretend.call_recorder(
            lambda token: {
                "action": "email-project-role-verify",
                "desired_role": "Maintainer",
                "user_id": user.id,
                "project_id": project.id,
                "submitter_id": db_request.user.id,
            }
        )
        db_request.find_service = pretend.call_recorder(
            lambda iface, context=None, name=None: {
                ITokenService: token_service,
                IUserService: user_service,
            }.get(iface)
        )
        db_request.method = "POST"
        db_request.POST = MultiDict({"user_id": user.id, "token": "TOKEN"})
        db_request.remote_addr = "10.10.10.10"
        db_request.user = owner_user
        db_request.route_path = pretend.call_recorder(
            lambda *a, **kw: "/manage/projects"
        )
        form_class = pretend.call_recorder(lambda *a, **kw: None)
        db_request.session = pretend.stub(
            flash=pretend.call_recorder(lambda *a, **kw: None)
        )

        result = views.revoke_project_role_invitation(
            project, db_request, _form_class=form_class
        )
        db_request.db.flush()

        assert db_request.session.flash.calls == [
            pretend.call("Could not find role invitation.", queue="error")
        ]
        assert isinstance(result, HTTPSeeOther)
        assert result.headers["Location"] == "/manage/projects"

    def test_token_expired(self, db_request, token_service):
        project = ProjectFactory.create(name="foobar")
        user = UserFactory.create(username="testuser")
        RoleInvitationFactory.create(user=user, project=project)
        owner_user = UserFactory.create()
        RoleFactory(user=owner_user, project=project, role_name="Owner")

        user_service = pretend.stub(get_user=lambda userid: user)
        token_service.loads = pretend.call_recorder(pretend.raiser(TokenExpired))
        db_request.find_service = pretend.call_recorder(
            lambda iface, context=None, name=None: {
                ITokenService: token_service,
                IUserService: user_service,
            }.get(iface)
        )
        db_request.method = "POST"
        db_request.POST = MultiDict({"user_id": user.id, "token": "TOKEN"})
        db_request.remote_addr = "10.10.10.10"
        db_request.user = owner_user
        db_request.route_path = pretend.call_recorder(
            lambda *a, **kw: "/manage/projects/roles"
        )
        form_class = pretend.call_recorder(lambda *a, **kw: None)
        db_request.session = pretend.stub(
            flash=pretend.call_recorder(lambda *a, **kw: None)
        )

        result = views.revoke_project_role_invitation(
            project, db_request, _form_class=form_class
        )
        db_request.db.flush()

        assert not (
            db_request.db.query(RoleInvitation)
            .filter(RoleInvitation.user == user)
            .filter(RoleInvitation.project == project)
            .one_or_none()
        )
        assert db_request.session.flash.calls == [
            pretend.call("Invitation already expired.", queue="success")
        ]
        assert isinstance(result, HTTPSeeOther)
        assert result.headers["Location"] == "/manage/projects/roles"


class TestChangeProjectRole:
    def test_change_role(self, db_request, monkeypatch):
        project = ProjectFactory.create(name="foobar")
        user = UserFactory.create(username="testuser")
        role = RoleFactory.create(user=user, project=project, role_name="Owner")
        new_role_name = "Maintainer"

        user_2 = UserFactory.create()

        db_request.method = "POST"
        db_request.user = user_2
        db_request.POST = MultiDict({"role_id": role.id, "role_name": new_role_name})
        db_request.session = pretend.stub(
            flash=pretend.call_recorder(lambda *a, **kw: None)
        )
        db_request.route_path = pretend.call_recorder(lambda *a, **kw: "/the-redirect")

        send_collaborator_role_changed_email = pretend.call_recorder(
            lambda *a, **kw: None
        )
        monkeypatch.setattr(
            views,
            "send_collaborator_role_changed_email",
            send_collaborator_role_changed_email,
        )
        send_role_changed_as_collaborator_email = pretend.call_recorder(
            lambda *a, **kw: None
        )
        monkeypatch.setattr(
            views,
            "send_role_changed_as_collaborator_email",
            send_role_changed_as_collaborator_email,
        )

        result = views.change_project_role(project, db_request)

        assert role.role_name == new_role_name
        assert db_request.route_path.calls == [
            pretend.call("manage.project.roles", project_name=project.name)
        ]
        assert send_collaborator_role_changed_email.calls == [
            pretend.call(
                db_request,
                set(),
                user=user,
                submitter=user_2,
                project_name="foobar",
                role=new_role_name,
            )
        ]
        assert send_role_changed_as_collaborator_email.calls == [
            pretend.call(
                db_request,
                user,
                submitter=user_2,
                project_name="foobar",
                role=new_role_name,
            )
        ]
        assert db_request.session.flash.calls == [
            pretend.call("Changed role", queue="success")
        ]
        assert isinstance(result, HTTPSeeOther)
        assert result.headers["Location"] == "/the-redirect"

        entry = (
            db_request.db.query(JournalEntry)
            .options(joinedload(JournalEntry.submitted_by))
            .one()
        )

        assert entry.name == project.name
        assert entry.action == "change Owner testuser to Maintainer"
        assert entry.submitted_by == db_request.user

    def test_change_role_invalid_role_name(self, pyramid_request):
        project = pretend.stub(name="foobar")

        pyramid_request.method = "POST"
        pyramid_request.POST = MultiDict(
            {"role_id": str(uuid.uuid4()), "role_name": "Invalid Role Name"}
        )
        pyramid_request.route_path = pretend.call_recorder(
            lambda *a, **kw: "/the-redirect"
        )

        result = views.change_project_role(project, pyramid_request)

        assert pyramid_request.route_path.calls == [
            pretend.call("manage.project.roles", project_name=project.name)
        ]
        assert isinstance(result, HTTPSeeOther)
        assert result.headers["Location"] == "/the-redirect"

    def test_change_missing_role(self, db_request):
        project = ProjectFactory.create(name="foobar")
        missing_role_id = str(uuid.uuid4())

        db_request.method = "POST"
        db_request.user = pretend.stub()
        db_request.POST = MultiDict({"role_id": missing_role_id, "role_name": "Owner"})
        db_request.session = pretend.stub(
            flash=pretend.call_recorder(lambda *a, **kw: None)
        )
        db_request.route_path = pretend.call_recorder(lambda *a, **kw: "/the-redirect")

        result = views.change_project_role(project, db_request)

        assert db_request.session.flash.calls == [
            pretend.call("Could not find role", queue="error")
        ]
        assert isinstance(result, HTTPSeeOther)
        assert result.headers["Location"] == "/the-redirect"

    def test_change_own_owner_role(self, db_request):
        project = ProjectFactory.create(name="foobar")
        user = UserFactory.create(username="testuser")
        role = RoleFactory.create(user=user, project=project, role_name="Owner")

        db_request.method = "POST"
        db_request.user = user
        db_request.POST = MultiDict({"role_id": role.id, "role_name": "Maintainer"})
        db_request.session = pretend.stub(
            flash=pretend.call_recorder(lambda *a, **kw: None)
        )
        db_request.route_path = pretend.call_recorder(lambda *a, **kw: "/the-redirect")

        result = views.change_project_role(project, db_request)

        assert db_request.session.flash.calls == [
            pretend.call("Cannot remove yourself as Owner", queue="error")
        ]
        assert isinstance(result, HTTPSeeOther)
        assert result.headers["Location"] == "/the-redirect"


class TestDeleteProjectRole:
    def test_delete_role(self, db_request, monkeypatch):
        project = ProjectFactory.create(name="foobar")
        user = UserFactory.create(username="testuser")
        role = RoleFactory.create(user=user, project=project, role_name="Owner")
        user_2 = UserFactory.create()

        db_request.method = "POST"
        db_request.user = user_2
        db_request.POST = MultiDict({"role_id": role.id})
        db_request.session = pretend.stub(
            flash=pretend.call_recorder(lambda *a, **kw: None)
        )
        db_request.route_path = pretend.call_recorder(lambda *a, **kw: "/the-redirect")

        send_collaborator_removed_email = pretend.call_recorder(lambda *a, **kw: None)
        monkeypatch.setattr(
            views, "send_collaborator_removed_email", send_collaborator_removed_email
        )
        send_removed_as_collaborator_email = pretend.call_recorder(
            lambda *a, **kw: None
        )
        monkeypatch.setattr(
            views,
            "send_removed_as_collaborator_email",
            send_removed_as_collaborator_email,
        )

        result = views.delete_project_role(project, db_request)

        assert db_request.route_path.calls == [
            pretend.call("manage.project.roles", project_name=project.name)
        ]
        assert db_request.db.query(Role).all() == []
        assert send_collaborator_removed_email.calls == [
            pretend.call(
                db_request, set(), user=user, submitter=user_2, project_name="foobar"
            )
        ]
        assert send_removed_as_collaborator_email.calls == [
            pretend.call(db_request, user, submitter=user_2, project_name="foobar")
        ]
        assert db_request.session.flash.calls == [
            pretend.call("Removed collaborator", queue="success")
        ]
        assert isinstance(result, HTTPSeeOther)
        assert result.headers["Location"] == "/the-redirect"

        entry = (
            db_request.db.query(JournalEntry)
            .options(joinedload(JournalEntry.submitted_by))
            .one()
        )

        assert entry.name == project.name
        assert entry.action == "remove Owner testuser"
        assert entry.submitted_by == db_request.user

    def test_delete_missing_role(self, db_request):
        project = ProjectFactory.create(name="foobar")
        missing_role_id = str(uuid.uuid4())

        db_request.method = "POST"
        db_request.user = pretend.stub()
        db_request.POST = MultiDict({"role_id": missing_role_id})
        db_request.session = pretend.stub(
            flash=pretend.call_recorder(lambda *a, **kw: None)
        )
        db_request.route_path = pretend.call_recorder(lambda *a, **kw: "/the-redirect")

        result = views.delete_project_role(project, db_request)

        assert db_request.session.flash.calls == [
            pretend.call("Could not find role", queue="error")
        ]
        assert isinstance(result, HTTPSeeOther)
        assert result.headers["Location"] == "/the-redirect"

    def test_delete_own_owner_role(self, db_request):
        project = ProjectFactory.create(name="foobar")
        user = UserFactory.create(username="testuser")
        role = RoleFactory.create(user=user, project=project, role_name="Owner")

        db_request.method = "POST"
        db_request.user = user
        db_request.POST = MultiDict({"role_id": role.id})
        db_request.session = pretend.stub(
            flash=pretend.call_recorder(lambda *a, **kw: None)
        )
        db_request.route_path = pretend.call_recorder(lambda *a, **kw: "/the-redirect")

        result = views.delete_project_role(project, db_request)

        assert db_request.session.flash.calls == [
            pretend.call("Cannot remove yourself as Sole Owner", queue="error")
        ]
        assert isinstance(result, HTTPSeeOther)
        assert result.headers["Location"] == "/the-redirect"

    def test_delete_not_sole_owner_role(self, db_request, monkeypatch):
        project = ProjectFactory.create(name="foobar")
        user = UserFactory.create()
        RoleFactory.create(user=user, project=project, role_name="Owner")
        user_2 = UserFactory.create(username="testuser")
        role_2 = RoleFactory.create(user=user_2, project=project, role_name="Owner")

        db_request.method = "POST"
        db_request.user = user_2
        db_request.POST = MultiDict({"role_id": role_2.id})
        db_request.session = pretend.stub(
            flash=pretend.call_recorder(lambda *a, **kw: None)
        )
        db_request.route_path = pretend.call_recorder(lambda *a, **kw: "/the-redirect")

        send_collaborator_removed_email = pretend.call_recorder(lambda *a, **kw: None)
        monkeypatch.setattr(
            views, "send_collaborator_removed_email", send_collaborator_removed_email
        )
        send_removed_as_collaborator_email = pretend.call_recorder(
            lambda *a, **kw: None
        )
        monkeypatch.setattr(
            views,
            "send_removed_as_collaborator_email",
            send_removed_as_collaborator_email,
        )

        result = views.delete_project_role(project, db_request)

        assert db_request.route_path.calls == [pretend.call("manage.projects")]
        assert db_request.db.query(Role).filter(Role.user_id == user_2.id).all() == []
        assert send_collaborator_removed_email.calls == [
            pretend.call(
                db_request, {user}, user=user_2, submitter=user_2, project_name="foobar"
            )
        ]
        assert send_removed_as_collaborator_email.calls == [
            pretend.call(db_request, user_2, submitter=user_2, project_name="foobar")
        ]
        assert db_request.session.flash.calls == [
            pretend.call("Removed collaborator", queue="success")
        ]
        assert isinstance(result, HTTPSeeOther)
        assert result.headers["Location"] == "/the-redirect"

        entry = (
            db_request.db.query(JournalEntry)
            .options(joinedload(JournalEntry.submitted_by))
            .one()
        )

        assert entry.name == project.name
        assert entry.action == "remove Owner testuser"
        assert entry.submitted_by == db_request.user

    def test_delete_non_owner_role(self, db_request):
        project = ProjectFactory.create(name="foobar")
        user = UserFactory.create(username="testuser")
        role = RoleFactory.create(user=user, project=project, role_name="Owner")

        some_other_user = UserFactory.create(username="someotheruser")
        some_other_project = ProjectFactory.create(name="someotherproject")

        db_request.method = "POST"
        db_request.user = some_other_user
        db_request.POST = MultiDict({"role_id": role.id})
        db_request.session = pretend.stub(
            flash=pretend.call_recorder(lambda *a, **kw: None)
        )
        db_request.route_path = pretend.call_recorder(lambda *a, **kw: "/the-redirect")

        result = views.delete_project_role(some_other_project, db_request)

        assert db_request.session.flash.calls == [
            pretend.call("Could not find role", queue="error")
        ]
        assert isinstance(result, HTTPSeeOther)
        assert result.headers["Location"] == "/the-redirect"


class TestManageProjectHistory:
    def test_get(self, db_request, user_service):
        project = ProjectFactory.create()
        release = ReleaseFactory.create(project=project)
        file_ = FileFactory.create(release=release)
        # NOTE: intentionally out of order, to test sorting.
        events = [
            FileEventFactory.create(
                source=file_,
                tag="fake:event",
                time=datetime.datetime(2018, 2, 5, 17, 18, 18, 462_634),
                additional={
                    "project_id": str(project.id),
                },
            ),
            ProjectEventFactory.create(
                source=project,
                tag="fake:event",
                time=datetime.datetime(2017, 2, 5, 17, 18, 18, 462_634),
            ),
            ProjectEventFactory.create(
                source=project,
                tag="fake:event",
                time=datetime.datetime(2019, 2, 5, 17, 18, 18, 462_634),
            ),
            FileEventFactory.create(
                source=file_,
                tag="fake:event",
                time=datetime.datetime(2016, 2, 5, 17, 18, 18, 462_634),
                additional={
                    "project_id": str(project.id),
                },
            ),
        ]

        project_events_query = (
            db_request.db.query(Project.Event)
            .join(Project.Event.source)
            .filter(Project.Event.source_id == project.id)
        )
        file_events_query = (
            db_request.db.query(File.Event)
            .join(File.Event.source)
            .filter(File.Event.additional["project_id"].astext == str(project.id))
        )
        events_query = project_events_query.union(file_events_query).order_by(
            Project.Event.time.desc(), File.Event.time.desc()
        )

        events_page = SQLAlchemyORMPage(
            events_query,
            page=1,
            items_per_page=25,
            item_count=4,
            url_maker=paginate_url_factory(db_request),
        )

        assert views.manage_project_history(project, db_request) == {
            "events": events_page,
            "get_user": user_service.get_user,
            "project": project,
        }

        events_page = list(events_page)

        # NOTE: The Event -> Project.Event | File.Event mapping is broken
        # due to how Event subclasses are constructed, so we only test
        # the ordering here.
        assert [e.time for e in events_page] == [
            e.time for e in sorted(events, key=lambda e: e.time, reverse=True)
        ]

        # NOTE: This is a backstop for the bugged behavior above: when we
        # fix it, this will begin to fail.
        for event in events_page:
            assert isinstance(event, Project.Event)

    def test_raises_400_with_pagenum_type_str(self, monkeypatch, db_request):
        params = MultiDict({"page": "abc"})
        db_request.params = params

        events_query = pretend.stub()
        db_request.events_query = pretend.stub(
            events_query=lambda *a, **kw: events_query
        )

        page_obj = pretend.stub(page_count=10, item_count=1000)
        page_cls = pretend.call_recorder(lambda *a, **kw: page_obj)
        monkeypatch.setattr(views, "SQLAlchemyORMPage", page_cls)

        url_maker = pretend.stub()
        url_maker_factory = pretend.call_recorder(lambda request: url_maker)
        monkeypatch.setattr(views, "paginate_url_factory", url_maker_factory)

        project = ProjectFactory.create()
        with pytest.raises(HTTPBadRequest):
            views.manage_project_history(project, db_request)

        assert page_cls.calls == []

    def test_first_page(self, db_request, user_service):
        page_number = 1
        params = MultiDict({"page": page_number})
        db_request.params = params

        project = ProjectFactory.create()
        items_per_page = 25
        total_items = items_per_page + 2
        ProjectEventFactory.create_batch(total_items, source=project, tag="fake:event")
        project_events_query = (
            db_request.db.query(Project.Event)
            .join(Project.Event.source)
            .filter(Project.Event.source_id == project.id)
        )
        file_events_query = (
            db_request.db.query(File.Event)
            .join(File.Event.source)
            .filter(File.Event.additional["project_id"].astext == str(project.id))
        )
        events_query = project_events_query.union(file_events_query).order_by(
            Project.Event.time.desc(), File.Event.time.desc()
        )

        events_page = SQLAlchemyORMPage(
            events_query,
            page=page_number,
            items_per_page=items_per_page,
            item_count=total_items,
            url_maker=paginate_url_factory(db_request),
        )
        assert views.manage_project_history(project, db_request) == {
            "events": events_page,
            "get_user": user_service.get_user,
            "project": project,
        }

    def test_last_page(self, db_request, user_service):
        page_number = 2
        params = MultiDict({"page": page_number})
        db_request.params = params

        project = ProjectFactory.create()
        items_per_page = 25
        total_items = items_per_page + 2
        ProjectEventFactory.create_batch(total_items, source=project, tag="fake:event")
        project_events_query = (
            db_request.db.query(Project.Event)
            .join(Project.Event.source)
            .filter(Project.Event.source_id == project.id)
        )
        file_events_query = (
            db_request.db.query(File.Event)
            .join(File.Event.source)
            .filter(File.Event.additional["project_id"].astext == str(project.id))
        )
        events_query = project_events_query.union(file_events_query).order_by(
            Project.Event.time.desc(), File.Event.time.desc()
        )

        events_page = SQLAlchemyORMPage(
            events_query,
            page=page_number,
            items_per_page=items_per_page,
            item_count=total_items,
            url_maker=paginate_url_factory(db_request),
        )

        assert views.manage_project_history(project, db_request) == {
            "events": events_page,
            "get_user": user_service.get_user,
            "project": project,
        }

    def test_raises_404_with_out_of_range_page(self, db_request):
        page_number = 3
        params = MultiDict({"page": page_number})
        db_request.params = params

        project = ProjectFactory.create()
        items_per_page = 25
        total_items = items_per_page + 2
        ProjectEventFactory.create_batch(total_items, source=project, tag="fake:event")

        with pytest.raises(HTTPNotFound):
            assert views.manage_project_history(project, db_request)


class TestManageOIDCPublisherViews:
    def test_initializes(self, metrics):
        project = pretend.stub()
        request = pretend.stub(
            find_service=pretend.call_recorder(lambda *a, **kw: metrics),
            registry=pretend.stub(
                settings={
                    "github.token": "fake-api-token",
                },
            ),
            POST=MultiDict(),
        )
        view = views.ManageOIDCPublisherViews(project, request)

        assert view.project is project
        assert view.request is request
        assert view.metrics is metrics

        assert view.request.find_service.calls == [
            pretend.call(IMetricsService, context=None)
        ]

    @pytest.mark.parametrize(
        "ip_exceeded, user_exceeded",
        [
            (False, False),
            (False, True),
            (True, False),
        ],
    )
    def test_ratelimiting(self, metrics, ip_exceeded, user_exceeded):
        project = pretend.stub()
        user_rate_limiter = pretend.stub(
            hit=pretend.call_recorder(lambda *a, **kw: None),
            test=pretend.call_recorder(lambda uid: not user_exceeded),
            resets_in=pretend.call_recorder(lambda uid: pretend.stub()),
        )
        ip_rate_limiter = pretend.stub(
            hit=pretend.call_recorder(lambda *a, **kw: None),
            test=pretend.call_recorder(lambda ip: not ip_exceeded),
            resets_in=pretend.call_recorder(lambda uid: pretend.stub()),
        )

        def find_service(iface, name=None, context=None):
            if iface is IMetricsService:
                return metrics

            if name == "user_oidc.publisher.register":
                return user_rate_limiter
            else:
                return ip_rate_limiter

        request = pretend.stub(
            find_service=pretend.call_recorder(find_service),
            user=pretend.stub(id=pretend.stub()),
            remote_addr=pretend.stub(),
            registry=pretend.stub(
                settings={
                    "github.token": "fake-api-token",
                },
            ),
            POST=MultiDict(),
        )

        view = views.ManageOIDCPublisherViews(project, request)

        assert view._ratelimiters == {
            "user.oidc": user_rate_limiter,
            "ip.oidc": ip_rate_limiter,
        }
        assert request.find_service.calls == [
            pretend.call(IMetricsService, context=None),
            pretend.call(IRateLimiter, name="user_oidc.publisher.register"),
            pretend.call(IRateLimiter, name="ip_oidc.publisher.register"),
        ]

        view._hit_ratelimits()

        assert user_rate_limiter.hit.calls == [
            pretend.call(request.user.id),
        ]
        assert ip_rate_limiter.hit.calls == [pretend.call(request.remote_addr)]

        if user_exceeded or ip_exceeded:
            with pytest.raises(TooManyOIDCRegistrations):
                view._check_ratelimits()
        else:
            view._check_ratelimits()

    def test_manage_project_oidc_publishers(self, monkeypatch):
        project = pretend.stub(oidc_publishers=[])
        request = pretend.stub(
            user=pretend.stub(),
            registry=pretend.stub(
                settings={
                    "github.token": "fake-api-token",
                },
            ),
            find_service=lambda *a, **kw: None,
            flags=pretend.stub(
                disallow_oidc=pretend.call_recorder(lambda f=None: False)
            ),
            POST=MultiDict(),
        )

        view = views.ManageOIDCPublisherViews(project, request)
        assert view.manage_project_oidc_publishers() == {
            "disabled": {
                "GitHub": False,
                "GitLab": False,
                "Google": False,
                "ActiveState": False,
            },
            "project": project,
            "github_publisher_form": view.github_publisher_form,
            "gitlab_publisher_form": view.gitlab_publisher_form,
            "google_publisher_form": view.google_publisher_form,
            "activestate_publisher_form": view.activestate_publisher_form,
        }

        assert request.flags.disallow_oidc.calls == [
            pretend.call(),
            pretend.call(AdminFlagValue.DISALLOW_GITHUB_OIDC),
            pretend.call(AdminFlagValue.DISALLOW_GITLAB_OIDC),
            pretend.call(AdminFlagValue.DISALLOW_GOOGLE_OIDC),
            pretend.call(AdminFlagValue.DISALLOW_ACTIVESTATE_OIDC),
        ]

    def test_manage_project_oidc_publishers_admin_disabled(
        self, monkeypatch, pyramid_request
    ):
        project = pretend.stub(oidc_publishers=[])
        pyramid_request.user = pretend.stub()
        pyramid_request.registry = pretend.stub(
            settings={
                "github.token": "fake-api-token",
            },
        )
        pyramid_request.find_service = lambda *a, **kw: None
        pyramid_request.flags = pretend.stub(
            disallow_oidc=pretend.call_recorder(lambda f=None: True)
        )
        pyramid_request.session = pretend.stub(
            flash=pretend.call_recorder(lambda *a, **kw: None)
        )
        pyramid_request.POST = MultiDict()

        view = views.ManageOIDCPublisherViews(project, pyramid_request)

        assert view.manage_project_oidc_publishers() == {
            "disabled": {
                "GitHub": True,
                "GitLab": True,
                "Google": True,
                "ActiveState": True,
            },
            "project": project,
            "github_publisher_form": view.github_publisher_form,
            "gitlab_publisher_form": view.gitlab_publisher_form,
            "google_publisher_form": view.google_publisher_form,
            "activestate_publisher_form": view.activestate_publisher_form,
        }

        assert pyramid_request.flags.disallow_oidc.calls == [
            pretend.call(),
            pretend.call(AdminFlagValue.DISALLOW_GITHUB_OIDC),
            pretend.call(AdminFlagValue.DISALLOW_GITLAB_OIDC),
            pretend.call(AdminFlagValue.DISALLOW_GOOGLE_OIDC),
            pretend.call(AdminFlagValue.DISALLOW_ACTIVESTATE_OIDC),
        ]
        assert pyramid_request.session.flash.calls == [
            pretend.call(
                (
                    "Trusted publishing is temporarily disabled. "
                    "See https://pypi.org/help#admin-intervention for details."
                ),
                queue="error",
            )
        ]

    @pytest.mark.parametrize(
        "view_name, publisher, make_form",
        [
            (
                "add_github_oidc_publisher",
                pretend.stub(
                    id="fakeid",
                    publisher_name="GitHub",
                    repository_name="fakerepo",
                    publisher_url=(
                        lambda x=None: "https://github.com/fakeowner/fakerepo"
                    ),
                    owner="fakeowner",
                    owner_id="1234",
                    workflow_filename="fakeworkflow.yml",
                    environment="some-environment",
                ),
                lambda publisher: pretend.stub(
                    validate=pretend.call_recorder(lambda: True),
                    repository=pretend.stub(data=publisher.repository_name),
                    normalized_owner=publisher.owner,
                    workflow_filename=pretend.stub(data=publisher.workflow_filename),
                    normalized_environment=publisher.environment,
                ),
            ),
            (
                "add_gitlab_oidc_publisher",
                pretend.stub(
                    id="fakeid",
                    publisher_name="GitLab",
                    project="fakerepo",
                    publisher_url=(
                        lambda x=None: "https://gitlab.com/fakeowner/fakerepo"
                    ),
                    namespace="fakeowner",
                    workflow_filepath="subfolder/fakeworkflow.yml",
                    environment="some-environment",
                ),
                lambda publisher: pretend.stub(
                    validate=pretend.call_recorder(lambda: True),
                    project=pretend.stub(data=publisher.project),
                    namespace=pretend.stub(data=publisher.namespace),
                    workflow_filepath=pretend.stub(data=publisher.workflow_filepath),
                    normalized_environment=publisher.environment,
                ),
            ),
            (
                "add_google_oidc_publisher",
                pretend.stub(
                    id="fakeid",
                    publisher_name="Google",
                    publisher_url=lambda x=None: None,
                    email="some-environment@example.com",
                    sub="some-sub",
                ),
                lambda publisher: pretend.stub(
                    validate=pretend.call_recorder(lambda: True),
                    email=pretend.stub(data=publisher.email),
                    sub=pretend.stub(data=publisher.sub),
                ),
            ),
            (
                "add_activestate_oidc_publisher",
                pretend.stub(
                    id="fakeid",
                    publisher_name="ActiveState",
                    publisher_url=(
                        lambda x=None: "https://platform.activestate.com/some-org/some-project"  # noqa
                    ),
                    organization="some-org",
                    activestate_project_name="some-project",
                    actor="some-user",
                    actor_id="some-user-id",
                ),
                lambda publisher: pretend.stub(
                    validate=pretend.call_recorder(lambda: True),
                    organization=pretend.stub(data=publisher.organization),
                    project=pretend.stub(data=publisher.activestate_project_name),
                    actor=pretend.stub(data=publisher.actor),
                    actor_id="some-user-id",
                ),
            ),
        ],
    )
    def test_add_oidc_publisher_preexisting(
        self, metrics, monkeypatch, view_name, publisher, make_form
    ):
        # NOTE: Can't set __str__ using pretend.stub()
        monkeypatch.setattr(publisher.__class__, "__str__", lambda s: "fakespecifier")

        project = pretend.stub(
            name="fakeproject",
            oidc_publishers=[],
            record_event=pretend.call_recorder(lambda *a, **kw: None),
            users=[],
        )

        request = pretend.stub(
            user=pretend.stub(
                username="some-user",
            ),
            registry=pretend.stub(
                settings={
                    "github.token": "fake-api-token",
                }
            ),
            find_service=lambda *a, **kw: metrics,
            flags=pretend.stub(
                disallow_oidc=pretend.call_recorder(lambda f=None: False)
            ),
            session=pretend.stub(flash=pretend.call_recorder(lambda *a, **kw: None)),
            POST=pretend.stub(),
            db=pretend.stub(
                query=lambda *a: pretend.stub(
                    filter=lambda *a: pretend.stub(one_or_none=lambda: publisher)
                ),
                add=pretend.call_recorder(lambda o: None),
            ),
            path="request-path",
        )

        publisher_form_obj = make_form(publisher)
        publisher_form_cls = pretend.call_recorder(lambda *a, **kw: publisher_form_obj)
        monkeypatch.setattr(views, "GitHubPublisherForm", publisher_form_cls)
        monkeypatch.setattr(views, "GitLabPublisherForm", publisher_form_cls)
        monkeypatch.setattr(views, "GooglePublisherForm", publisher_form_cls)
        monkeypatch.setattr(views, "ActiveStatePublisherForm", publisher_form_cls)

        view = views.ManageOIDCPublisherViews(project, request)
        monkeypatch.setattr(
            view, "_hit_ratelimits", pretend.call_recorder(lambda: None)
        )
        monkeypatch.setattr(
            view, "_check_ratelimits", pretend.call_recorder(lambda: None)
        )

        assert isinstance(getattr(view, view_name)(), HTTPSeeOther)
        assert view.metrics.increment.calls == [
            pretend.call(
                "warehouse.oidc.add_publisher.attempt",
                tags=[f"publisher:{publisher.publisher_name}"],
            ),
            pretend.call(
                "warehouse.oidc.add_publisher.ok",
                tags=[f"publisher:{publisher.publisher_name}"],
            ),
        ]
        assert project.record_event.calls == [
            pretend.call(
                tag=EventTag.Project.OIDCPublisherAdded,
                request=request,
                additional={
                    "publisher": publisher.publisher_name,
                    "id": "fakeid",
                    "specifier": "fakespecifier",
                    "url": publisher.publisher_url(),
                    "submitted_by": "some-user",
                },
            )
        ]
        assert request.session.flash.calls == [
            pretend.call(
                "Added fakespecifier "
                + (
                    f"in {publisher.publisher_url()}"
                    if publisher.publisher_url()
                    else ""
                )
                + " to fakeproject",
                queue="success",
            )
        ]
        assert request.db.add.calls == []
        assert publisher_form_obj.validate.calls == [pretend.call()]
        assert view._hit_ratelimits.calls == [pretend.call()]
        assert view._check_ratelimits.calls == [pretend.call()]
        assert project.oidc_publishers == [publisher]

    @pytest.mark.parametrize(
        "view_name, publisher_form_obj, expected_publisher",
        [
            (
                "add_github_oidc_publisher",
                pretend.stub(
                    validate=pretend.call_recorder(lambda: True),
                    repository=pretend.stub(data="fakerepo"),
                    normalized_owner="fakeowner",
                    workflow_filename=pretend.stub(data="fakeworkflow.yml"),
                    normalized_environment="some-environment",
                    owner_id="1234",
                ),
                pretend.stub(publisher_name="GitHub"),
            ),
            (
                "add_gitlab_oidc_publisher",
                pretend.stub(
                    validate=pretend.call_recorder(lambda: True),
                    project=pretend.stub(data="fakerepo"),
                    namespace=pretend.stub(data="fakeowner"),
                    workflow_filepath=pretend.stub(data="subfolder/fakeworkflow.yml"),
                    normalized_environment="some-environment",
                ),
                pretend.stub(publisher_name="GitLab"),
            ),
            (
                "add_google_oidc_publisher",
                pretend.stub(
                    validate=pretend.call_recorder(lambda: True),
                    email=pretend.stub(data="some-environment@example.com"),
                    sub=pretend.stub(data="some-sub"),
                ),
                "Google",
            ),
            (
                "add_activestate_oidc_publisher",
                pretend.stub(
                    validate=pretend.call_recorder(lambda: True),
                    id="fakeid",
                    publisher_name="ActiveState",
                    publisher_url=lambda x=None: None,
                    organization=pretend.stub(data="fake-org"),
                    project=pretend.stub(data="fake-project"),
                    actor=pretend.stub(data="fake-actor"),
                    actor_id="some-user-id",
                ),
                "ActiveState",
            ),
        ],
    )
    def test_add_oidc_publisher_created(
        self, metrics, monkeypatch, view_name, publisher_form_obj, expected_publisher
    ):
        fakeuser = pretend.stub()
        project = pretend.stub(
            name="fakeproject",
            oidc_publishers=[],
            record_event=pretend.call_recorder(lambda *a, **kw: None),
            users=[fakeuser],
        )

        request = pretend.stub(
            user=pretend.stub(
                username="some-user",
            ),
            registry=pretend.stub(
                settings={
                    "github.token": "fake-api-token",
                }
            ),
            find_service=lambda *a, **kw: metrics,
            flags=pretend.stub(
                disallow_oidc=pretend.call_recorder(lambda f=None: False)
            ),
            session=pretend.stub(flash=pretend.call_recorder(lambda *a, **kw: None)),
            POST=pretend.stub(),
            db=pretend.stub(
                query=lambda *a: pretend.stub(
                    filter=lambda *a: pretend.stub(one_or_none=lambda: None)
                ),
                add=pretend.call_recorder(lambda o: setattr(o, "id", "fakeid")),
            ),
            path="request-path",
        )

        publisher_form_cls = pretend.call_recorder(lambda *a, **kw: publisher_form_obj)
        monkeypatch.setattr(views, "GitHubPublisherForm", publisher_form_cls)
        monkeypatch.setattr(views, "GitLabPublisherForm", publisher_form_cls)
        monkeypatch.setattr(views, "GooglePublisherForm", publisher_form_cls)
        monkeypatch.setattr(views, "ActiveStatePublisherForm", publisher_form_cls)
        monkeypatch.setattr(
            views,
            "send_trusted_publisher_added_email",
            pretend.call_recorder(lambda *a, **kw: None),
        )

        view = views.ManageOIDCPublisherViews(project, request)
        monkeypatch.setattr(
            view, "_hit_ratelimits", pretend.call_recorder(lambda: None)
        )
        monkeypatch.setattr(
            view, "_check_ratelimits", pretend.call_recorder(lambda: None)
        )

        assert isinstance(getattr(view, view_name)(), HTTPSeeOther)

        assert len(project.oidc_publishers) == 1
        publisher = project.oidc_publishers[0]

        assert view.metrics.increment.calls == [
            pretend.call(
                "warehouse.oidc.add_publisher.attempt",
                tags=[f"publisher:{publisher.publisher_name}"],
            ),
            pretend.call(
                "warehouse.oidc.add_publisher.ok",
                tags=[f"publisher:{publisher.publisher_name}"],
            ),
        ]
        assert project.record_event.calls == [
            pretend.call(
                tag=EventTag.Project.OIDCPublisherAdded,
                request=request,
                additional={
                    "publisher": publisher.publisher_name,
                    "id": "fakeid",
                    "specifier": str(publisher),
                    "url": publisher.publisher_url(),
                    "submitted_by": "some-user",
                },
            )
        ]
        assert request.session.flash.calls == [
            pretend.call(
                f"Added {str(publisher)} "
                + (
                    f"in {publisher.publisher_url()}"
                    if publisher.publisher_url()
                    else ""
                )
                + " to fakeproject",
                queue="success",
            )
        ]
        assert request.db.add.calls == [pretend.call(project.oidc_publishers[0])]
        assert publisher_form_obj.validate.calls == [pretend.call()]
        assert views.send_trusted_publisher_added_email.calls == [
            pretend.call(
                request,
                fakeuser,
                project_name="fakeproject",
                publisher=publisher,
            )
        ]
        assert view._hit_ratelimits.calls == [pretend.call()]
        assert view._check_ratelimits.calls == [pretend.call()]

    @pytest.mark.parametrize(
        "view_name, publisher_name, publisher, post_body",
        [
            (
                "add_github_oidc_publisher",
                "GitHub",
                GitHubPublisher(
                    repository_name="some-repository",
                    repository_owner="some-owner",
                    repository_owner_id="666",
                    workflow_filename="some-workflow-filename.yml",
                    environment="some-environment",
                ),
                MultiDict(
                    {
                        "owner": "some-owner",
                        "repository": "some-repository",
                        "workflow_filename": "some-workflow-filename.yml",
                        "environment": "some-environment",
                    }
                ),
            ),
            (
                "add_gitlab_oidc_publisher",
                "GitLab",
                GitLabPublisher(
                    project="some-repository",
                    namespace="some-owner",
                    workflow_filepath="subfolder/some-workflow-filename.yml",
                    environment="some-environment",
                ),
                MultiDict(
                    {
                        "namespace": "some-owner",
                        "project": "some-repository",
                        "workflow_filepath": "subfolder/some-workflow-filename.yml",
                        "environment": "some-environment",
                    }
                ),
            ),
            (
                "add_google_oidc_publisher",
                "Google",
                GooglePublisher(
                    email="some-email@example.com",
                    sub="some-sub",
                ),
                MultiDict(
                    {
                        "email": "some-email@example.com",
                        "sub": "some-sub",
                    }
                ),
            ),
            (
                "add_activestate_oidc_publisher",
                "ActiveState",
                ActiveStatePublisher(
                    organization="some-org",
                    activestate_project_name="some-project",
                    actor="some-user",
                    actor_id="some-user-id",
                ),
                MultiDict(
                    {
                        "organization": "some-org",
                        "project": "some-project",
                        "actor": "some-user",
                    }
                ),
            ),
        ],
    )
    def test_add_oidc_publisher_already_registered_with_project(
        self, monkeypatch, db_request, view_name, publisher_name, publisher, post_body
    ):
        db_request.user = UserFactory.create()
        EmailFactory(user=db_request.user, verified=True, primary=True)
        db_request.db.add(publisher)
        db_request.db.flush()  # To get it in the DB

        project = pretend.stub(
            name="fakeproject",
            oidc_publishers=[publisher],
            record_event=pretend.call_recorder(lambda *a, **kw: None),
        )

        db_request.registry = pretend.stub(
            settings={
                "github.token": "fake-api-token",
            }
        )
        db_request.flags = pretend.stub(
            disallow_oidc=pretend.call_recorder(lambda f=None: False)
        )
        db_request.session = pretend.stub(
            flash=pretend.call_recorder(lambda *a, **kw: None)
        )
        db_request.POST = post_body

        view = views.ManageOIDCPublisherViews(project, db_request)
        monkeypatch.setattr(
            views.GitHubPublisherForm,
            "_lookup_owner",
            lambda *a: {"login": "some-owner", "id": "some-owner-id"},
        )

        monkeypatch.setattr(
            views.ActiveStatePublisherForm,
            "_lookup_organization",
            lambda *a: None,
        )

        monkeypatch.setattr(
            views.ActiveStatePublisherForm,
            "_lookup_actor",
            lambda *a: {"user_id": "some-user-id"},
        )

        monkeypatch.setattr(
            view, "_hit_ratelimits", pretend.call_recorder(lambda: None)
        )
        monkeypatch.setattr(
            view, "_check_ratelimits", pretend.call_recorder(lambda: None)
        )

        assert getattr(view, view_name)() == {
            "disabled": {
                "GitHub": False,
                "GitLab": False,
                "Google": False,
                "ActiveState": False,
            },
            "project": project,
            "github_publisher_form": view.github_publisher_form,
            "gitlab_publisher_form": view.gitlab_publisher_form,
            "google_publisher_form": view.google_publisher_form,
            "activestate_publisher_form": view.activestate_publisher_form,
        }
        assert view.metrics.increment.calls == [
            pretend.call(
                "warehouse.oidc.add_publisher.attempt",
                tags=[f"publisher:{publisher_name}"],
            ),
        ]
        assert project.record_event.calls == []
        assert db_request.session.flash.calls == [
            pretend.call(
                f"{str(publisher)} is already registered with fakeproject",
                queue="error",
            )
        ]

    @pytest.mark.parametrize(
        "view_name, publisher_name",
        [
            ("add_github_oidc_publisher", "GitHub"),
            ("add_gitlab_oidc_publisher", "GitLab"),
            ("add_google_oidc_publisher", "Google"),
            ("add_activestate_oidc_publisher", "ActiveState"),
        ],
    )
    def test_add_oidc_publisher_ratelimited(
        self, metrics, monkeypatch, view_name, publisher_name
    ):
        project = pretend.stub()

        request = pretend.stub(
            user=pretend.stub(),
            registry=pretend.stub(settings={}),
            find_service=lambda *a, **kw: metrics,
            flags=pretend.stub(
                disallow_oidc=pretend.call_recorder(lambda f=None: False)
            ),
            _=lambda s: s,
            POST=MultiDict(),
        )

        view = views.ManageOIDCPublisherViews(project, request)
        monkeypatch.setattr(
            view,
            "_check_ratelimits",
            pretend.call_recorder(
                pretend.raiser(
                    TooManyOIDCRegistrations(
                        resets_in=pretend.stub(total_seconds=lambda: 60)
                    )
                )
            ),
        )

        assert getattr(view, view_name)().__class__ == HTTPTooManyRequests
        assert view.metrics.increment.calls == [
            pretend.call(
                "warehouse.oidc.add_publisher.attempt",
                tags=[f"publisher:{publisher_name}"],
            ),
            pretend.call(
                "warehouse.oidc.add_publisher.ratelimited",
                tags=[f"publisher:{publisher_name}"],
            ),
        ]

    @pytest.mark.parametrize(
        "view_name, publisher_name",
        [
            ("add_github_oidc_publisher", "GitHub"),
            ("add_gitlab_oidc_publisher", "GitLab"),
            ("add_google_oidc_publisher", "Google"),
            ("add_activestate_oidc_publisher", "ActiveState"),
        ],
    )
    def test_add_oidc_publisher_admin_disabled(
        self, monkeypatch, view_name, publisher_name
    ):
        project = pretend.stub()
        request = pretend.stub(
            user=pretend.stub(),
            find_service=lambda *a, **kw: None,
            flags=pretend.stub(
                disallow_oidc=pretend.call_recorder(lambda f=None: True)
            ),
            session=pretend.stub(flash=pretend.call_recorder(lambda *a, **kw: None)),
            _=lambda s: s,
            POST=MultiDict(),
            registry=pretend.stub(settings={}),
        )

        view = views.ManageOIDCPublisherViews(project, request)
        default_response = {"_": pretend.stub()}
        monkeypatch.setattr(
            views.ManageOIDCPublisherViews, "default_response", default_response
        )

        assert getattr(view, view_name)() == default_response
        assert request.session.flash.calls == [
            pretend.call(
                (
                    f"{publisher_name}-based trusted publishing is temporarily "
                    "disabled. See https://pypi.org/help#admin-intervention for "
                    "details."
                ),
                queue="error",
            )
        ]

    @pytest.mark.parametrize(
        "view_name, publisher_name",
        [
            ("add_github_oidc_publisher", "GitHub"),
            ("add_gitlab_oidc_publisher", "GitLab"),
            ("add_google_oidc_publisher", "Google"),
            ("add_activestate_oidc_publisher", "ActiveState"),
        ],
    )
    def test_add_oidc_publisher_invalid_form(
        self, metrics, monkeypatch, view_name, publisher_name
    ):
        project = pretend.stub()
        request = pretend.stub(
            user=pretend.stub(),
            find_service=lambda *a, **kw: metrics,
            flags=pretend.stub(
                disallow_oidc=pretend.call_recorder(lambda f=None: False)
            ),
            session=pretend.stub(flash=pretend.call_recorder(lambda *a, **kw: None)),
            _=lambda s: s,
            POST=MultiDict(),
            registry=pretend.stub(settings={}),
        )

        publisher_form_obj = pretend.stub(
            validate=pretend.call_recorder(lambda: False),
        )
        publisher_form_cls = pretend.call_recorder(lambda *a, **kw: publisher_form_obj)
        monkeypatch.setattr(views, "GitHubPublisherForm", publisher_form_cls)
        monkeypatch.setattr(views, "GitLabPublisherForm", publisher_form_cls)
        monkeypatch.setattr(views, "GooglePublisherForm", publisher_form_cls)
        monkeypatch.setattr(views, "ActiveStatePublisherForm", publisher_form_cls)

        view = views.ManageOIDCPublisherViews(project, request)
        default_response = {
            "github_publisher_form": publisher_form_obj,
            "gitlab_publisher_form": publisher_form_obj,
            "google_publisher_form": publisher_form_obj,
            "activestate_publisher_form": publisher_form_obj,
        }
        monkeypatch.setattr(
            views.ManageOIDCPublisherViews, "default_response", default_response
        )
        monkeypatch.setattr(
            view, "_check_ratelimits", pretend.call_recorder(lambda: None)
        )
        monkeypatch.setattr(
            view, "_hit_ratelimits", pretend.call_recorder(lambda: None)
        )

        assert getattr(view, view_name)() == default_response
        assert view.metrics.increment.calls == [
            pretend.call(
                "warehouse.oidc.add_publisher.attempt",
                tags=[f"publisher:{publisher_name}"],
            ),
        ]
        assert view._hit_ratelimits.calls == [pretend.call()]
        assert view._check_ratelimits.calls == [pretend.call()]
        assert publisher_form_obj.validate.calls == [pretend.call()]

    @pytest.mark.parametrize(
        "publisher",
        [
            GitHubPublisher(
                repository_name="some-repository",
                repository_owner="some-owner",
                repository_owner_id="666",
                workflow_filename="some-workflow-filename.yml",
                environment="some-environment",
            ),
            GitLabPublisher(
                project="some-repository",
                namespace="some-owner",
                workflow_filepath="subfolder/some-workflow-filename.yml",
                environment="some-environment",
            ),
            GooglePublisher(
                email="some-email@example.com",
                sub="some-sub",
            ),
            ActiveStatePublisher(
                organization="some-org",
                activestate_project_name="some-project",
                actor="some-user",
                actor_id="some-user-id",
            ),
        ],
    )
    def test_delete_oidc_publisher_registered_to_multiple_projects(
        self, monkeypatch, db_request, publisher
    ):
        db_request.user = UserFactory.create()
        EmailFactory(user=db_request.user, verified=True, primary=True)
        db_request.db.add(publisher)
        db_request.db.flush()  # To get it in the DB

        project = ProjectFactory.create(oidc_publishers=[publisher])
        project.record_event = pretend.call_recorder(lambda *a, **kw: None)
        RoleFactory.create(user=db_request.user, project=project, role_name="Owner")
        another_project = ProjectFactory.create(oidc_publishers=[publisher])

        db_request.flags = pretend.stub(
            disallow_oidc=pretend.call_recorder(lambda f=None: False)
        )
        db_request.session = pretend.stub(
            flash=pretend.call_recorder(lambda *a, **kw: None)
        )
        db_request.POST = MultiDict(
            {
                "publisher_id": str(publisher.id),
            }
        )

        monkeypatch.setattr(
            views,
            "send_trusted_publisher_removed_email",
            pretend.call_recorder(lambda *a, **kw: None),
        )

        view = views.ManageOIDCPublisherViews(project, db_request)
        default_response = {"_": pretend.stub()}
        monkeypatch.setattr(
            views.ManageOIDCPublisherViews, "default_response", default_response
        )

        assert isinstance(view.delete_oidc_publisher(), HTTPSeeOther)
        assert publisher not in project.oidc_publishers

        assert view.metrics.increment.calls == [
            pretend.call(
                "warehouse.oidc.delete_publisher.attempt",
            ),
            pretend.call(
                "warehouse.oidc.delete_publisher.ok",
                tags=[f"publisher:{publisher.publisher_name}"],
            ),
        ]

        assert project.record_event.calls == [
            pretend.call(
                tag=EventTag.Project.OIDCPublisherRemoved,
                request=db_request,
                additional={
                    "publisher": publisher.publisher_name,
                    "id": str(publisher.id),
                    "specifier": str(publisher),
                    "url": publisher.publisher_url(),
                    "submitted_by": db_request.user.username,
                },
            )
        ]

        assert db_request.flags.disallow_oidc.calls == [pretend.call()]
        assert db_request.session.flash.calls == [
            pretend.call(
                f"Removed trusted publisher for project {project.name!r}",
                queue="success",
            )
        ]

        # The publisher is not actually removed entirely from the DB, since it's
        # registered to other projects that haven't removed it.
        assert db_request.db.query(OIDCPublisher).one() == publisher
        assert another_project.oidc_publishers == [publisher]

        assert views.send_trusted_publisher_removed_email.calls == [
            pretend.call(
                db_request,
                db_request.user,
                project_name=project.name,
                publisher=publisher,
            )
        ]

    @pytest.mark.parametrize(
        "publisher",
        [
            GitHubPublisher(
                repository_name="some-repository",
                repository_owner="some-owner",
                repository_owner_id="666",
                workflow_filename="some-workflow-filename.yml",
                environment="some-environment",
            ),
            GitLabPublisher(
                project="some-repository",
                namespace="some-owner",
                workflow_filepath="subfolder/some-workflow-filename.yml",
                environment="some-environment",
            ),
            GooglePublisher(
                email="some-email@example.com",
                sub="some-sub",
            ),
            ActiveStatePublisher(
                organization="some-org",
                activestate_project_name="some-project",
                actor="some-user",
                actor_id="some-user-id",
            ),
        ],
    )
    def test_delete_oidc_publisher_entirely(self, monkeypatch, db_request, publisher):
        db_request.user = UserFactory.create()
        EmailFactory(user=db_request.user, verified=True, primary=True)
        db_request.db.add(publisher)
        db_request.db.flush()  # To get it in the DB

        project = ProjectFactory.create(oidc_publishers=[publisher])
        RoleFactory.create(user=db_request.user, project=project, role_name="Owner")

        db_request.flags = pretend.stub(
            disallow_oidc=pretend.call_recorder(lambda f=None: False)
        )
        db_request.session = pretend.stub(
            flash=pretend.call_recorder(lambda *a, **kw: None)
        )
        db_request.POST = MultiDict(
            {
                "publisher_id": str(publisher.id),
            }
        )

        monkeypatch.setattr(
            views,
            "send_trusted_publisher_removed_email",
            pretend.call_recorder(lambda *a, **kw: None),
        )

        view = views.ManageOIDCPublisherViews(project, db_request)
        default_response = {"_": pretend.stub()}
        monkeypatch.setattr(
            views.ManageOIDCPublisherViews, "default_response", default_response
        )

        assert isinstance(view.delete_oidc_publisher(), HTTPSeeOther)
        assert publisher not in project.oidc_publishers

        assert view.metrics.increment.calls == [
            pretend.call(
                "warehouse.oidc.delete_publisher.attempt",
            ),
            pretend.call(
                "warehouse.oidc.delete_publisher.ok",
                tags=[f"publisher:{publisher.publisher_name}"],
            ),
        ]

        events = project.events.all()
        assert len(events) == 1
        event = events[0]
        assert event.tag == EventTag.Project.OIDCPublisherRemoved
        assert str(event.ip_address) == db_request.remote_addr
        assert event.additional == {
            "publisher": publisher.publisher_name,
            "id": str(publisher.id),
            "specifier": str(publisher),
            "url": publisher.publisher_url(),
            "submitted_by": db_request.user.username,
        }

        assert db_request.flags.disallow_oidc.calls == [pretend.call()]
        assert db_request.session.flash.calls == [
            pretend.call(
                f"Removed trusted publisher for project {project.name!r}",
                queue="success",
            )
        ]

        # The publisher is actually removed entirely from the DB.
        assert db_request.db.query(OIDCPublisher).all() == []

        assert views.send_trusted_publisher_removed_email.calls == [
            pretend.call(
                db_request,
                db_request.user,
                project_name=project.name,
                publisher=publisher,
            )
        ]

    def test_delete_oidc_publisher_invalid_form(self, metrics, monkeypatch):
        publisher = pretend.stub()
        project = pretend.stub(oidc_publishers=[publisher])
        request = pretend.stub(
            user=pretend.stub(),
            find_service=lambda *a, **kw: metrics,
            flags=pretend.stub(
                disallow_oidc=pretend.call_recorder(lambda f=None: False)
            ),
            POST=MultiDict(),
            registry=pretend.stub(settings={}),
        )

        delete_publisher_form_obj = pretend.stub(
            validate=pretend.call_recorder(lambda: False),
        )
        delete_publisher_form_cls = pretend.call_recorder(
            lambda *a, **kw: delete_publisher_form_obj
        )
        monkeypatch.setattr(views, "DeletePublisherForm", delete_publisher_form_cls)

        view = views.ManageOIDCPublisherViews(project, request)
        default_response = {"_": pretend.stub()}
        monkeypatch.setattr(
            views.ManageOIDCPublisherViews, "default_response", default_response
        )

        assert view.delete_oidc_publisher() == default_response
        assert len(project.oidc_publishers) == 1

        assert view.metrics.increment.calls == [
            pretend.call(
                "warehouse.oidc.delete_publisher.attempt",
            ),
        ]

        assert delete_publisher_form_cls.calls == [pretend.call(request.POST)]
        assert delete_publisher_form_obj.validate.calls == [pretend.call()]

    @pytest.mark.parametrize(
        "other_publisher", [None, pretend.stub(id="different-fakeid")]
    )
    def test_delete_oidc_publisher_not_found(
        self, metrics, monkeypatch, other_publisher
    ):
        publisher = pretend.stub(
            publisher_name="fakepublisher",
            id="fakeid",
        )
        # NOTE: Can't set __str__ using pretend.stub()
        monkeypatch.setattr(publisher.__class__, "__str__", lambda s: "fakespecifier")

        project = pretend.stub(
            oidc_publishers=[publisher],
            name="fakeproject",
            record_event=pretend.call_recorder(lambda *a, **kw: None),
        )
        request = pretend.stub(
            user=pretend.stub(),
            find_service=lambda *a, **kw: metrics,
            flags=pretend.stub(
                disallow_oidc=pretend.call_recorder(lambda f=None: False)
            ),
            session=pretend.stub(flash=pretend.call_recorder(lambda *a, **kw: None)),
            POST=MultiDict(),
            registry=pretend.stub(settings={}),
            db=pretend.stub(
                get=pretend.call_recorder(lambda *a, **kw: other_publisher),
            ),
            remote_addr="0.0.0.0",
        )

        delete_publisher_form_obj = pretend.stub(
            validate=pretend.call_recorder(lambda: True),
            publisher_id=pretend.stub(data="different-fakeid"),
        )
        delete_publisher_form_cls = pretend.call_recorder(
            lambda *a, **kw: delete_publisher_form_obj
        )
        monkeypatch.setattr(views, "DeletePublisherForm", delete_publisher_form_cls)

        view = views.ManageOIDCPublisherViews(project, request)
        default_response = {"_": pretend.stub()}
        monkeypatch.setattr(
            views.ManageOIDCPublisherViews, "default_response", default_response
        )

        assert view.delete_oidc_publisher() == default_response
        assert publisher in project.oidc_publishers  # not deleted
        assert other_publisher not in project.oidc_publishers

        assert view.metrics.increment.calls == [
            pretend.call(
                "warehouse.oidc.delete_publisher.attempt",
            ),
        ]

        assert project.record_event.calls == []
        assert request.session.flash.calls == [
            pretend.call("Invalid publisher for project", queue="error")
        ]

        assert delete_publisher_form_cls.calls == [pretend.call(request.POST)]
        assert delete_publisher_form_obj.validate.calls == [pretend.call()]

    def test_delete_oidc_publisher_admin_disabled(self, monkeypatch):
        project = pretend.stub()
        request = pretend.stub(
            user=pretend.stub(),
            find_service=lambda *a, **kw: None,
            flags=pretend.stub(
                disallow_oidc=pretend.call_recorder(lambda f=None: True)
            ),
            session=pretend.stub(flash=pretend.call_recorder(lambda *a, **kw: None)),
            POST=MultiDict(),
            registry=pretend.stub(settings={}),
        )

        view = views.ManageOIDCPublisherViews(project, request)
        default_response = {"_": pretend.stub()}
        monkeypatch.setattr(
            views.ManageOIDCPublisherViews, "default_response", default_response
        )

        assert view.delete_oidc_publisher() == default_response
        assert request.session.flash.calls == [
            pretend.call(
                (
                    "Trusted publishing is temporarily disabled. "
                    "See https://pypi.org/help#admin-intervention for details."
                ),
                queue="error",
            )
        ]<|MERGE_RESOLUTION|>--- conflicted
+++ resolved
@@ -3825,14 +3825,6 @@
             )
         ]
 
-<<<<<<< HEAD
-    def test_yank_project_release(self, monkeypatch, db_request):
-        user = UserFactory.create()
-        project = ProjectFactory.create(name="foobar")
-        RoleFactory.create(user=user, project=project)
-        release = ReleaseFactory.create(project=project)
-        project.record_event = pretend.call_recorder(lambda *a, **kw: None)
-=======
     def test_publish_project_release(self, monkeypatch):
         user = pretend.stub(username=pretend.stub())
         release = pretend.stub(
@@ -3978,36 +3970,12 @@
             )
         ]
 
-    def test_yank_project_release(self, monkeypatch):
-        user = pretend.stub(username=pretend.stub())
-        release = pretend.stub(
-            version="1.2.3",
-            canonical_version="1.2.3",
-            project=pretend.stub(
-                name="foobar",
-                record_event=pretend.call_recorder(lambda *a, **kw: None),
-                users=[user],
-            ),
-            created=datetime.datetime(2017, 2, 5, 17, 18, 18, 462_634),
-            yanked=False,
-            yanked_reason="",
-        )
-        request = pretend.stub(
-            POST={
-                "confirm_yank_version": release.version,
-                "yanked_reason": "Yanky Doodle went to town",
-            },
-            method="POST",
-            db=pretend.stub(add=pretend.call_recorder(lambda a: None)),
-            flags=pretend.stub(enabled=pretend.call_recorder(lambda *a: False)),
-            route_path=pretend.call_recorder(lambda *a, **kw: "/the-redirect"),
-            session=pretend.stub(flash=pretend.call_recorder(lambda *a, **kw: None)),
-            user=user,
-            remote_addr=pretend.stub(),
-        )
-        journal_obj = pretend.stub()
-        journal_cls = pretend.call_recorder(lambda **kw: journal_obj)
->>>>>>> f5dfa44f
+    def test_yank_project_release(self, monkeypatch, db_request):
+        user = UserFactory.create()
+        project = ProjectFactory.create(name="foobar")
+        RoleFactory.create(user=user, project=project)
+        release = ReleaseFactory.create(project=project)
+        project.record_event = pretend.call_recorder(lambda *a, **kw: None)
 
         db_request.POST = {
             "confirm_yank_version": release.version,
