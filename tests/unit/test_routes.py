--- conflicted
+++ resolved
@@ -254,7 +254,6 @@
         pretend.call("help", "/help/", "pages/help.html"),
         pretend.call("security", "/security/", "pages/security.html"),
         pretend.call(
-<<<<<<< HEAD
             "credits",
             "/credits/",
             "templates/pages/credits.html"
@@ -263,9 +262,7 @@
             "sponsors",
             "/sponsors/",
             "warehouse:templates/pages/sponsors.html",
-=======
             "sponsors", "/sponsors/", "warehouse:templates/pages/sponsors.html"
->>>>>>> 2af14672
         ),
     ]
 
