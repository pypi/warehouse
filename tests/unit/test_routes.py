# Licensed under the Apache License, Version 2.0 (the "License");
# you may not use this file except in compliance with the License.
# You may obtain a copy of the License at
#
# http://www.apache.org/licenses/LICENSE-2.0
#
# Unless required by applicable law or agreed to in writing, software
# distributed under the License is distributed on an "AS IS" BASIS,
# WITHOUT WARRANTIES OR CONDITIONS OF ANY KIND, either express or implied.
# See the License for the specific language governing permissions and
# limitations under the License.

import pretend
import pytest

from warehouse.routes import includeme


@pytest.mark.parametrize("warehouse", [None, "pypi.io"])
def test_routes(warehouse):
    docs_route_url = pretend.stub()

    class FakeConfig:
        def __init__(self):
            self.registry = pretend.stub(
                settings={
                    "docs.url": docs_route_url,
                    "files.url": "https://files.example.com/packages/{path}",
                }
            )
            if warehouse:
                self.registry.settings["warehouse.domain"] = warehouse

        def get_settings(self):
            return self.registry.settings

        @staticmethod
        @pretend.call_recorder
        def add_route(*args, **kwargs):
            pass

        @staticmethod
        @pretend.call_recorder
        def add_template_view(*args, **kwargs):
            pass

        @staticmethod
        @pretend.call_recorder
        def add_redirect(*args, **kwargs):
            pass

        @staticmethod
        @pretend.call_recorder
        def add_pypi_action_route(name, action, **kwargs):
            pass

        @staticmethod
        @pretend.call_recorder
        def add_pypi_action_redirect(action, target, **kwargs):
            pass

        @staticmethod
        @pretend.call_recorder
        def add_xmlrpc_endpoint(endpoint, pattern, header, domain=None):
            pass

        @staticmethod
        @pretend.call_recorder
        def add_redirect_rule(*args, **kwargs):
            pass

    config = FakeConfig()
    includeme(config)

    assert config.add_route.calls == [
        pretend.call("health", "/_health/"),
        pretend.call("force-status", r"/_force-status/{status:[45]\d\d}/"),
        pretend.call("index", "/", domain=warehouse),
        pretend.call("locale", "/locale/", domain=warehouse),
        pretend.call("robots.txt", "/robots.txt", domain=warehouse),
        pretend.call("opensearch.xml", "/opensearch.xml", domain=warehouse),
        pretend.call("index.sitemap.xml", "/sitemap.xml", domain=warehouse),
        pretend.call("bucket.sitemap.xml", "/{bucket}.sitemap.xml", domain=warehouse),
        pretend.call(
            "includes.current-user-indicator",
            "/_includes/current-user-indicator/",
            domain=warehouse,
        ),
        pretend.call(
            "includes.flash-messages", "/_includes/flash-messages/", domain=warehouse
        ),
        pretend.call(
            "includes.session-notifications",
            "/_includes/session-notifications/",
            domain=warehouse,
        ),
        pretend.call(
            "includes.current-user-profile-callout",
            "/_includes/current-user-profile-callout/{username}",
            factory="warehouse.accounts.models:UserFactory",
            traverse="/{username}",
            domain=warehouse,
        ),
        pretend.call(
            "includes.edit-project-button",
            "/_includes/edit-project-button/{project_name}",
            factory="warehouse.packaging.models:ProjectFactory",
            traverse="/{project_name}",
            domain=warehouse,
        ),
        pretend.call(
            "includes.profile-actions",
            "/_includes/profile-actions/{username}",
            factory="warehouse.accounts.models:UserFactory",
            traverse="/{username}",
            domain=warehouse,
        ),
        pretend.call(
            "includes.profile-public-email",
            "/_includes/profile-public-email/{username}",
            factory="warehouse.accounts.models:UserFactory",
            traverse="/{username}",
            domain=warehouse,
        ),
        pretend.call(
            "includes.sidebar-sponsor-logo",
            "/_includes/sidebar-sponsor-logo/",
            domain=warehouse,
        ),
        pretend.call(
            "includes.administer-project-include",
            "/_includes/administer-project-include/{project_name}",
            domain=warehouse,
        ),
        pretend.call(
            "includes.administer-user-include",
            "/_includes/administer-user-include/{user_name}",
            factory="warehouse.accounts.models:UserFactory",
            traverse="/{user_name}",
            domain=warehouse,
        ),
        pretend.call(
            "includes.submit_malware_report",
            "/_includes/submit-malware-report/{project_name}",
            factory="warehouse.packaging.models:ProjectFactory",
            traverse="/{project_name}",
            domain=warehouse,
        ),
        pretend.call("classifiers", "/classifiers/", domain=warehouse),
        pretend.call("search", "/search/", domain=warehouse),
        pretend.call("stats", "/stats/", accept="text/html", domain=warehouse),
        pretend.call(
            "stats.json", "/stats/", accept="application/json", domain=warehouse
        ),
        pretend.call(
            "security-key-giveaway", "/security-key-giveaway/", domain=warehouse
        ),
        pretend.call(
            "accounts.profile",
            "/user/{username}/",
            factory="warehouse.accounts.models:UserFactory",
            traverse="/{username}",
            domain=warehouse,
        ),
        pretend.call("accounts.search", "/accounts/search/", domain=warehouse),
        pretend.call(
            "organizations.profile",
            "/org/{organization}/",
            factory="warehouse.organizations.models:OrganizationFactory",
            traverse="/{organization}",
            domain=warehouse,
        ),
        pretend.call("accounts.login", "/account/login/", domain=warehouse),
        pretend.call("accounts.two-factor", "/account/two-factor/", domain=warehouse),
        pretend.call(
            "accounts.webauthn-authenticate.options",
            "/account/webauthn-authenticate/options",
            domain=warehouse,
        ),
        pretend.call(
            "accounts.webauthn-authenticate.validate",
            "/account/webauthn-authenticate/validate",
            domain=warehouse,
        ),
        pretend.call(
            "accounts.reauthenticate", "/account/reauthenticate/", domain=warehouse
        ),
        pretend.call(
            "accounts.recovery-code", "/account/recovery-code/", domain=warehouse
        ),
        pretend.call("accounts.logout", "/account/logout/", domain=warehouse),
        pretend.call("accounts.register", "/account/register/", domain=warehouse),
        pretend.call(
            "accounts.request-password-reset",
            "/account/request-password-reset/",
            domain=warehouse,
        ),
        pretend.call(
            "accounts.reset-password", "/account/reset-password/", domain=warehouse
        ),
        pretend.call(
            "accounts.verify-email", "/account/verify-email/", domain=warehouse
        ),
        pretend.call(
            "accounts.verify-organization-role",
            "/account/verify-organization-role/",
            domain=warehouse,
        ),
        pretend.call(
            "accounts.verify-project-role",
            "/account/verify-project-role/",
            domain=warehouse,
        ),
        pretend.call(
            "manage.unverified-account", "/manage/unverified-account/", domain=warehouse
        ),
        pretend.call("manage.account", "/manage/account/", domain=warehouse),
        pretend.call(
            "manage.account.publishing", "/manage/account/publishing/", domain=warehouse
        ),
        pretend.call(
            "manage.account.two-factor",
            "/manage/account/two-factor/",
            domain=warehouse,
        ),
        pretend.call(
            "manage.account.totp-provision",
            "/manage/account/totp-provision",
            domain=warehouse,
        ),
        pretend.call(
            "manage.account.totp-provision.image",
            "/manage/account/totp-provision/image",
            domain=warehouse,
        ),
        pretend.call(
            "manage.account.webauthn-provision",
            "/manage/account/webauthn-provision",
            domain=warehouse,
        ),
        pretend.call(
            "manage.account.webauthn-provision.options",
            "/manage/account/webauthn-provision/options",
            domain=warehouse,
        ),
        pretend.call(
            "manage.account.webauthn-provision.validate",
            "/manage/account/webauthn-provision/validate",
            domain=warehouse,
        ),
        pretend.call(
            "manage.account.webauthn-provision.delete",
            "/manage/account/webauthn-provision/delete",
            domain=warehouse,
        ),
        pretend.call(
            "manage.account.recovery-codes.generate",
            "/manage/account/recovery-codes/generate",
            domain=warehouse,
        ),
        pretend.call(
            "manage.account.recovery-codes.regenerate",
            "/manage/account/recovery-codes/regenerate",
            domain=warehouse,
        ),
        pretend.call(
            "manage.account.recovery-codes.burn",
            "/manage/account/recovery-codes/burn",
            domain=warehouse,
        ),
        pretend.call(
            "manage.account.token", "/manage/account/token/", domain=warehouse
        ),
        pretend.call(
            "manage.organizations", "/manage/organizations/", domain=warehouse
        ),
        pretend.call(
            "manage.organization.settings",
            "/manage/organization/{organization_name}/settings/",
            factory="warehouse.organizations.models:OrganizationFactory",
            traverse="/{organization_name}",
            domain=warehouse,
        ),
        pretend.call(
            "manage.organization.activate_subscription",
            "/manage/organization/{organization_name}/subscription/activate/",
            factory="warehouse.organizations.models:OrganizationFactory",
            traverse="/{organization_name}",
            domain=warehouse,
        ),
        pretend.call(
            "manage.organization.subscription",
            "/manage/organization/{organization_name}/subscription/",
            factory="warehouse.organizations.models:OrganizationFactory",
            traverse="/{organization_name}",
            domain=warehouse,
        ),
        pretend.call(
            "manage.organization.projects",
            "/manage/organization/{organization_name}/projects/",
            factory="warehouse.organizations.models:OrganizationFactory",
            traverse="/{organization_name}",
            domain=warehouse,
        ),
        pretend.call(
            "manage.organization.teams",
            "/manage/organization/{organization_name}/teams/",
            factory="warehouse.organizations.models:OrganizationFactory",
            traverse="/{organization_name}",
            domain=warehouse,
        ),
        pretend.call(
            "manage.organization.roles",
            "/manage/organization/{organization_name}/people/",
            factory="warehouse.organizations.models:OrganizationFactory",
            traverse="/{organization_name}",
            domain=warehouse,
        ),
        pretend.call(
            "manage.organization.revoke_invite",
            "/manage/organization/{organization_name}/people/revoke_invite/",
            factory="warehouse.organizations.models:OrganizationFactory",
            traverse="/{organization_name}",
            domain=warehouse,
        ),
        pretend.call(
            "manage.organization.resend_invite",
            "/manage/organization/{organization_name}/people/resend_invite/",
            factory="warehouse.organizations.models:OrganizationFactory",
            traverse="/{organization_name}",
            domain=warehouse,
        ),
        pretend.call(
            "manage.organization.change_role",
            "/manage/organization/{organization_name}/people/change/",
            factory="warehouse.organizations.models:OrganizationFactory",
            traverse="/{organization_name}",
            domain=warehouse,
        ),
        pretend.call(
            "manage.organization.delete_role",
            "/manage/organization/{organization_name}/people/delete/",
            factory="warehouse.organizations.models:OrganizationFactory",
            traverse="/{organization_name}",
            domain=warehouse,
        ),
        pretend.call(
            "manage.organization.history",
            "/manage/organization/{organization_name}/history/",
            factory="warehouse.organizations.models:OrganizationFactory",
            traverse="/{organization_name}",
            domain=warehouse,
        ),
        pretend.call(
            "manage.team.settings",
            "/manage/organization/{organization_name}/team/{team_name}/settings/",
            factory="warehouse.organizations.models:TeamFactory",
            traverse="/{organization_name}/{team_name}",
            domain=warehouse,
        ),
        pretend.call(
            "manage.team.projects",
            "/manage/organization/{organization_name}/team/{team_name}/projects/",
            factory="warehouse.organizations.models:TeamFactory",
            traverse="/{organization_name}/{team_name}",
            domain=warehouse,
        ),
        pretend.call(
            "manage.team.roles",
            "/manage/organization/{organization_name}/team/{team_name}/members/",
            factory="warehouse.organizations.models:TeamFactory",
            traverse="/{organization_name}/{team_name}",
            domain=warehouse,
        ),
        pretend.call(
            "manage.team.delete_role",
            "/manage/organization/{organization_name}/team/{team_name}/members/delete/",
            factory="warehouse.organizations.models:TeamFactory",
            traverse="/{organization_name}/{team_name}",
            domain=warehouse,
        ),
        pretend.call(
            "manage.team.history",
            "/manage/organization/{organization_name}/team/{team_name}/history/",
            factory="warehouse.organizations.models:TeamFactory",
            traverse="/{organization_name}/{team_name}",
            domain=warehouse,
        ),
        pretend.call("manage.projects", "/manage/projects/", domain=warehouse),
        pretend.call(
            "manage.project.settings",
            "/manage/project/{project_name}/settings/",
            factory="warehouse.packaging.models:ProjectFactory",
            traverse="/{project_name}",
            domain=warehouse,
        ),
        pretend.call(
            "manage.project.settings.publishing",
            "/manage/project/{project_name}/settings/publishing/",
            factory="warehouse.packaging.models:ProjectFactory",
            traverse="/{project_name}",
            domain=warehouse,
        ),
        pretend.call(
            "manage.project.remove_organization_project",
            "/manage/project/{project_name}/remove_organization_project/",
            factory="warehouse.packaging.models:ProjectFactory",
            traverse="/{project_name}",
            domain=warehouse,
        ),
        pretend.call(
            "manage.project.transfer_organization_project",
            "/manage/project/{project_name}/transfer_organization_project/",
            factory="warehouse.packaging.models:ProjectFactory",
            traverse="/{project_name}",
            domain=warehouse,
        ),
        pretend.call(
            "manage.project.delete_project",
            "/manage/project/{project_name}/delete_project/",
            factory="warehouse.packaging.models:ProjectFactory",
            traverse="/{project_name}",
            domain=warehouse,
        ),
        pretend.call(
            "manage.project.destroy_docs",
            "/manage/project/{project_name}/delete_project_docs/",
            factory="warehouse.packaging.models:ProjectFactory",
            traverse="/{project_name}",
            domain=warehouse,
        ),
        pretend.call(
            "manage.project.releases",
            "/manage/project/{project_name}/releases/",
            factory="warehouse.packaging.models:ProjectFactory",
            traverse="/{project_name}",
            domain=warehouse,
        ),
        pretend.call(
            "manage.project.release",
            "/manage/project/{project_name}/release/{version}/",
            factory="warehouse.packaging.models:ProjectFactory",
            traverse="/{project_name}/{version}",
            domain=warehouse,
        ),
        pretend.call(
            "manage.project.roles",
            "/manage/project/{project_name}/collaboration/",
            factory="warehouse.packaging.models:ProjectFactory",
            traverse="/{project_name}",
            domain=warehouse,
        ),
        pretend.call(
            "manage.project.revoke_invite",
            "/manage/project/{project_name}/collaboration/revoke_invite/",
            factory="warehouse.packaging.models:ProjectFactory",
            traverse="/{project_name}",
            domain=warehouse,
        ),
        pretend.call(
            "manage.project.change_role",
            "/manage/project/{project_name}/collaboration/change/",
            factory="warehouse.packaging.models:ProjectFactory",
            traverse="/{project_name}",
            domain=warehouse,
        ),
        pretend.call(
            "manage.project.delete_role",
            "/manage/project/{project_name}/collaboration/delete/",
            factory="warehouse.packaging.models:ProjectFactory",
            traverse="/{project_name}",
            domain=warehouse,
        ),
        pretend.call(
            "manage.project.change_team_project_role",
            "/manage/project/{project_name}/collaboration/change_team/",
            factory="warehouse.packaging.models:ProjectFactory",
            traverse="/{project_name}",
            domain=warehouse,
        ),
        pretend.call(
            "manage.project.delete_team_project_role",
            "/manage/project/{project_name}/collaboration/delete_team/",
            factory="warehouse.packaging.models:ProjectFactory",
            traverse="/{project_name}",
            domain=warehouse,
        ),
        pretend.call(
            "manage.project.documentation",
            "/manage/project/{project_name}/documentation/",
            factory="warehouse.packaging.models:ProjectFactory",
            traverse="/{project_name}",
            domain=warehouse,
        ),
        pretend.call(
            "manage.project.history",
            "/manage/project/{project_name}/history/",
            factory="warehouse.packaging.models:ProjectFactory",
            traverse="/{project_name}",
            domain=warehouse,
        ),
        pretend.call(
            "packaging.project",
            "/project/{name}/",
            factory="warehouse.packaging.models:ProjectFactory",
            traverse="/{name}",
            domain=warehouse,
        ),
        pretend.call(
            "packaging.project.submit_malware_observation",
            "/project/{name}/submit-malware-report/",
            factory="warehouse.packaging.models:ProjectFactory",
            traverse="/{name}",
            domain=warehouse,
        ),
        pretend.call(
            "packaging.release",
            "/project/{name}/{version}/",
            factory="warehouse.packaging.models:ProjectFactory",
            traverse="/{name}/{version}",
            domain=warehouse,
        ),
        pretend.call("packaging.file", "https://files.example.com/packages/{path}"),
        pretend.call("ses.hook", "/_/ses-hook/", domain=warehouse),
        pretend.call("rss.updates", "/rss/updates.xml", domain=warehouse),
        pretend.call("rss.packages", "/rss/packages.xml", domain=warehouse),
        pretend.call(
            "rss.project.releases",
            "/rss/project/{name}/releases.xml",
            factory="warehouse.packaging.models:ProjectFactory",
            traverse="/{name}/",
            domain=warehouse,
        ),
        pretend.call(
            "integrations.github.disclose-token",
            "/_/github/disclose-token",
            domain=warehouse,
        ),
        pretend.call(
            "integrations.vulnerabilities.osv.report",
            "/_/vulnerabilities/osv/report",
            domain=warehouse,
        ),
        pretend.call("api.billing.webhook", "/billing/webhook/", domain=warehouse),
        pretend.call("api.simple.index", "/simple/", domain=warehouse),
        pretend.call(
            "api.simple.detail",
            "/simple/{name}/",
            factory="warehouse.packaging.models:ProjectFactory",
            traverse="/{name}/",
            domain=warehouse,
        ),
        # API URLs
        pretend.call(
<<<<<<< HEAD
            "api.echo",
            "/danger-api/echo",
            domain=warehouse,
        ),
        pretend.call(
            "api.projects.observations",
            "/danger-api/projects/{name}/observations",
=======
            "legacy.api.draft.index",
            "/draft/{hash}/",
            factory="warehouse.packaging.models:DraftFactory",
            traverse="/{hash}/",
            read_only=True,
            domain=warehouse,
        ),
        pretend.call(
            "legacy.api.draft.detail",
            "/draft/{hash}/{name}/",
            factory="warehouse.packaging.models:DraftFactory",
            traverse="/{hash}/{name}/",
            read_only=True,
            domain=warehouse,
        ),
        pretend.call(
            "legacy.api.json.project",
            "/pypi/{name}/json",
>>>>>>> f5dfa44f
            factory="warehouse.packaging.models:ProjectFactory",
            traverse="/{name}",
            domain=warehouse,
        ),
        # Mock URLs
        pretend.call(
            "mock.billing.checkout-session",
            "/mock/billing/{organization_name}/checkout/",
            factory="warehouse.organizations.models:OrganizationFactory",
            traverse="/{organization_name}",
            domain=warehouse,
        ),
        pretend.call(
            "mock.billing.portal-session",
            "/mock/billing/{organization_name}/portal/",
            factory="warehouse.organizations.models:OrganizationFactory",
            traverse="/{organization_name}",
            domain=warehouse,
        ),
        pretend.call(
            "mock.billing.trigger-checkout-session-completed",
            "/mock/billing/{organization_name}/checkout/completed/",
            factory="warehouse.organizations.models:OrganizationFactory",
            traverse="/{organization_name}",
            domain=warehouse,
        ),
        pretend.call(
            "legacy.api.json.project",
            "/pypi/{name}/json",
            factory="warehouse.legacy.api.json.latest_release_factory",
            domain=warehouse,
        ),
        pretend.call(
            "legacy.api.json.project_slash",
            "/pypi/{name}/json/",
            factory="warehouse.legacy.api.json.latest_release_factory",
            domain=warehouse,
        ),
        pretend.call(
            "legacy.api.json.release",
            "/pypi/{name}/{version}/json",
            factory="warehouse.legacy.api.json.release_factory",
            domain=warehouse,
        ),
        pretend.call(
            "legacy.api.json.release_slash",
            "/pypi/{name}/{version}/json/",
            factory="warehouse.legacy.api.json.release_factory",
            domain=warehouse,
        ),
        pretend.call("legacy.docs", docs_route_url),
    ]

    assert config.add_template_view.calls == [
        pretend.call(
            "sitemap",
            "/sitemap/",
            "pages/sitemap.html",
            view_kw={"has_translations": True},
        ),
        pretend.call(
            "help", "/help/", "pages/help.html", view_kw={"has_translations": True}
        ),
        pretend.call(
            "security",
            "/security/",
            "pages/security.html",
            view_kw={"has_translations": True},
        ),
        pretend.call(
            "sponsors",
            "/sponsors/",
            "pages/sponsors.html",
            view_kw={"has_translations": True},
        ),
        pretend.call(
            "trademarks",
            "/trademarks/",
            "pages/trademarks.html",
            view_kw={"has_translations": True},
        ),
    ]

    assert config.add_redirect.calls == [
        pretend.call("/sponsor/", "/sponsors/", domain=warehouse),
        pretend.call("/u/{username}/", "/user/{username}/", domain=warehouse),
        pretend.call("/2fa/", "/manage/account/two-factor/", domain=warehouse),
        pretend.call("/p/{name}/", "/project/{name}/", domain=warehouse),
        pretend.call("/pypi/{name}/", "/project/{name}/", domain=warehouse),
        pretend.call(
            "/pypi/{name}/{version}/", "/project/{name}/{version}/", domain=warehouse
        ),
        pretend.call("/pypi/", "/", domain=warehouse),
        pretend.call(
            "/packages/{path:.*}",
            "https://files.example.com/packages/{path}",
            domain=warehouse,
        ),
    ]

    assert config.add_redirect_rule.calls == [
        pretend.call(
            f"https?://({warehouse}|localhost)/policy/terms-of-use/",
            "https://policies.python.org/pypi.org/Terms-of-Use/",
        ),
        pretend.call(
            f"https?://({warehouse}|localhost)/policy/acceptable-use-policy/",
            "https://policies.python.org/pypi.org/Acceptable-Use-Policy/",
        ),
    ]

    assert config.add_pypi_action_route.calls == [
        pretend.call("legacy.api.pypi.file_upload", "file_upload", domain=warehouse),
        pretend.call("legacy.api.pypi.submit", "submit", domain=warehouse),
        pretend.call(
            "legacy.api.pypi.submit_pkg_info", "submit_pkg_info", domain=warehouse
        ),
        pretend.call("legacy.api.pypi.doc_upload", "doc_upload", domain=warehouse),
        pretend.call("legacy.api.pypi.doap", "doap", domain=warehouse),
        pretend.call(
            "legacy.api.pypi.list_classifiers", "list_classifiers", domain=warehouse
        ),
        pretend.call("legacy.api.pypi.search", "search", domain=warehouse),
        pretend.call("legacy.api.pypi.browse", "browse", domain=warehouse),
        pretend.call("legacy.api.pypi.files", "files", domain=warehouse),
        pretend.call("legacy.api.pypi.display", "display", domain=warehouse),
    ]

    assert config.add_pypi_action_redirect.calls == [
        pretend.call("rss", "/rss/updates.xml", domain=warehouse),
        pretend.call("packages_rss", "/rss/packages.xml", domain=warehouse),
    ]

    assert config.add_xmlrpc_endpoint.calls == [
        pretend.call(
            "xmlrpc.pypi",
            pattern="/pypi",
            header="Content-Type:text/xml",
            domain=warehouse,
        ),
        pretend.call(
            "xmlrpc.pypi_slash",
            pattern="/pypi/",
            header="Content-Type:text/xml",
            domain=warehouse,
        ),
        pretend.call(
            "xmlrpc.RPC2",
            pattern="/RPC2",
            header="Content-Type:text/xml",
            domain=warehouse,
        ),
    ]<|MERGE_RESOLUTION|>--- conflicted
+++ resolved
@@ -552,7 +552,6 @@
         ),
         # API URLs
         pretend.call(
-<<<<<<< HEAD
             "api.echo",
             "/danger-api/echo",
             domain=warehouse,
@@ -560,7 +559,33 @@
         pretend.call(
             "api.projects.observations",
             "/danger-api/projects/{name}/observations",
-=======
+            factory="warehouse.packaging.models:ProjectFactory",
+            traverse="/{name}",
+            domain=warehouse,
+        ),
+        # Mock URLs
+        pretend.call(
+            "mock.billing.checkout-session",
+            "/mock/billing/{organization_name}/checkout/",
+            factory="warehouse.organizations.models:OrganizationFactory",
+            traverse="/{organization_name}",
+            domain=warehouse,
+        ),
+        pretend.call(
+            "mock.billing.portal-session",
+            "/mock/billing/{organization_name}/portal/",
+            factory="warehouse.organizations.models:OrganizationFactory",
+            traverse="/{organization_name}",
+            domain=warehouse,
+        ),
+        pretend.call(
+            "mock.billing.trigger-checkout-session-completed",
+            "/mock/billing/{organization_name}/checkout/completed/",
+            factory="warehouse.organizations.models:OrganizationFactory",
+            traverse="/{organization_name}",
+            domain=warehouse,
+        ),
+        pretend.call(
             "legacy.api.draft.index",
             "/draft/{hash}/",
             factory="warehouse.packaging.models:DraftFactory",
@@ -574,36 +599,6 @@
             factory="warehouse.packaging.models:DraftFactory",
             traverse="/{hash}/{name}/",
             read_only=True,
-            domain=warehouse,
-        ),
-        pretend.call(
-            "legacy.api.json.project",
-            "/pypi/{name}/json",
->>>>>>> f5dfa44f
-            factory="warehouse.packaging.models:ProjectFactory",
-            traverse="/{name}",
-            domain=warehouse,
-        ),
-        # Mock URLs
-        pretend.call(
-            "mock.billing.checkout-session",
-            "/mock/billing/{organization_name}/checkout/",
-            factory="warehouse.organizations.models:OrganizationFactory",
-            traverse="/{organization_name}",
-            domain=warehouse,
-        ),
-        pretend.call(
-            "mock.billing.portal-session",
-            "/mock/billing/{organization_name}/portal/",
-            factory="warehouse.organizations.models:OrganizationFactory",
-            traverse="/{organization_name}",
-            domain=warehouse,
-        ),
-        pretend.call(
-            "mock.billing.trigger-checkout-session-completed",
-            "/mock/billing/{organization_name}/checkout/completed/",
-            factory="warehouse.organizations.models:OrganizationFactory",
-            traverse="/{organization_name}",
             domain=warehouse,
         ),
         pretend.call(
