--- conflicted
+++ resolved
@@ -27,11 +27,8 @@
     OrganizationFactory as DBOrganizationFactory,
     OrganizationNameCatalogFactory as DBOrganizationNameCatalogFactory,
     OrganizationRoleFactory as DBOrganizationRoleFactory,
-<<<<<<< HEAD
     OrganizationSubscriptionFactory as DBOrganizationSubscriptionFactory,
-=======
     TeamFactory as DBTeamFactory,
->>>>>>> c5547f6b
 )
 from ...common.db.subscriptions import SubscriptionFactory as DBSubscriptionFactory
 
@@ -108,14 +105,12 @@
                 (
                     Allow,
                     f"user:{owner1.user.id}",
-<<<<<<< HEAD
-                    ["view:organization", "manage:organization", "manage:billing"],
-=======
                     [
                         "view:organization",
                         "view:team",
                         "manage:organization",
                         "manage:team",
+                        "manage:billing",
                     ],
                 ),
                 (
@@ -126,6 +121,7 @@
                         "view:team",
                         "manage:organization",
                         "manage:team",
+                        "manage:billing",
                     ],
                 ),
             ],
@@ -236,22 +232,19 @@
                         "view:team",
                         "manage:organization",
                         "manage:team",
+                        "manage:billing",
                     ],
->>>>>>> c5547f6b
                 ),
                 (
                     Allow,
                     f"user:{owner2.user.id}",
-<<<<<<< HEAD
-                    ["view:organization", "manage:organization", "manage:billing"],
-=======
                     [
                         "view:organization",
                         "view:team",
                         "manage:organization",
                         "manage:team",
+                        "manage:billing",
                     ],
->>>>>>> c5547f6b
                 ),
             ],
             key=lambda x: x[1],
