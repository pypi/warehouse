--- conflicted
+++ resolved
@@ -114,11 +114,8 @@
                         "manage:organization",
                         "manage:team",
                         "manage:billing",
-<<<<<<< HEAD
-=======
                         "add:project",
                         "remove:project",
->>>>>>> 2c3a10fc
                     ],
                 ),
                 (
@@ -130,11 +127,8 @@
                         "manage:organization",
                         "manage:team",
                         "manage:billing",
-<<<<<<< HEAD
-=======
                         "add:project",
                         "remove:project",
->>>>>>> 2c3a10fc
                     ],
                 ),
             ],
@@ -246,11 +240,8 @@
                         "manage:organization",
                         "manage:team",
                         "manage:billing",
-<<<<<<< HEAD
-=======
                         "add:project",
                         "remove:project",
->>>>>>> 2c3a10fc
                     ],
                 ),
                 (
@@ -262,11 +253,8 @@
                         "manage:organization",
                         "manage:team",
                         "manage:billing",
-<<<<<<< HEAD
-=======
                         "add:project",
                         "remove:project",
->>>>>>> 2c3a10fc
                     ],
                 ),
             ],
