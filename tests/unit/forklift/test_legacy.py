--- conflicted
+++ resolved
@@ -3176,23 +3176,13 @@
                 release.project.name,
                 release.version,
                 "new release",
-<<<<<<< HEAD
                 identity if test_with_user else None,
-                db_request.remote_addr,
-=======
-                user,
->>>>>>> 95f89b38
             ),
             (
                 release.project.name,
                 release.version,
                 f"add source file {filename}",
-<<<<<<< HEAD
                 identity if test_with_user else None,
-                db_request.remote_addr,
-=======
-                user,
->>>>>>> 95f89b38
             ),
         ]
 
