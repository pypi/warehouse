--- conflicted
+++ resolved
@@ -3331,7 +3331,6 @@
             ),
         ]
 
-<<<<<<< HEAD
         # Ensure that all of our events have been created
         release_event = {
             "submitted_by": (
@@ -3376,13 +3375,6 @@
             ),
         ]
 
-    def test_upload_with_valid_attestation_succeeds(
-        self,
-        monkeypatch,
-        pyramid_config,
-        db_request,
-        metrics,
-=======
     @pytest.mark.parametrize("is_draft", [(True,), (False,)])
     def test_upload_succeeds_creates_draft_release(
         self, pyramid_config, db_request, metrics, is_draft,
@@ -3454,9 +3446,12 @@
         assert release.version == "1.0"
         assert release.canonical_version == "1"
 
-    def test_upload_succeeds_creates_classifier(
-        self, pyramid_config, db_request, metrics, monkeypatch
->>>>>>> f5dfa44f
+    def test_upload_with_valid_attestation_succeeds(
+        self,
+        monkeypatch,
+        pyramid_config,
+        db_request,
+        metrics,
     ):
         from warehouse.events.models import HasEvents
 
