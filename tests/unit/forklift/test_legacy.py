# Licensed under the Apache License, Version 2.0 (the "License");
# you may not use this file except in compliance with the License.
# You may obtain a copy of the License at
#
# http://www.apache.org/licenses/LICENSE-2.0
#
# Unless required by applicable law or agreed to in writing, software
# distributed under the License is distributed on an "AS IS" BASIS,
# WITHOUT WARRANTIES OR CONDITIONS OF ANY KIND, either express or implied.
# See the License for the specific language governing permissions and
# limitations under the License.

import hashlib
import io
import re
import tarfile
import tempfile
import zipfile

from cgi import FieldStorage
from unittest import mock

import pretend
import pytest

from pyramid.httpexceptions import HTTPBadRequest, HTTPForbidden, HTTPTooManyRequests
from sqlalchemy.exc import IntegrityError
from sqlalchemy.orm import joinedload
from trove_classifiers import classifiers
from webob.multidict import MultiDict

from warehouse.admin.flags import AdminFlag, AdminFlagValue
from warehouse.classifiers.models import Classifier
<<<<<<< HEAD
from warehouse.errors import BasicAuthTwoFactorEnabled
from warehouse.forklift import legacy, metadata
=======
from warehouse.forklift import legacy
>>>>>>> 8cfc64ad
from warehouse.metrics import IMetricsService
from warehouse.oidc.interfaces import SignedClaims
from warehouse.oidc.utils import OIDCContext
from warehouse.packaging.interfaces import IFileStorage, IProjectService
from warehouse.packaging.models import (
    Dependency,
    DependencyKind,
    File,
    Filename,
    JournalEntry,
    Project,
    Release,
    Role,
)
from warehouse.packaging.tasks import sync_file_to_cache, update_bigquery_release_files

from ...common.db.accounts import EmailFactory, UserFactory
from ...common.db.classifiers import ClassifierFactory
from ...common.db.oidc import GitHubPublisherFactory
from ...common.db.packaging import (
    FileFactory,
    ProjectFactory,
    ReleaseFactory,
    RoleFactory,
)


def _get_tar_testdata(compression_type=""):
    temp_f = io.BytesIO()
    with tarfile.open(fileobj=temp_f, mode=f"w:{compression_type}") as tar:
        tar.add("/dev/null", arcname="fake_package/PKG-INFO")
    return temp_f.getvalue()


def _get_whl_testdata(name="fake_package", version="1.0"):
    temp_f = io.BytesIO()
    with zipfile.ZipFile(file=temp_f, mode="w") as zfp:
        zfp.writestr(f"{name}-{version}.dist-info/METADATA", "Fake metadata")
    return temp_f.getvalue()


def _storage_hash(data):
    return hashlib.blake2b(data, digest_size=256 // 8).hexdigest()


_TAR_GZ_PKG_TESTDATA = _get_tar_testdata("gz")
_TAR_GZ_PKG_MD5 = hashlib.md5(_TAR_GZ_PKG_TESTDATA).hexdigest()
_TAR_GZ_PKG_SHA256 = hashlib.sha256(_TAR_GZ_PKG_TESTDATA).hexdigest()
_TAR_GZ_PKG_STORAGE_HASH = _storage_hash(_TAR_GZ_PKG_TESTDATA)

_TAR_BZ2_PKG_TESTDATA = _get_tar_testdata("bz2")
_TAR_BZ2_PKG_MD5 = hashlib.md5(_TAR_BZ2_PKG_TESTDATA).hexdigest()
_TAR_BZ2_PKG_SHA256 = hashlib.sha256(_TAR_BZ2_PKG_TESTDATA).hexdigest()
_TAR_BZ2_PKG_STORAGE_HASH = _storage_hash(_TAR_BZ2_PKG_TESTDATA)


class TestExcWithMessage:
    def test_exc_with_message(self):
        exc = legacy._exc_with_message(HTTPBadRequest, "My Test Message.")
        assert isinstance(exc, HTTPBadRequest)
        assert exc.status_code == 400
        assert exc.status == "400 My Test Message."

    def test_exc_with_exotic_message(self):
        exc = legacy._exc_with_message(
            HTTPBadRequest, "look at these wild chars: аÃ¤â€—"
        )
        assert isinstance(exc, HTTPBadRequest)
        assert exc.status_code == 400
        assert exc.status == "400 look at these wild chars: ?Ã¤â??"


<<<<<<< HEAD
=======
class TestValidation:
    @pytest.mark.parametrize("version", ["1.0", "30a1", "1!1", "1.0-1", "v1.0"])
    def test_validates_valid_pep440_version(self, version):
        form, field = pretend.stub(), pretend.stub(data=version)
        legacy._validate_pep440_version(form, field)

    @pytest.mark.filterwarnings("ignore:Creating a LegacyVersion.*:DeprecationWarning")
    @pytest.mark.parametrize("version", ["dog", "1.0.dev.a1", "1.0+local"])
    def test_validates_invalid_pep440_version(self, version):
        form, field = pretend.stub(), pretend.stub(data=version)
        with pytest.raises(ValidationError):
            legacy._validate_pep440_version(form, field)

    @pytest.mark.parametrize(
        ("requirement", "expected"),
        [("foo", ("foo", None)), ("foo (>1.0)", ("foo", ">1.0"))],
    )
    def test_parses_legacy_requirement_valid(self, requirement, expected):
        parsed = legacy._parse_legacy_requirement(requirement)
        assert parsed == expected

    @pytest.mark.parametrize("requirement", ["foo bar"])
    def test_parses_legacy_requirement_invalid(self, requirement):
        with pytest.raises(ValueError):
            legacy._parse_legacy_requirement(requirement)

    @pytest.mark.parametrize("specifier", [">=1.0", "<=1.0-1"])
    def test_validates_valid_pep440_specifier(self, specifier):
        legacy._validate_pep440_specifier(specifier)

    @pytest.mark.parametrize("specifier", ["wat?"])
    def test_validates_invalid_pep440_specifier(self, specifier):
        with pytest.raises(ValidationError):
            legacy._validate_pep440_specifier(specifier)

    @pytest.mark.parametrize(
        "requirement", ["foo (>=1.0)", "foo", "_foo", "foo2", "foo.bar"]
    )
    def test_validates_legacy_non_dist_req_valid(self, requirement):
        legacy._validate_legacy_non_dist_req(requirement)

    @pytest.mark.parametrize(
        "requirement",
        [
            "foo-bar (>=1.0)",
            "foo-bar",
            "2foo (>=1.0)",
            "2foo",
            "☃ (>=1.0)",
            "☃",
            "name @ https://github.com/pypa",
            "foo.2bar",
        ],
    )
    def test_validates_legacy_non_dist_req_invalid(self, requirement):
        with pytest.raises(ValidationError):
            legacy._validate_legacy_non_dist_req(requirement)

    def test_validate_legacy_non_dist_req_list(self, monkeypatch):
        validator = pretend.call_recorder(lambda datum: None)
        monkeypatch.setattr(legacy, "_validate_legacy_non_dist_req", validator)

        data = [pretend.stub(), pretend.stub(), pretend.stub()]
        form, field = pretend.stub(), pretend.stub(data=data)
        legacy._validate_legacy_non_dist_req_list(form, field)

        assert validator.calls == [pretend.call(datum) for datum in data]

    @pytest.mark.parametrize(
        "requirement",
        ["foo (>=1.0)", "foo", "foo2", "foo-bar", "foo_bar", "foo == 2.*"],
    )
    def test_validate_legacy_dist_req_valid(self, requirement):
        legacy._validate_legacy_dist_req(requirement)

    @pytest.mark.parametrize(
        "requirement",
        [
            "☃ (>=1.0)",
            "☃",
            "foo-",
            "foo- (>=1.0)",
            "_foo",
            "_foo (>=1.0)",
            "name @ https://github.com/pypa",
        ],
    )
    def test_validate_legacy_dist_req_invalid(self, requirement):
        with pytest.raises(ValidationError):
            legacy._validate_legacy_dist_req(requirement)

    def test_validate_legacy_dist_req_list(self, monkeypatch):
        validator = pretend.call_recorder(lambda datum: None)
        monkeypatch.setattr(legacy, "_validate_legacy_dist_req", validator)

        data = [pretend.stub(), pretend.stub(), pretend.stub()]
        form, field = pretend.stub(), pretend.stub(data=data)
        legacy._validate_legacy_dist_req_list(form, field)

        assert validator.calls == [pretend.call(datum) for datum in data]

    @pytest.mark.parametrize(
        ("requirement", "specifier"), [("C", None), ("openssl (>=1.0.0)", ">=1.0.0")]
    )
    def test_validate_requires_external(self, monkeypatch, requirement, specifier):
        spec_validator = pretend.call_recorder(lambda spec: None)
        monkeypatch.setattr(legacy, "_validate_pep440_specifier", spec_validator)

        legacy._validate_requires_external(requirement)

        if specifier is not None:
            assert spec_validator.calls == [pretend.call(specifier)]
        else:
            assert spec_validator.calls == []

    def test_validate_requires_external_list(self, monkeypatch):
        validator = pretend.call_recorder(lambda datum: None)
        monkeypatch.setattr(legacy, "_validate_requires_external", validator)

        data = [pretend.stub(), pretend.stub(), pretend.stub()]
        form, field = pretend.stub(), pretend.stub(data=data)
        legacy._validate_requires_external_list(form, field)

        assert validator.calls == [pretend.call(datum) for datum in data]

    @pytest.mark.parametrize(
        "project_url",
        [
            "Home, https://pypi.python.org/",
            "Home,https://pypi.python.org/",
            ("A" * 32) + ", https://example.com/",
        ],
    )
    def test_validate_project_url_valid(self, project_url):
        legacy._validate_project_url(project_url)

    @pytest.mark.parametrize(
        "project_url",
        [
            "https://pypi.python.org/",
            ", https://pypi.python.org/",
            "Home, ",
            ("A" * 33) + ", https://example.com/",
            "Home, I am a banana",
            "Home, ssh://foobar",
            "",
        ],
    )
    def test_validate_project_url_invalid(self, project_url):
        with pytest.raises(ValidationError):
            legacy._validate_project_url(project_url)

    @pytest.mark.parametrize(
        "project_urls",
        [["Home, https://pypi.python.org/", ("A" * 32) + ", https://example.com/"]],
    )
    def test_all_valid_project_url_list(self, project_urls):
        form, field = pretend.stub(), pretend.stub(data=project_urls)
        legacy._validate_project_url_list(form, field)

    @pytest.mark.parametrize(
        "project_urls",
        [
            ["Home, https://pypi.python.org/", ""],  # Valid  # Invalid
            [
                ("A" * 32) + ", https://example.com/",  # Valid
                ("A" * 33) + ", https://example.com/",  # Invalid
            ],
        ],
    )
    def test_invalid_member_project_url_list(self, project_urls):
        form, field = pretend.stub(), pretend.stub(data=project_urls)
        with pytest.raises(ValidationError):
            legacy._validate_project_url_list(form, field)

    def test_validate_project_url_list(self, monkeypatch):
        validator = pretend.call_recorder(lambda datum: None)
        monkeypatch.setattr(legacy, "_validate_project_url", validator)

        data = [pretend.stub(), pretend.stub(), pretend.stub()]
        form, field = pretend.stub(), pretend.stub(data=data)
        legacy._validate_project_url_list(form, field)

        assert validator.calls == [pretend.call(datum) for datum in data]

    @pytest.mark.parametrize(
        "data",
        [
            (""),
            ("foo@bar.com"),
            ("foo@bar.com,"),
            ("foo@bar.com, biz@baz.com"),
            ('"C. Schultz" <cschultz@example.com>'),
            ('"C. Schultz" <cschultz@example.com>, snoopy@peanuts.com'),
        ],
    )
    def test_validate_rfc822_email_field(self, data):
        form, field = pretend.stub(), pretend.stub(data=data)
        legacy._validate_rfc822_email_field(form, field)

    @pytest.mark.parametrize(
        "data",
        [
            ("foo"),
            ("foo@"),
            ("@bar.com"),
            ("foo@bar"),
            ("foo AT bar DOT com"),
            ("foo@bar.com, foo"),
        ],
    )
    def test_validate_rfc822_email_field_raises(self, data):
        form, field = pretend.stub(), pretend.stub(data=data)
        with pytest.raises(ValidationError):
            legacy._validate_rfc822_email_field(form, field)

    @pytest.mark.parametrize(
        "data",
        [
            "text/plain; charset=UTF-8",
            "text/x-rst; charset=UTF-8",
            "text/markdown; charset=UTF-8; variant=CommonMark",
            "text/markdown; charset=UTF-8; variant=GFM",
            "text/markdown",
        ],
    )
    def test_validate_description_content_type_valid(self, data):
        form, field = pretend.stub(), pretend.stub(data=data)
        legacy._validate_description_content_type(form, field)

    @pytest.mark.parametrize(
        "data",
        [
            "invalid_type/plain",
            "text/invalid_subtype",
            "text/plain; charset=invalid_charset",
            "text/markdown; charset=UTF-8; variant=invalid_variant",
        ],
    )
    def test_validate_description_content_type_invalid(self, data):
        form, field = pretend.stub(), pretend.stub(data=data)
        with pytest.raises(ValidationError):
            legacy._validate_description_content_type(form, field)

    def test_validate_no_deprecated_classifiers_valid(self, db_request):
        valid_classifier = ClassifierFactory(classifier="AA :: BB")

        form = pretend.stub()
        field = pretend.stub(data=[valid_classifier.classifier])

        legacy._validate_no_deprecated_classifiers(form, field)

    @pytest.mark.parametrize(
        "deprecated_classifiers", [({"AA :: BB": []}), ({"AA :: BB": ["CC :: DD"]})]
    )
    def test_validate_no_deprecated_classifiers_invalid(
        self, db_request, deprecated_classifiers, monkeypatch
    ):
        monkeypatch.setattr(legacy, "deprecated_classifiers", deprecated_classifiers)

        form = pretend.stub()
        field = pretend.stub(data=["AA :: BB"])

        with pytest.raises(ValidationError):
            legacy._validate_no_deprecated_classifiers(form, field)

    def test_validate_classifiers_valid(self, db_request, monkeypatch):
        monkeypatch.setattr(legacy, "classifiers", {"AA :: BB"})

        form = pretend.stub()
        field = pretend.stub(data=["AA :: BB"])

        legacy._validate_classifiers(form, field)

    @pytest.mark.parametrize("data", [(["AA :: BB"]), (["AA :: BB", "CC :: DD"])])
    def test_validate_classifiers_invalid(self, db_request, data):
        form = pretend.stub()
        field = pretend.stub(data=data)

        with pytest.raises(ValidationError):
            legacy._validate_classifiers(form, field)

    @pytest.mark.parametrize(
        "data", [["Requires-Dist"], ["Requires-Dist", "Requires-Python"]]
    )
    def test_validate_dynamic_valid(self, db_request, data):
        form = pretend.stub()
        field = pretend.stub(data=data)

        legacy._validate_dynamic(form, field)

    @pytest.mark.parametrize(
        "data",
        [
            ["Version"],
            ["Name"],
            ["Version", "Name"],
            ["Provides-Extra", "I-Am-Not-Metadata"],
        ],
    )
    def test_validate_dynamic_invalid(self, db_request, data):
        form = pretend.stub()
        field = pretend.stub(data=data)

        with pytest.raises(ValidationError):
            legacy._validate_dynamic(form, field)

    @pytest.mark.parametrize("data", [["dev"], ["dev-test"]])
    def test_validate_provides_extras_valid(self, db_request, data):
        form = pretend.stub(
            provides_extra=pretend.stub(data=data),
            metadata_version=pretend.stub(data="2.3"),
        )
        field = pretend.stub(data=data)

        legacy._validate_provides_extras(form, field)

    @pytest.mark.parametrize("data", [["dev_test"], ["dev.lint", "dev--test"]])
    def test_validate_provides_extras_invalid(self, db_request, data):
        form = pretend.stub(
            provides_extra=pretend.stub(data=data),
            metadata_version=pretend.stub(data="2.3"),
        )
        field = pretend.stub(data=data)

        with pytest.raises(ValidationError):
            legacy._validate_provides_extras(form, field)

    @pytest.mark.parametrize("data", [["dev"], ["dev-test"]])
    def test_validate_provides_extras_valid_2_2(self, db_request, data):
        form = pretend.stub(
            provides_extra=pretend.stub(data=data),
            metadata_version=pretend.stub(data="2.2"),
        )
        field = pretend.stub(data=data)

        legacy._validate_provides_extras(form, field)

    @pytest.mark.parametrize("data", [["dev_test"], ["dev.lint", "dev--test"]])
    def test_validate_provides_extras_invalid_2_2(self, db_request, data):
        form = pretend.stub(
            provides_extra=pretend.stub(data=data),
            metadata_version=pretend.stub(data="2.2"),
        )
        field = pretend.stub(data=data)

        legacy._validate_provides_extras(form, field)


>>>>>>> 8cfc64ad
def test_construct_dependencies():
    types = {"requires": DependencyKind.requires, "provides": DependencyKind.provides}

    meta = metadata.Metadata.from_raw(
        {
            "requires": ["foo (>1)"],
            "provides": ["bar (>2)"],
            "requires_dist": ["spam (>3)"],
        },
        validate=False,
    )

    for dep in legacy._construct_dependencies(meta, types):
        assert isinstance(dep, Dependency)

        if dep.kind == DependencyKind.requires:
            assert dep.specifier == "foo (>1)"
        elif dep.kind == DependencyKind.provides:
            assert dep.specifier == "bar (>2)"
        elif dep.kind == DependencyKind.requires_dist:
            assert dep.specifier == "spam>3"
        else:
            pytest.fail("Unknown type of specifier")


<<<<<<< HEAD
=======
class TestListField:
    @pytest.mark.parametrize(
        ("data", "expected"),
        [
            (["foo", "bar"], ["foo", "bar"]),
            (["  foo"], ["foo"]),
            (["f oo  "], ["f oo"]),
            ("", []),
            (" ", []),
        ],
    )
    def test_processes_form_data(self, data, expected):
        field = legacy.ListField()
        field = field.bind(pretend.stub(meta=pretend.stub()), "formname")
        field.process_formdata(data)
        assert field.data == expected

    @pytest.mark.parametrize(("value", "expected"), [("", []), ("wutang", ["wutang"])])
    def test_coerce_string_into_list(self, value, expected):
        class MyForm(Form):
            test = legacy.ListField()

        form = MyForm(MultiDict({"test": value}))

        assert form.test.data == expected


class TestMetadataForm:
    @pytest.mark.parametrize(
        "data",
        [
            # Test for singular supported digests
            {"filetype": "sdist", "md5_digest": "bad"},
            {"filetype": "bdist_wheel", "pyversion": "3.4", "md5_digest": "bad"},
            {"filetype": "sdist", "sha256_digest": "bad"},
            {"filetype": "bdist_wheel", "pyversion": "3.4", "sha256_digest": "bad"},
            {"filetype": "sdist", "blake2_256_digest": "bad"},
            {"filetype": "bdist_wheel", "pyversion": "3.4", "blake2_256_digest": "bad"},
            # Tests for multiple digests passing through
            {
                "filetype": "sdist",
                "md5_digest": "bad",
                "sha256_digest": "bad",
                "blake2_256_digest": "bad",
            },
            {
                "filetype": "bdist_wheel",
                "pyversion": "3.4",
                "md5_digest": "bad",
                "sha256_digest": "bad",
                "blake2_256_digest": "bad",
            },
        ],
    )
    def test_full_validate_valid(self, data):
        form = legacy.MetadataForm(MultiDict(data))
        form.full_validate()

    @pytest.mark.parametrize(
        "data", [{"filetype": "sdist", "pyversion": "3.4"}, {"filetype": "bdist_wheel"}]
    )
    def test_full_validate_invalid(self, data):
        form = legacy.MetadataForm(MultiDict(data))
        with pytest.raises(ValidationError):
            form.full_validate()

    def test_requires_python(self):
        form = legacy.MetadataForm(MultiDict({"requires_python": ">= 3.5"}))
        form.requires_python.validate(form)

    @pytest.mark.parametrize(
        "data",
        [
            {
                "filetype": "bdist_wheel",
                "metadata_version": "2.1",
                "dynamic": "requires",
            },
            {
                "metadata_version": "1.2",
                "sha256_digest": "dummy",
                "dynamic": "requires",
            },
        ],
    )
    def test_dynamic_wrong_metadata_version(self, data):
        form = legacy.MetadataForm(MultiDict(data))
        with pytest.raises(ValidationError):
            form.full_validate()


>>>>>>> 8cfc64ad
class TestFileValidation:
    def test_defaults_to_true(self):
        assert legacy._is_valid_dist_file("", "")

    @pytest.mark.parametrize(
        ("filename", "filetype"),
        [
            ("test.zip", "sdist"),
            ("test.whl", "bdist_wheel"),
        ],
    )
    def test_bails_with_invalid_zipfile(self, tmpdir, filename, filetype):
        f = str(tmpdir.join(filename))

        with open(f, "wb") as fp:
            fp.write(b"this isn't a valid zip file")

        assert not legacy._is_valid_dist_file(f, filetype)

    @pytest.mark.parametrize("filename", ["test.tar.gz"])
    def test_bails_with_invalid_tarfile(self, tmpdir, filename):
        fake_tar = str(tmpdir.join(filename))

        with open(fake_tar, "wb") as fp:
            fp.write(b"Definitely not a valid tar file.")

        assert not legacy._is_valid_dist_file(fake_tar, "sdist")

    @pytest.mark.parametrize("compression", ("gz",))
    def test_tarfile_validation_invalid(self, tmpdir, compression):
        file_extension = f".{compression}" if compression else ""
        tar_fn = str(tmpdir.join(f"test.tar{file_extension}"))
        data_file = str(tmpdir.join("dummy_data"))

        with open(data_file, "wb") as fp:
            fp.write(b"Dummy data file.")

        with tarfile.open(tar_fn, f"w:{compression}") as tar:
            tar.add(data_file, arcname="package/module.py")

        assert not legacy._is_valid_dist_file(
            tar_fn, "sdist"
        ), "no PKG-INFO; should fail"

    @pytest.mark.parametrize("compression", ("gz",))
    def test_tarfile_validation_valid(self, tmpdir, compression):
        file_extension = f".{compression}" if compression else ""
        tar_fn = str(tmpdir.join(f"test.tar{file_extension}"))
        data_file = str(tmpdir.join("dummy_data"))

        with open(data_file, "wb") as fp:
            fp.write(b"Dummy data file.")

        with tarfile.open(tar_fn, f"w:{compression}") as tar:
            tar.add(data_file, arcname="package/module.py")
            tar.add(data_file, arcname="package/PKG-INFO")
            tar.add(data_file, arcname="package/data_file.txt")

        assert legacy._is_valid_dist_file(tar_fn, "sdist")

    def test_zip_no_pkg_info(self, tmpdir):
        f = str(tmpdir.join("test.zip"))

        with zipfile.ZipFile(f, "w") as zfp:
            zfp.writestr("something.txt", b"Just a placeholder file")

        assert not legacy._is_valid_dist_file(f, "sdist")

    def test_zip_has_pkg_info(self, tmpdir):
        f = str(tmpdir.join("test.zip"))

        with zipfile.ZipFile(f, "w") as zfp:
            zfp.writestr("something.txt", b"Just a placeholder file")
            zfp.writestr("PKG-INFO", b"this is the package info")

        assert legacy._is_valid_dist_file(f, "sdist")

    def test_zipfile_supported_compression(self, tmpdir):
        f = str(tmpdir.join("test.zip"))

        with zipfile.ZipFile(f, "w") as zfp:
            zfp.writestr("PKG-INFO", b"this is the package info")
            zfp.writestr("1.txt", b"1", zipfile.ZIP_STORED)
            zfp.writestr("2.txt", b"2", zipfile.ZIP_DEFLATED)

        assert legacy._is_valid_dist_file(f, "")

    @pytest.mark.parametrize("method", [zipfile.ZIP_BZIP2, zipfile.ZIP_LZMA])
    def test_zipfile_unsupported_compression(self, tmpdir, method):
        f = str(tmpdir.join("test.zip"))

        with zipfile.ZipFile(f, "w") as zfp:
            zfp.writestr("1.txt", b"1", zipfile.ZIP_STORED)
            zfp.writestr("2.txt", b"2", zipfile.ZIP_DEFLATED)
            zfp.writestr("3.txt", b"3", method)

        assert not legacy._is_valid_dist_file(f, "")

    def test_zipfile_exceeds_compression_threshold(self, tmpdir):
        f = str(tmpdir.join("test.zip"))

        with zipfile.ZipFile(f, "w") as zfp:
            zfp.writestr("PKG-INFO", b"this is the package info")
            zfp.writestr("1.dat", b"0" * 65 * legacy.ONE_MB, zipfile.ZIP_DEFLATED)

        assert not legacy._is_valid_dist_file(f, "")

    def test_wheel_no_wheel_file(self, tmpdir):
        f = str(tmpdir.join("test.whl"))

        with zipfile.ZipFile(f, "w") as zfp:
            zfp.writestr("something.txt", b"Just a placeholder file")

        assert not legacy._is_valid_dist_file(f, "bdist_wheel")

    def test_wheel_has_wheel_file(self, tmpdir):
        f = str(tmpdir.join("test.whl"))

        with zipfile.ZipFile(f, "w") as zfp:
            zfp.writestr("something.txt", b"Just a placeholder file")
            zfp.writestr("WHEEL", b"this is the package info")

        assert legacy._is_valid_dist_file(f, "bdist_wheel")


class TestIsDuplicateFile:
    def test_is_duplicate_true(self, pyramid_config, db_request):
        user = UserFactory.create()
        EmailFactory.create(user=user)
        project = ProjectFactory.create()
        release = ReleaseFactory.create(project=project, version="1.0")
        RoleFactory.create(user=user, project=project)

        filename = f"{project.name}-{release.version}.tar.gz"
        file_content = io.BytesIO(_TAR_GZ_PKG_TESTDATA)
        file_value = file_content.getvalue()

        hashes = {
            "sha256": hashlib.sha256(file_value).hexdigest(),
            "md5": hashlib.md5(file_value).hexdigest(),
            "blake2_256": hashlib.blake2b(file_value, digest_size=256 // 8).hexdigest(),
        }
        db_request.db.add(
            FileFactory.create(
                release=release,
                filename=filename,
                md5_digest=hashes["md5"],
                sha256_digest=hashes["sha256"],
                blake2_256_digest=hashes["blake2_256"],
                path="source/{name[0]}/{name}/{filename}".format(
                    name=project.name, filename=filename
                ),
            )
        )

        assert legacy._is_duplicate_file(db_request.db, filename, hashes)

    def test_is_duplicate_none(self, pyramid_config, db_request):
        user = UserFactory.create()
        EmailFactory.create(user=user)
        project = ProjectFactory.create()
        release = ReleaseFactory.create(project=project, version="1.0")
        RoleFactory.create(user=user, project=project)

        filename = f"{project.name}-{release.version}.tar.gz"
        requested_file_name = f"{project.name}-{release.version}-1.tar.gz"
        file_content = io.BytesIO(_TAR_GZ_PKG_TESTDATA)
        file_value = file_content.getvalue()

        hashes = {
            "sha256": hashlib.sha256(file_value).hexdigest(),
            "md5": hashlib.md5(file_value).hexdigest(),
            "blake2_256": hashlib.blake2b(file_value, digest_size=256 // 8).hexdigest(),
        }
        db_request.db.add(
            FileFactory.create(
                release=release,
                filename=filename,
                md5_digest=hashes["md5"],
                sha256_digest=hashes["sha256"],
                blake2_256_digest=hashes["blake2_256"],
                path="source/{name[0]}/{name}/{filename}".format(
                    name=project.name, filename=filename
                ),
            )
        )

        hashes["blake2_256"] = "another blake2 digest"

        assert (
            legacy._is_duplicate_file(db_request.db, requested_file_name, hashes)
            is None
        )

    def test_is_duplicate_false_same_blake2(self, pyramid_config, db_request):
        user = UserFactory.create()
        EmailFactory.create(user=user)
        project = ProjectFactory.create()
        release = ReleaseFactory.create(project=project, version="1.0")
        RoleFactory.create(user=user, project=project)

        filename = f"{project.name}-{release.version}.tar.gz"
        requested_file_name = f"{project.name}-{release.version}-1.tar.gz"
        file_content = io.BytesIO(_TAR_GZ_PKG_TESTDATA)
        file_value = file_content.getvalue()

        hashes = {
            "sha256": hashlib.sha256(file_value).hexdigest(),
            "md5": hashlib.md5(file_value).hexdigest(),
            "blake2_256": hashlib.blake2b(file_value, digest_size=256 // 8).hexdigest(),
        }
        db_request.db.add(
            FileFactory.create(
                release=release,
                filename=filename,
                md5_digest=hashes["md5"],
                sha256_digest=hashes["sha256"],
                blake2_256_digest=hashes["blake2_256"],
                path="source/{name[0]}/{name}/{filename}".format(
                    name=project.name, filename=filename
                ),
            )
        )

        assert (
            legacy._is_duplicate_file(db_request.db, requested_file_name, hashes)
            is False
        )

    def test_is_duplicate_false(self, pyramid_config, db_request):
        user = UserFactory.create()
        EmailFactory.create(user=user)
        project = ProjectFactory.create()
        release = ReleaseFactory.create(project=project, version="1.0")
        RoleFactory.create(user=user, project=project)

        filename = f"{project.name}-{release.version}.tar.gz"
        file_content = io.BytesIO(_TAR_GZ_PKG_TESTDATA)
        file_value = file_content.getvalue()

        hashes = {
            "sha256": hashlib.sha256(file_value).hexdigest(),
            "md5": hashlib.md5(file_value).hexdigest(),
            "blake2_256": hashlib.blake2b(file_value, digest_size=256 // 8).hexdigest(),
        }

        wrong_hashes = {"sha256": "nah", "md5": "nope", "blake2_256": "nuh uh"}

        db_request.db.add(
            FileFactory.create(
                release=release,
                filename=filename,
                md5_digest=hashes["md5"],
                sha256_digest=hashes["sha256"],
                blake2_256_digest=hashes["blake2_256"],
                path="source/{name[0]}/{name}/{filename}".format(
                    name=project.name, filename=filename
                ),
            )
        )

        assert legacy._is_duplicate_file(db_request.db, filename, wrong_hashes) is False


class TestFileUpload:
    def test_fails_disallow_new_upload(self, pyramid_config, pyramid_request):
        pyramid_request.flags = pretend.stub(
            enabled=lambda value: value == AdminFlagValue.DISALLOW_NEW_UPLOAD
        )
        pyramid_request.help_url = pretend.call_recorder(lambda **kw: "/the/help/url/")
        pyramid_request.user = pretend.stub(primary_email=pretend.stub(verified=True))

        with pytest.raises(HTTPForbidden) as excinfo:
            legacy.file_upload(pyramid_request)

        resp = excinfo.value

        assert resp.status_code == 403
        assert resp.status == (
            "403 New uploads are temporarily disabled. "
            "See /the/help/url/ for more information."
        )

    @pytest.mark.parametrize("version", ["2", "3", "-1", "0", "dog", "cat"])
    def test_fails_invalid_version(self, pyramid_config, pyramid_request, version):
        pyramid_request.POST["protocol_version"] = version
        pyramid_request.flags = pretend.stub(enabled=lambda *a: False)

        user = pretend.stub(primary_email=pretend.stub(verified=True))
        pyramid_config.testing_securitypolicy(identity=user)
        pyramid_request.user = user

        with pytest.raises(HTTPBadRequest) as excinfo:
            legacy.file_upload(pyramid_request)

        resp = excinfo.value

        assert resp.status_code == 400
        assert resp.status == "400 Unknown protocol version."

    @pytest.mark.parametrize(
        ("post_data", "message"),
        [
            # metadata_version errors.
            (
                {
                    "name": "foo",
                    "version": "1.0",
                    "md5_digest": "a fake md5 digest",
                    "filetype": "sdist",
                    "pyversion": "source",
                },
                "None is not a valid metadata version. See "
                "https://packaging.python.org/specifications/core-metadata for more "
                "information.",
            ),
            (
                {
                    "metadata_version": "-1",
                    "name": "foo",
                    "version": "1.0",
                    "md5_digest": "a fake md5 digest",
                    "filetype": "sdist",
                    "pyversion": "source",
                },
                "'-1' is not a valid metadata version. See "
                "https://packaging.python.org/specifications/core-metadata for more "
                "information.",
            ),
            # name errors.
            (
                {"metadata_version": "1.2"},
                "'' is an invalid value for Name. "
                "Error: This field is required. "
                "See "
                "https://packaging.python.org/specifications/core-metadata"
                " for more information.",
            ),
            (
                {"metadata_version": "1.2", "name": "foo-"},
                "'foo-' is an invalid value for Name. "
                "Error: Start and end with a letter or numeral containing "
                "only ASCII numeric and '.', '_' and '-'. "
                "See "
                "https://packaging.python.org/specifications/core-metadata"
                " for more information.",
            ),
            # version errors.
            (
                {"metadata_version": "1.2", "name": "example"},
                "'' is an invalid value for Version. "
                "Error: This field is required. "
                "See "
                "https://packaging.python.org/specifications/core-metadata"
                " for more information.",
            ),
            (
                {"metadata_version": "1.2", "name": "example", "version": "dog"},
                "'dog' is an invalid value for Version. "
                "Error: Start and end with a letter or numeral "
                "containing only ASCII numeric and '.', '_' and '-'. "
                "See "
                "https://packaging.python.org/specifications/core-metadata"
                " for more information.",
            ),
            # filetype/pyversion errors.
            (
                {
                    "metadata_version": "1.2",
                    "name": "example",
                    "version": "1.0",
                    "md5_digest": "bad",
                },
                "Invalid value for filetype. Error: This field is required.",
            ),
            (
                {
                    "metadata_version": "1.2",
                    "name": "example",
                    "version": "1.0",
                    "filetype": "bdist_wat",
                },
                "Error: Python version is required for binary distribution uploads.",
            ),
            (
                {
                    "metadata_version": "1.2",
                    "name": "example",
                    "version": "1.0",
                    "filetype": "bdist_wat",
                    "pyversion": "1.0",
                    "md5_digest": "bad",
                },
                "Invalid value for filetype. Error: Use a known file type.",
            ),
            (
                {
                    "metadata_version": "1.2",
                    "name": "example",
                    "version": "1.0",
                    "filetype": "sdist",
                    "pyversion": "1.0",
                },
                "Error: Use 'source' as Python version for an sdist.",
            ),
            # digest errors.
            (
                {
                    "metadata_version": "1.2",
                    "name": "example",
                    "version": "1.0",
                    "filetype": "sdist",
                },
                "Error: Include at least one message digest.",
            ),
            (
                {
                    "metadata_version": "1.2",
                    "name": "example",
                    "version": "1.0",
                    "filetype": "sdist",
                    "sha256_digest": "an invalid sha256 digest",
                },
                "Invalid value for sha256_digest. "
                "Error: Use a valid, hex-encoded, SHA256 message digest.",
            ),
            # summary errors
            (
                {
                    "metadata_version": "1.2",
                    "name": "example",
                    "version": "1.0",
                    "filetype": "sdist",
                    "md5_digest": "a fake md5 digest",
                    "summary": "A" * 513,
                },
                "'summary' field must be 512 characters or less. See "
                "https://packaging.python.org/specifications/core-metadata for more "
                "information.",
            ),
            (
                {
                    "metadata_version": "1.2",
                    "name": "example",
                    "version": "1.0",
                    "filetype": "sdist",
                    "md5_digest": "a fake md5 digest",
                    "summary": "A\nB",
                },
                "'summary' must be a single line. See "
                "https://packaging.python.org/specifications/core-metadata for more "
                "information.",
            ),
            # classifiers are a FieldStorage
            (
                {
                    "metadata_version": "1.2",
                    "name": "example",
                    "version": "1.0",
                    "filetype": "sdist",
                    "classifiers": FieldStorage(),
                },
                "classifiers: Should not be a tuple.",
            ),
            # keywords are a FieldStorage
            (
                {
                    "metadata_version": "1.2",
                    "name": "example",
                    "version": "1.0",
                    "filetype": "sdist",
                    "keywords": FieldStorage(),
                },
                "keywords: Should not be a tuple.",
            ),
        ],
    )
    @pytest.mark.filterwarnings("ignore:Creating a LegacyVersion.*:DeprecationWarning")
    def test_fails_invalid_post_data(
        self, pyramid_config, db_request, post_data, message
    ):
        user = UserFactory.create()
        EmailFactory.create(user=user)
        pyramid_config.testing_securitypolicy(identity=user)
        db_request.user = user
        db_request.POST = MultiDict(post_data)

        with pytest.raises(HTTPBadRequest) as excinfo:
            legacy.file_upload(db_request)

        resp = excinfo.value

        assert resp.status_code == 400
        assert resp.status == f"400 {message}"

    @pytest.mark.parametrize("name", ["requirements.txt", "rrequirements.txt"])
    def test_fails_with_invalid_names(self, pyramid_config, db_request, name):
        user = UserFactory.create()
        EmailFactory.create(user=user)
        pyramid_config.testing_securitypolicy(identity=user)
        db_request.user = user

        db_request.POST = MultiDict(
            {
                "metadata_version": "1.2",
                "name": name,
                "version": "1.0",
                "filetype": "sdist",
                "md5_digest": "a fake md5 digest",
                "content": pretend.stub(
                    filename=f"{name}-1.0.tar.gz",
                    file=io.BytesIO(_TAR_GZ_PKG_TESTDATA),
                    type="application/tar",
                ),
            }
        )

        db_request.help_url = pretend.call_recorder(lambda **kw: "/the/help/url/")

        with pytest.raises(HTTPBadRequest) as excinfo:
            legacy.file_upload(db_request)

        resp = excinfo.value

        assert db_request.help_url.calls == [pretend.call(_anchor="project-name")]

        assert resp.status_code == 400
        assert resp.status == (
            "400 The name {!r} isn't allowed. "
            "See /the/help/url/ "
            "for more information."
        ).format(name)

    @pytest.mark.parametrize(
        "conflicting_name",
        [
            "toast1ng",
            "toastlng",
            "t0asting",
            "toast-ing",
            "toast.ing",
            "toast_ing",
        ],
    )
    def test_fails_with_ultranormalized_names(
        self, pyramid_config, db_request, conflicting_name
    ):
        user = UserFactory.create()
        EmailFactory.create(user=user)
        ProjectFactory.create(name="toasting")
        pyramid_config.testing_securitypolicy(identity=user)
        db_request.user = user
        db_request.db.flush()

        db_request.POST = MultiDict(
            {
                "metadata_version": "1.2",
                "name": conflicting_name,
                "version": "1.0",
                "filetype": "sdist",
                "md5_digest": "a fake md5 digest",
                "content": pretend.stub(
                    filename=f"{conflicting_name}-1.0.tar.gz",
                    file=io.BytesIO(_TAR_GZ_PKG_TESTDATA),
                    type="application/tar",
                ),
            }
        )

        db_request.help_url = pretend.call_recorder(lambda **kw: "/the/help/url/")

        with pytest.raises(HTTPBadRequest) as excinfo:
            legacy.file_upload(db_request)

        resp = excinfo.value

        assert db_request.help_url.calls == [pretend.call(_anchor="project-name")]

        assert resp.status_code == 400
        assert resp.status == (
            "400 The name {!r} is too similar to an existing project. "
            "See /the/help/url/ for more information."
        ).format(conflicting_name)

    @pytest.mark.parametrize(
        ("description_content_type", "description", "message"),
        [
            (
                "text/x-rst",
                ".. invalid-directive::",
                "400 The description failed to render for 'text/x-rst'. "
                "See /the/help/url/ for more information.",
            ),
            (
                None,
                ".. invalid-directive::",
                "400 The description failed to render in the default format "
                "of reStructuredText. "
                "See /the/help/url/ for more information.",
            ),
        ],
    )
    def test_fails_invalid_render(
        self, pyramid_config, db_request, description_content_type, description, message
    ):
        user = UserFactory.create()
        EmailFactory.create(user=user)
        pyramid_config.testing_securitypolicy(identity=user)
        db_request.user = user
        db_request.user_agent = "warehouse-tests/6.6.6"

        db_request.POST = MultiDict(
            {
                "metadata_version": "2.1",
                "name": "example",
                "version": "1.0",
                "filetype": "sdist",
                "md5_digest": "a fake md5 digest",
                "content": pretend.stub(
                    filename="example-1.0.tar.gz",
                    file=io.BytesIO(_TAR_GZ_PKG_TESTDATA),
                    type="application/tar",
                ),
                "description": description,
            }
        )
        if description_content_type is not None:
            db_request.POST.add("description_content_type", description_content_type)

        db_request.help_url = pretend.call_recorder(lambda **kw: "/the/help/url/")

        with pytest.raises(HTTPBadRequest) as excinfo:
            legacy.file_upload(db_request)

        resp = excinfo.value

        assert resp.status_code == 400
        assert resp.status == message

        assert db_request.help_url.calls == [
            pretend.call(_anchor="description-content-type")
        ]

    @pytest.mark.parametrize(
        "name",
        [
            "xml",
            "XML",
            "pickle",
            "PiCKle",
            "main",
            "future",
            "al",
            "uU",
            "test",
            "encodings.utf_8_sig",
            "distutils.command.build_clib",
            "xmlrpc",
            "xmlrpc.server",
            "xml.etree",
            "xml.etree.ElementTree",
            "xml.parsers",
            "xml.parsers.expat",
            "xml.parsers.expat.errors",
            "encodings.idna",
            "encodings",
            "CGIHTTPServer",
            "cgihttpserver",
        ],
    )
    def test_fails_with_stdlib_names(self, pyramid_config, db_request, name):
        user = UserFactory.create()
        EmailFactory.create(user=user)
        pyramid_config.testing_securitypolicy(identity=user)
        db_request.user = user
        db_request.POST = MultiDict(
            {
                "metadata_version": "1.2",
                "name": name,
                "version": "1.0",
                "filetype": "sdist",
                "md5_digest": "a fake md5 digest",
                "content": pretend.stub(
                    filename=f"{name}-1.0.tar.gz",
                    file=io.BytesIO(_TAR_GZ_PKG_TESTDATA),
                    type="application/tar",
                ),
            }
        )

        db_request.help_url = pretend.call_recorder(lambda **kw: "/the/help/url/")

        with pytest.raises(HTTPBadRequest) as excinfo:
            legacy.file_upload(db_request)

        resp = excinfo.value

        assert db_request.help_url.calls == [pretend.call(_anchor="project-name")]

        assert resp.status_code == 400
        assert resp.status == (
            "400 The name {!r} isn't allowed (conflict "
            "with Python Standard Library module name). "
            "See /the/help/url/ "
            "for more information."
        ).format(name)

    def test_fails_with_admin_flag_set(self, pyramid_config, db_request):
        admin_flag = (
            db_request.db.query(AdminFlag)
            .filter(
                AdminFlag.id == AdminFlagValue.DISALLOW_NEW_PROJECT_REGISTRATION.value
            )
            .first()
        )
        admin_flag.enabled = True
        user = UserFactory.create()
        EmailFactory.create(user=user)
        pyramid_config.testing_securitypolicy(identity=user)
        db_request.user = user
        name = "fails-with-admin-flag"
        db_request.POST = MultiDict(
            {
                "metadata_version": "1.2",
                "name": name,
                "version": "1.0",
                "filetype": "sdist",
                "md5_digest": "a fake md5 digest",
                "content": pretend.stub(
                    filename=f"{name}-1.0.tar.gz",
                    file=io.BytesIO(_TAR_GZ_PKG_TESTDATA),
                    type="application/tar",
                ),
            }
        )

        db_request.help_url = pretend.call_recorder(lambda **kw: "/the/help/url/")

        with pytest.raises(HTTPForbidden) as excinfo:
            legacy.file_upload(db_request)

        resp = excinfo.value

        assert resp.status_code == 403
        assert resp.status == (
            "403 New project registration temporarily "
            "disabled. See "
            "/the/help/url/ for "
            "more information."
        )

    def test_upload_fails_without_file(self, pyramid_config, db_request):
        user = UserFactory.create()
        EmailFactory.create(user=user)
        pyramid_config.testing_securitypolicy(identity=user)
        db_request.user = user
        db_request.POST = MultiDict(
            {
                "metadata_version": "1.2",
                "name": "example",
                "version": "1.0",
                "filetype": "sdist",
                "md5_digest": "a fake md5 digest",
            }
        )

        with pytest.raises(HTTPBadRequest) as excinfo:
            legacy.file_upload(db_request)

        resp = excinfo.value

        assert resp.status_code == 400
        assert resp.status == "400 Upload payload does not have a file."

    @pytest.mark.parametrize("value", [("UNKNOWN"), ("UNKNOWN\n\n")])
    def test_upload_cleans_unknown_values(self, pyramid_config, db_request, value):
        user = UserFactory.create()
        pyramid_config.testing_securitypolicy(identity=user)
        db_request.user = user
        EmailFactory.create(user=user)
        db_request.POST = MultiDict(
            {
                "metadata_version": "1.2",
                "name": value,
                "version": "1.0",
                "filetype": "sdist",
                "md5_digest": "a fake md5 digest",
            }
        )

        with pytest.raises(HTTPBadRequest):
            legacy.file_upload(db_request)

        assert "name" not in db_request.POST

    def test_upload_escapes_nul_characters(self, pyramid_config, db_request):
        user = UserFactory.create()
        EmailFactory.create(user=user)
        pyramid_config.testing_securitypolicy(identity=user)
        db_request.user = user
        db_request.POST = MultiDict(
            {
                "metadata_version": "1.2",
                "name": "testing",
                "summary": "I want to go to the \x00",
                "version": "1.0",
                "filetype": "sdist",
                "md5_digest": "a fake md5 digest",
            }
        )

        with pytest.raises(HTTPBadRequest):
            legacy.file_upload(db_request)

        assert "\x00" not in db_request.POST["summary"]

    @pytest.mark.parametrize(
        ("digests",),
        [
            ({"md5_digest": _TAR_GZ_PKG_MD5},),
            ({"sha256_digest": _TAR_GZ_PKG_SHA256},),
            ({"md5_digest": _TAR_GZ_PKG_MD5},),
            ({"sha256_digest": _TAR_GZ_PKG_SHA256},),
            (
                {
                    "md5_digest": _TAR_GZ_PKG_MD5,
                    "sha256_digest": _TAR_GZ_PKG_SHA256,
                },
            ),
            (
                {
                    "md5_digest": _TAR_GZ_PKG_MD5,
                    "sha256_digest": _TAR_GZ_PKG_SHA256,
                },
            ),
        ],
    )
    def test_successful_upload(
        self,
        tmpdir,
        monkeypatch,
        pyramid_config,
        db_request,
        digests,
        metrics,
    ):
        monkeypatch.setattr(tempfile, "tempdir", str(tmpdir))

        user = UserFactory.create()
        EmailFactory.create(user=user)
        project = ProjectFactory.create()
        release = ReleaseFactory.create(project=project, version="1.0")
        RoleFactory.create(user=user, project=project)

        db_request.db.add(Classifier(classifier="Environment :: Other Environment"))

        filename = f"{project.name}-{release.version}.tar.gz"

        pyramid_config.testing_securitypolicy(identity=user)
        db_request.user = user
        db_request.user_agent = "warehouse-tests/6.6.6"

        content = FieldStorage()
        content.filename = filename
        content.file = io.BytesIO(_TAR_GZ_PKG_TESTDATA)
        content.type = "application/tar"

        db_request.POST = MultiDict(
            {
                "metadata_version": "1.2",
                "name": project.name,
                "version": release.version,
                "filetype": "sdist",
                "pyversion": "source",
                "content": content,
                "description": "an example description",
            }
        )
        db_request.POST.extend([("classifiers", "Environment :: Other Environment")])
        db_request.POST.update(digests)

        @pretend.call_recorder
        def storage_service_store(path, file_path, *, meta):
            expected = _TAR_GZ_PKG_TESTDATA
            with open(file_path, "rb") as fp:
                assert fp.read() == expected

        storage_service = pretend.stub(store=storage_service_store)
        db_request.find_service = pretend.call_recorder(
            lambda svc, name=None, context=None: {
                IFileStorage: storage_service,
                IMetricsService: metrics,
            }.get(svc)
        )
        db_request.registry.settings = {
            "warehouse.release_files_table": "example.pypi.distributions"
        }

        resp = legacy.file_upload(db_request)

        assert resp.status_code == 200
        assert db_request.find_service.calls == [
            pretend.call(IMetricsService, context=None),
            pretend.call(IFileStorage, name="archive"),
        ]
        assert len(storage_service.store.calls) == 1
        assert storage_service.store.calls[0] == pretend.call(
            "/".join(
                [
                    _TAR_GZ_PKG_STORAGE_HASH[:2],
                    _TAR_GZ_PKG_STORAGE_HASH[2:4],
                    _TAR_GZ_PKG_STORAGE_HASH[4:],
                    filename,
                ]
            ),
            mock.ANY,
            meta={
                "project": project.normalized_name,
                "version": release.version,
                "package-type": "sdist",
                "python-version": "source",
            },
        )

        # Ensure that a File object has been created.
        uploaded_file = (
            db_request.db.query(File)
            .filter((File.release == release) & (File.filename == filename))
            .one()
        )

        assert uploaded_file.uploaded_via == "warehouse-tests/6.6.6"

        # Ensure that a Filename object has been created.
        db_request.db.query(Filename).filter(Filename.filename == filename).one()

        # Ensure that all of our journal entries have been created
        journals = (
            db_request.db.query(JournalEntry)
            .options(joinedload(JournalEntry.submitted_by))
            .order_by("submitted_date", "id")
            .all()
        )
        assert [(j.name, j.version, j.action, j.submitted_by) for j in journals] == [
            (
                release.project.name,
                release.version,
                f"add source file {filename}",
                user,
            )
        ]

        assert db_request.task.calls == [
            pretend.call(update_bigquery_release_files),
            pretend.call(sync_file_to_cache),
        ]

        assert metrics.increment.calls == [
            pretend.call("warehouse.upload.attempt"),
            pretend.call("warehouse.upload.ok", tags=["filetype:sdist"]),
        ]

    @pytest.mark.parametrize("content_type", [None, "image/foobar"])
    def test_upload_fails_invalid_content_type(
        self, tmpdir, monkeypatch, pyramid_config, db_request, content_type
    ):
        monkeypatch.setattr(tempfile, "tempdir", str(tmpdir))

        user = UserFactory.create()
        EmailFactory.create(user=user)
        pyramid_config.testing_securitypolicy(identity=user)
        db_request.user = user
        project = ProjectFactory.create()
        release = ReleaseFactory.create(project=project, version="1.0")
        RoleFactory.create(user=user, project=project)

        db_request.db.add(Classifier(classifier="Environment :: Other Environment"))

        filename = f"{project.name}-{release.version}.tar.gz"

        db_request.POST = MultiDict(
            {
                "metadata_version": "1.2",
                "name": project.name,
                "version": release.version,
                "filetype": "sdist",
                "pyversion": "source",
                "md5_digest": _TAR_GZ_PKG_MD5,
                "content": pretend.stub(
                    filename=filename,
                    file=io.BytesIO(_TAR_GZ_PKG_TESTDATA),
                    type=content_type,
                ),
            }
        )
        db_request.POST.extend([("classifiers", "Environment :: Other Environment")])

        with pytest.raises(HTTPBadRequest) as excinfo:
            legacy.file_upload(db_request)

        resp = excinfo.value

        assert resp.status_code == 400
        assert resp.status == "400 Invalid distribution file."

    def test_upload_fails_with_legacy_type(self, pyramid_config, db_request):
        user = UserFactory.create()
        EmailFactory.create(user=user)
        pyramid_config.testing_securitypolicy(identity=user)
        db_request.user = user
        project = ProjectFactory.create()
        release = ReleaseFactory.create(project=project, version="1.0")
        RoleFactory.create(user=user, project=project)

        filename = f"{project.name}-{release.version}.tar.gz"

        db_request.POST = MultiDict(
            {
                "metadata_version": "1.2",
                "name": project.name,
                "version": release.version,
                "filetype": "bdist_dumb",
                "pyversion": "2.7",
                "md5_digest": _TAR_GZ_PKG_MD5,
                "content": pretend.stub(
                    filename=filename,
                    file=io.BytesIO(_TAR_GZ_PKG_TESTDATA),
                    type="application/tar",
                ),
            }
        )

        with pytest.raises(HTTPBadRequest) as excinfo:
            legacy.file_upload(db_request)

        resp = excinfo.value

        assert resp.status_code == 400
        assert (
            resp.status
            == "400 Invalid value for filetype. Error: Use a known file type."
        )

    def test_upload_fails_with_legacy_ext(self, pyramid_config, db_request):
        user = UserFactory.create()
        EmailFactory.create(user=user)
        pyramid_config.testing_securitypolicy(identity=user)
        db_request.user = user
        project = ProjectFactory.create()
        release = ReleaseFactory.create(project=project, version="1.0")
        RoleFactory.create(user=user, project=project)

        filename = f"{project.name}-{release.version}.tar.bz2"

        db_request.POST = MultiDict(
            {
                "metadata_version": "1.2",
                "name": project.name,
                "version": release.version,
                "filetype": "sdist",
                "md5_digest": _TAR_BZ2_PKG_MD5,
                "content": pretend.stub(
                    filename=filename,
                    file=io.BytesIO(_TAR_BZ2_PKG_TESTDATA),
                    type="application/tar",
                ),
            }
        )

        with pytest.raises(HTTPBadRequest) as excinfo:
            legacy.file_upload(db_request)

        resp = excinfo.value

        assert resp.status_code == 400
        assert resp.status == (
            "400 Invalid file extension: Use .tar.gz, .whl or .zip "
            "extension. See https://www.python.org/dev/peps/pep-0527 "
            "and https://peps.python.org/pep-0715/ for more information"
        )

    def test_upload_fails_for_second_sdist(self, pyramid_config, db_request):
        user = UserFactory.create()
        pyramid_config.testing_securitypolicy(identity=user)
        db_request.user = user
        EmailFactory.create(user=user)
        project = ProjectFactory.create()
        release = ReleaseFactory.create(project=project, version="1.0")
        FileFactory.create(
            release=release,
            packagetype="sdist",
            filename=f"{project.name}-{release.version}.tar.gz",
        )
        RoleFactory.create(user=user, project=project)

        filename = f"{project.name}-{release.version}.zip"

        db_request.POST = MultiDict(
            {
                "metadata_version": "1.2",
                "name": project.name,
                "version": release.version,
                "filetype": "sdist",
                "md5_digest": "335c476dc930b959dda9ec82bd65ef19",
                "content": pretend.stub(
                    filename=filename,
                    file=io.BytesIO(b"A fake file."),
                    type="application/zip",
                ),
            }
        )

        with pytest.raises(HTTPBadRequest) as excinfo:
            legacy.file_upload(db_request)

        resp = excinfo.value

        assert resp.status_code == 400
        assert resp.status == "400 Only one sdist may be uploaded per release."

    def test_upload_fails_with_invalid_classifier(self, pyramid_config, db_request):
        user = UserFactory.create()
        pyramid_config.testing_securitypolicy(identity=user)
        db_request.user = user
        EmailFactory.create(user=user)
        project = ProjectFactory.create()
        release = ReleaseFactory.create(project=project, version="1.0")
        RoleFactory.create(user=user, project=project)

        filename = f"{project.name}-{release.version}.tar.gz"

        db_request.POST = MultiDict(
            {
                "metadata_version": "1.2",
                "name": project.name,
                "version": release.version,
                "filetype": "sdist",
                "md5_digest": _TAR_GZ_PKG_MD5,
                "content": pretend.stub(
                    filename=filename,
                    file=io.BytesIO(_TAR_GZ_PKG_TESTDATA),
                    type="application/tar",
                ),
            }
        )
        db_request.POST.extend([("classifiers", "Invalid :: Classifier")])

        with pytest.raises(HTTPBadRequest) as excinfo:
            legacy.file_upload(db_request)

        resp = excinfo.value

        assert resp.status_code == 400
        assert resp.status == (
            "400 'Invalid :: Classifier' is not a valid classifier. See "
            "https://packaging.python.org/specifications/core-metadata for more "
            "information."
        )

    @pytest.mark.parametrize(
        "deprecated_classifiers, expected",
        [
            (
                {"AA :: BB": ["CC :: DD"]},
                "400 The classifier 'AA :: BB' has been deprecated, use one of "
                "['CC :: DD'] instead. See "
                "https://packaging.python.org/specifications/core-metadata for more "
                "information.",
            ),
            (
                {"AA :: BB": []},
                "400 The classifier 'AA :: BB' has been deprecated. See "
                "https://packaging.python.org/specifications/core-metadata for more "
                "information.",
            ),
        ],
    )
    def test_upload_fails_with_deprecated_classifier(
        self, pyramid_config, db_request, monkeypatch, deprecated_classifiers, expected
    ):
        user = UserFactory.create()
        pyramid_config.testing_securitypolicy(identity=user)
        db_request.user = user
        EmailFactory.create(user=user)
        project = ProjectFactory.create()
        release = ReleaseFactory.create(project=project, version="1.0")
        RoleFactory.create(user=user, project=project)
        classifier = ClassifierFactory(classifier="AA :: BB")

        monkeypatch.setattr(
            metadata, "all_classifiers", metadata.all_classifiers + ["AA :: BB"]
        )
        monkeypatch.setattr(metadata, "deprecated_classifiers", deprecated_classifiers)

        filename = f"{project.name}-{release.version}.tar.gz"

        db_request.POST = MultiDict(
            {
                "metadata_version": "1.2",
                "name": project.name,
                "version": release.version,
                "filetype": "sdist",
                "md5_digest": _TAR_GZ_PKG_MD5,
                "content": pretend.stub(
                    filename=filename,
                    file=io.BytesIO(_TAR_GZ_PKG_TESTDATA),
                    type="application/tar",
                ),
            }
        )
        db_request.POST.extend([("classifiers", classifier.classifier)])
        db_request.route_url = pretend.call_recorder(lambda *a, **kw: "/url")

        with pytest.raises(HTTPBadRequest) as excinfo:
            legacy.file_upload(db_request)

        resp = excinfo.value

        assert resp.status_code == 400
        assert resp.status == expected

    @pytest.mark.parametrize(
        "digests",
        [
            {"md5_digest": "bad"},
            {
                "sha256_digest": (
                    "badbadbadbadbadbadbadbadbadbadbadbadbadbadbadbadbadbadbad"
                    "badbadb"
                )
            },
            {
                "md5_digest": "bad",
                "sha256_digest": (
                    "badbadbadbadbadbadbadbadbadbadbadbadbadbadbadbadbadbadbad"
                    "badbadb"
                ),
            },
            {
                "md5_digest": _TAR_GZ_PKG_MD5,
                "sha256_digest": (
                    "badbadbadbadbadbadbadbadbadbadbadbadbadbadbadbadbadbadbad"
                    "badbadb"
                ),
            },
            {
                "md5_digest": "bad",
                "sha256_digest": (
                    "4a8422abcc484a4086bdaa618c65289f749433b07eb433c51c4e37714"
                    "3ff5fdb"
                ),
            },
        ],
    )
    def test_upload_fails_with_invalid_digest(
        self, pyramid_config, db_request, digests
    ):
        user = UserFactory.create()
        pyramid_config.testing_securitypolicy(identity=user)
        db_request.user = user
        EmailFactory.create(user=user)
        project = ProjectFactory.create()
        release = ReleaseFactory.create(project=project, version="1.0")
        RoleFactory.create(user=user, project=project)

        filename = f"{project.name}-{release.version}.tar.gz"

        db_request.POST = MultiDict(
            {
                "metadata_version": "1.2",
                "name": project.name,
                "version": release.version,
                "filetype": "sdist",
                "content": pretend.stub(
                    filename=filename,
                    file=io.BytesIO(_TAR_GZ_PKG_TESTDATA),
                    type="application/tar",
                ),
            }
        )
        db_request.POST.update(digests)

        with pytest.raises(HTTPBadRequest) as excinfo:
            legacy.file_upload(db_request)

        resp = excinfo.value

        assert resp.status_code == 400
        assert resp.status == (
            "400 The digest supplied does not match a digest calculated "
            "from the uploaded file."
        )

    def test_upload_fails_with_invalid_file(self, pyramid_config, db_request):
        user = UserFactory.create()
        pyramid_config.testing_securitypolicy(identity=user)
        db_request.user = user
        EmailFactory.create(user=user)
        project = ProjectFactory.create()
        release = ReleaseFactory.create(project=project, version="1.0")
        RoleFactory.create(user=user, project=project)

        filename = f"{project.name}-{release.version}.zip"

        db_request.POST = MultiDict(
            {
                "metadata_version": "1.2",
                "name": project.name,
                "version": release.version,
                "filetype": "sdist",
                "md5_digest": "0cc175b9c0f1b6a831c399e269772661",
                "content": pretend.stub(
                    filename=filename, file=io.BytesIO(b"a"), type="application/zip"
                ),
            }
        )

        with pytest.raises(HTTPBadRequest) as excinfo:
            legacy.file_upload(db_request)

        resp = excinfo.value

        assert resp.status_code == 400
        assert resp.status == "400 Invalid distribution file."

    def test_upload_fails_end_of_file_error(
        self, pyramid_config, db_request, metrics, project_service
    ):
        user = UserFactory.create()
        EmailFactory.create(user=user)
        project = ProjectFactory.create(name="Package-Name")
        RoleFactory.create(user=user, project=project)

        # Malformed tar.gz, triggers EOF error
        file_contents = b"\x8b\x08\x00\x00\x00\x00\x00\x00\xff"

        pyramid_config.testing_securitypolicy(identity=user)
        db_request.user = user
        db_request.user_agent = "warehouse-tests/6.6.6"
        db_request.POST = MultiDict(
            {
                "metadata_version": "1.1",
                "name": "malformed",
                "version": "1.1",
                "summary": "This is my summary!",
                "filetype": "sdist",
                "md5_digest": hashlib.md5(file_contents).hexdigest(),
                "content": pretend.stub(
                    filename="malformed-1.1.tar.gz",
                    file=io.BytesIO(file_contents),
                    type="application/tar",
                ),
            }
        )

        storage_service = pretend.stub(store=lambda path, filepath, meta: None)
        db_request.find_service = lambda svc, name=None, context=None: {
            IFileStorage: storage_service,
            IMetricsService: metrics,
            IProjectService: project_service,
        }.get(svc)
        db_request.user_agent = "warehouse-tests/6.6.6"

        with pytest.raises(HTTPBadRequest) as excinfo:
            legacy.file_upload(db_request)

        resp = excinfo.value

        assert resp.status_code == 400
        assert resp.status == "400 Invalid distribution file."

    def test_upload_fails_with_too_large_file(self, pyramid_config, db_request):
        user = UserFactory.create()
        pyramid_config.testing_securitypolicy(identity=user)
        db_request.user = user
        EmailFactory.create(user=user)
        project = ProjectFactory.create(name="foobar", upload_limit=(100 * 1024 * 1024))
        release = ReleaseFactory.create(project=project, version="1.0")
        RoleFactory.create(user=user, project=project)

        filename = f"{project.name}-{release.version}.tar.gz"

        db_request.POST = MultiDict(
            {
                "metadata_version": "1.2",
                "name": project.name,
                "version": release.version,
                "filetype": "sdist",
                "md5_digest": "nope!",
                "content": pretend.stub(
                    filename=filename,
                    file=io.BytesIO(b"a" * (project.upload_limit + 1)),
                    type="application/tar",
                ),
            }
        )
        db_request.help_url = pretend.call_recorder(lambda **kw: "/the/help/url/")

        with pytest.raises(HTTPBadRequest) as excinfo:
            legacy.file_upload(db_request)

        resp = excinfo.value

        assert db_request.help_url.calls == [pretend.call(_anchor="file-size-limit")]
        assert resp.status_code == 400
        assert resp.status == (
            "400 File too large. Limit for project 'foobar' is 100 MB. "
            "See /the/help/url/ for more information."
        )

    def test_upload_fails_with_too_large_project_size_default_limit(
        self, pyramid_config, db_request
    ):
        user = UserFactory.create()
        pyramid_config.testing_securitypolicy(identity=user)
        db_request.user = user
        EmailFactory.create(user=user)
        project = ProjectFactory.create(
            name="foobar",
            upload_limit=legacy.MAX_FILESIZE,
            total_size=legacy.MAX_PROJECT_SIZE - 1,
        )
        release = ReleaseFactory.create(project=project, version="1.0")
        RoleFactory.create(user=user, project=project)

        filename = f"{project.name}-{release.version}.tar.gz"

        db_request.POST = MultiDict(
            {
                "metadata_version": "1.2",
                "name": project.name,
                "version": release.version,
                "filetype": "sdist",
                "md5_digest": "nope!",
                "content": pretend.stub(
                    filename=filename,
                    file=io.BytesIO(b"a" * 2),
                    type="application/tar",
                ),
            }
        )
        db_request.help_url = pretend.call_recorder(lambda **kw: "/the/help/url/")

        with pytest.raises(HTTPBadRequest) as excinfo:
            legacy.file_upload(db_request)

        resp = excinfo.value

        assert db_request.help_url.calls == [pretend.call(_anchor="project-size-limit")]
        assert resp.status_code == 400
        assert resp.status == (
            "400 Project size too large."
            + " Limit for project 'foobar' total size is 10 GB. "
            "See /the/help/url/"
        )

    def test_upload_fails_with_too_large_project_size_custom_limit(
        self, pyramid_config, db_request
    ):
        user = UserFactory.create()
        pyramid_config.testing_securitypolicy(identity=user)
        db_request.user = user
        EmailFactory.create(user=user)
        one_megabyte = 1 * 1024 * 1024
        project = ProjectFactory.create(
            name="foobar",
            upload_limit=legacy.MAX_FILESIZE,
            total_size=legacy.MAX_PROJECT_SIZE,
            total_size_limit=legacy.MAX_PROJECT_SIZE
            + one_megabyte,  # Custom Limit for the project
        )
        release = ReleaseFactory.create(project=project, version="1.0")
        RoleFactory.create(user=user, project=project)

        filename = f"{project.name}-{release.version}.tar.gz"

        db_request.POST = MultiDict(
            {
                "metadata_version": "1.2",
                "name": project.name,
                "version": release.version,
                "filetype": "sdist",
                "md5_digest": "nope!",
                "content": pretend.stub(
                    filename=filename,
                    file=io.BytesIO(b"a" * (one_megabyte + 1)),
                    type="application/tar",
                ),
            }
        )
        db_request.help_url = pretend.call_recorder(lambda **kw: "/the/help/url/")

        with pytest.raises(HTTPBadRequest) as excinfo:
            legacy.file_upload(db_request)

        resp = excinfo.value

        assert db_request.help_url.calls == [pretend.call(_anchor="project-size-limit")]
        assert resp.status_code == 400
        assert resp.status == (
            "400 Project size too large."
            + " Limit for project 'foobar' total size is 10 GB. "
            "See /the/help/url/"
        )

    def test_upload_succeeds_custom_project_size_limit(
        self,
        pyramid_config,
        db_request,
        metrics,
        project_service,
    ):
        user = UserFactory.create()
        pyramid_config.testing_securitypolicy(identity=user)
        db_request.user = user
        EmailFactory.create(user=user)
        one_megabyte = 1 * 1024 * 1024
        project = ProjectFactory.create(
            name="foobar",
            upload_limit=legacy.MAX_FILESIZE,
            total_size=legacy.MAX_PROJECT_SIZE,
            total_size_limit=legacy.MAX_PROJECT_SIZE
            + (one_megabyte * 60),  # Custom Limit for the project
        )
        release = ReleaseFactory.create(project=project, version="1.0")
        RoleFactory.create(user=user, project=project)

        filename = "{}-{}.tar.gz".format("example", "1.0")

        db_request.POST = MultiDict(
            {
                "metadata_version": "1.2",
                "name": "example",
                "version": "1.0",
                "filetype": "sdist",
                "md5_digest": _TAR_GZ_PKG_MD5,
                "content": pretend.stub(
                    filename=filename,
                    file=io.BytesIO(_TAR_GZ_PKG_TESTDATA),
                    type="application/tar",
                ),
            }
        )

        storage_service = pretend.stub(store=lambda path, filepath, meta: None)
        db_request.find_service = lambda svc, name=None, context=None: {
            IFileStorage: storage_service,
            IMetricsService: metrics,
            IProjectService: project_service,
        }.get(svc)
        db_request.user_agent = "warehouse-tests/6.6.6"

        resp = legacy.file_upload(db_request)

        assert resp.status_code == 200

        # Ensure that a Project object has been created.
        project = db_request.db.query(Project).filter(Project.name == "example").one()

        # Ensure that a Role with the user as owner has been created.
        role = (
            db_request.db.query(Role)
            .filter((Role.user == user) & (Role.project == project))
            .one()
        )
        assert role.role_name == "Owner"

        # Ensure that a Release object has been created.
        release = (
            db_request.db.query(Release)
            .filter((Release.project == project) & (Release.version == "1.0"))
            .one()
        )

        assert release.uploaded_via == "warehouse-tests/6.6.6"

        # Ensure that a File object has been created.
        db_request.db.query(File).filter(
            (File.release == release) & (File.filename == filename)
        ).one()

        # Ensure that a Filename object has been created.
        db_request.db.query(Filename).filter(Filename.filename == filename).one()

        # Ensure that all of our journal entries have been created
        journals = (
            db_request.db.query(JournalEntry)
            .options(joinedload(JournalEntry.submitted_by))
            .order_by("submitted_date", "id")
            .all()
        )
        assert [(j.name, j.version, j.action, j.submitted_by) for j in journals] == [
            ("example", None, "create", user),
            ("example", None, f"add Owner {user.username}", user),
            ("example", "1.0", "new release", user),
            ("example", "1.0", "add source file example-1.0.tar.gz", user),
        ]

    def test_upload_fails_with_previously_used_filename(
        self, pyramid_config, db_request
    ):
        user = UserFactory.create()
        pyramid_config.testing_securitypolicy(identity=user)
        db_request.user = user
        EmailFactory.create(user=user)
        project = ProjectFactory.create()
        release = ReleaseFactory.create(project=project, version="1.0")
        RoleFactory.create(user=user, project=project)

        filename = f"{project.name}-{release.version}.tar.gz"
        file_content = io.BytesIO(_TAR_GZ_PKG_TESTDATA)

        db_request.POST = MultiDict(
            {
                "metadata_version": "1.2",
                "name": project.name,
                "version": release.version,
                "filetype": "sdist",
                "md5_digest": hashlib.md5(file_content.getvalue()).hexdigest(),
                "content": pretend.stub(
                    filename=filename, file=file_content, type="application/tar"
                ),
            }
        )

        db_request.db.add(Filename(filename=filename))
        db_request.help_url = pretend.call_recorder(lambda **kw: "/the/help/url/")

        with pytest.raises(HTTPBadRequest) as excinfo:
            legacy.file_upload(db_request)

        resp = excinfo.value

        assert db_request.help_url.calls == [pretend.call(_anchor="file-name-reuse")]
        assert resp.status_code == 400
        assert resp.status == (
            "400 This filename has already been used, use a "
            "different version. "
            "See /the/help/url/ for more information."
        )

    def test_upload_noop_with_existing_filename_same_content(
        self, pyramid_config, db_request
    ):
        user = UserFactory.create()
        pyramid_config.testing_securitypolicy(identity=user)
        db_request.user = user
        db_request.tm = pretend.stub(doom=pretend.call_recorder(lambda: None))
        EmailFactory.create(user=user)
        project = ProjectFactory.create()
        release = ReleaseFactory.create(project=project, version="1.0")
        RoleFactory.create(user=user, project=project)

        filename = f"{project.name}-{release.version}.tar.gz"
        file_content = io.BytesIO(_TAR_GZ_PKG_TESTDATA)

        db_request.POST = MultiDict(
            {
                "metadata_version": "1.2",
                "name": project.name,
                "version": release.version,
                "filetype": "sdist",
                "md5_digest": hashlib.md5(file_content.getvalue()).hexdigest(),
                "content": pretend.stub(
                    filename=filename, file=file_content, type="application/tar"
                ),
            }
        )

        db_request.db.add(
            FileFactory.create(
                release=release,
                filename=filename,
                md5_digest=hashlib.md5(file_content.getvalue()).hexdigest(),
                sha256_digest=hashlib.sha256(file_content.getvalue()).hexdigest(),
                blake2_256_digest=hashlib.blake2b(
                    file_content.getvalue(), digest_size=256 // 8
                ).hexdigest(),
                path="source/{name[0]}/{name}/{filename}".format(
                    name=project.name, filename=filename
                ),
            )
        )

        resp = legacy.file_upload(db_request)

        assert db_request.tm.doom.calls == [pretend.call()]
        assert resp.status_code == 200

    def test_upload_fails_with_existing_filename_diff_content(
        self, pyramid_config, db_request
    ):
        user = UserFactory.create()
        pyramid_config.testing_securitypolicy(identity=user)
        db_request.user = user
        EmailFactory.create(user=user)
        project = ProjectFactory.create()
        release = ReleaseFactory.create(project=project, version="1.0")
        RoleFactory.create(user=user, project=project)

        filename = f"{project.name}-{release.version}.tar.gz"
        file_content = io.BytesIO(_TAR_GZ_PKG_TESTDATA)

        db_request.POST = MultiDict(
            {
                "metadata_version": "1.2",
                "name": project.name,
                "version": release.version,
                "filetype": "sdist",
                "md5_digest": hashlib.md5(file_content.getvalue()).hexdigest(),
                "content": pretend.stub(
                    filename=filename, file=file_content, type="application/tar"
                ),
            }
        )

        db_request.db.add(
            FileFactory.create(
                release=release,
                filename=filename,
                md5_digest=hashlib.md5(filename.encode("utf8")).hexdigest(),
                sha256_digest=hashlib.sha256(filename.encode("utf8")).hexdigest(),
                blake2_256_digest=hashlib.blake2b(
                    filename.encode("utf8"), digest_size=256 // 8
                ).hexdigest(),
                path="source/{name[0]}/{name}/{filename}".format(
                    name=project.name, filename=filename
                ),
            )
        )
        db_request.help_url = pretend.call_recorder(lambda **kw: "/the/help/url/")
        with pytest.raises(HTTPBadRequest) as excinfo:
            legacy.file_upload(db_request)

        resp = excinfo.value

        assert db_request.help_url.calls == [pretend.call(_anchor="file-name-reuse")]
        assert resp.status_code == 400
        assert resp.status == (
            "400 File already exists. See /the/help/url/ for more information."
        )

    def test_upload_fails_with_diff_filename_same_blake2(
        self, pyramid_config, db_request
    ):
        user = UserFactory.create()
        pyramid_config.testing_securitypolicy(identity=user)
        db_request.user = user
        EmailFactory.create(user=user)
        project = ProjectFactory.create()
        release = ReleaseFactory.create(project=project, version="1.0")
        RoleFactory.create(user=user, project=project)

        filename = f"{project.name}-{release.version}.tar.gz"
        file_content = io.BytesIO(_TAR_GZ_PKG_TESTDATA)

        db_request.POST = MultiDict(
            {
                "metadata_version": "1.2",
                "name": project.name,
                "version": release.version,
                "filetype": "sdist",
                "md5_digest": hashlib.md5(file_content.getvalue()).hexdigest(),
                "content": pretend.stub(
                    filename=f"{project.name}-fake.tar.gz",
                    file=file_content,
                    type="application/tar",
                ),
            }
        )

        db_request.db.add(
            FileFactory.create(
                release=release,
                filename=filename,
                md5_digest=hashlib.md5(file_content.getvalue()).hexdigest(),
                sha256_digest=hashlib.sha256(file_content.getvalue()).hexdigest(),
                blake2_256_digest=hashlib.blake2b(
                    file_content.getvalue(), digest_size=256 // 8
                ).hexdigest(),
                path="source/{name[0]}/{name}/{filename}".format(
                    name=project.name, filename=filename
                ),
            )
        )
        db_request.help_url = pretend.call_recorder(lambda **kw: "/the/help/url/")

        with pytest.raises(HTTPBadRequest) as excinfo:
            legacy.file_upload(db_request)

        resp = excinfo.value

        assert db_request.help_url.calls == [pretend.call(_anchor="file-name-reuse")]
        assert resp.status_code == 400
        assert resp.status == (
            "400 File already exists. See /the/help/url/ for more information."
        )

    @pytest.mark.parametrize(
        "filename, filetype, project_name",
        [
            # completely different
            ("nope-{version}.tar.gz", "sdist", "something_else"),
            ("nope-{version}-py3-none-any.whl", "bdist_wheel", "something_else"),
            # starts with same prefix
            ("nope-{version}.tar.gz", "sdist", "no"),
            ("nope-{version}-py3-none-any.whl", "bdist_wheel", "no"),
            # starts with same prefix with hyphen
            ("no-way-{version}.tar.gz", "sdist", "no"),
            ("no_way-{version}-py3-none-any.whl", "bdist_wheel", "no"),
            # multiple delimiters
            ("foo__bar-{version}-py3-none-any.whl", "bdist_wheel", "foo-.bar"),
        ],
    )
    def test_upload_fails_with_wrong_filename(
        self, pyramid_config, db_request, metrics, filename, filetype, project_name
    ):
        user = UserFactory.create()
        pyramid_config.testing_securitypolicy(identity=user)
        db_request.user = user
        db_request.user_agent = "warehouse-tests/6.6.6"
        EmailFactory.create(user=user)
        project = ProjectFactory.create(name=project_name)
        release = ReleaseFactory.create(project=project, version="1.0")
        RoleFactory.create(user=user, project=project)

        storage_service = pretend.stub(store=lambda path, filepath, meta: None)
        db_request.find_service = lambda svc, name=None, context=None: {
            IFileStorage: storage_service,
            IMetricsService: metrics,
        }.get(svc)

        db_request.POST = MultiDict(
            {
                "metadata_version": "1.2",
                "name": project.name,
                "version": release.version,
                "filetype": filetype,
                "md5_digest": _TAR_GZ_PKG_MD5,
                "pyversion": {
                    "bdist_wheel": "1.0",
                    "bdist_egg": "1.0",
                    "sdist": "source",
                }[filetype],
                "content": pretend.stub(
                    filename=filename.format(version=release.version),
                    file=io.BytesIO(_TAR_GZ_PKG_TESTDATA),
                    type="application/tar",
                ),
            }
        )
        db_request.help_url = lambda **kw: "/the/help/url/"

        with pytest.raises(HTTPBadRequest) as excinfo:
            legacy.file_upload(db_request)

        resp = excinfo.value

        assert resp.status_code == 400
        assert resp.status == (
            "400 Start filename for {!r} with {!r}.".format(
                project.name,
                project.normalized_name.replace("-", "_"),
            )
        )

    @pytest.mark.parametrize(
        "filetype, extension",
        [
            ("sdist", ".whl"),
            ("bdist_wheel", ".tar.gz"),
            ("bdist_wheel", ".zip"),
        ],
    )
    def test_upload_fails_with_invalid_filetype(
        self, pyramid_config, db_request, filetype, extension
    ):
        user = UserFactory.create()
        pyramid_config.testing_securitypolicy(identity=user)
        db_request.user = user
        EmailFactory.create(user=user)
        project = ProjectFactory.create()
        release = ReleaseFactory.create(project=project, version="1.0")
        RoleFactory.create(user=user, project=project)

        filename = f"{project.name}-{release.version}{extension}"

        db_request.POST = MultiDict(
            {
                "metadata_version": "1.2",
                "name": project.name,
                "version": release.version,
                "filetype": filetype,
                "md5_digest": "nope!",
                "pyversion": {
                    "bdist_wheel": "1.0",
                    "bdist_egg": "1.0",
                    "sdist": "source",
                }[filetype],
                "content": pretend.stub(
                    filename=filename,
                    file=io.BytesIO(b"a" * (legacy.MAX_FILESIZE + 1)),
                    type="application/tar",
                ),
            }
        )

        with pytest.raises(HTTPBadRequest) as excinfo:
            legacy.file_upload(db_request)

        resp = excinfo.value

        assert resp.status_code == 400
        assert resp.status == (
            f"400 Invalid file extension: Extension {extension} is invalid for "
            f"filetype {filetype}. See https://www.python.org/dev/peps/pep-0527 "
            "for more information."
        )

    def test_upload_fails_with_invalid_extension(self, pyramid_config, db_request):
        user = UserFactory.create()
        pyramid_config.testing_securitypolicy(identity=user)
        db_request.user = user
        EmailFactory.create(user=user)
        project = ProjectFactory.create()
        release = ReleaseFactory.create(project=project, version="1.0")
        RoleFactory.create(user=user, project=project)

        filename = f"{project.name}-{release.version}.tar.wat"

        db_request.POST = MultiDict(
            {
                "metadata_version": "1.2",
                "name": project.name,
                "version": release.version,
                "filetype": "sdist",
                "md5_digest": "nope!",
                "content": pretend.stub(
                    filename=filename,
                    file=io.BytesIO(b"a" * (legacy.MAX_FILESIZE + 1)),
                    type="application/tar",
                ),
            }
        )

        with pytest.raises(HTTPBadRequest) as excinfo:
            legacy.file_upload(db_request)

        resp = excinfo.value

        assert resp.status_code == 400
        assert resp.status == (
            "400 Invalid file extension: Use .tar.gz, .whl or .zip "
            "extension. See https://www.python.org/dev/peps/pep-0527 "
            "and https://peps.python.org/pep-0715/ for more information"
        )

    @pytest.mark.parametrize("character", ["/", "\\"])
    def test_upload_fails_with_unsafe_filename(
        self, pyramid_config, db_request, character
    ):
        user = UserFactory.create()
        pyramid_config.testing_securitypolicy(identity=user)
        db_request.user = user
        EmailFactory.create(user=user)
        project = ProjectFactory.create()
        release = ReleaseFactory.create(project=project, version="1.0")
        RoleFactory.create(user=user, project=project)

        filename = f"{character + project.name}-{release.version}.tar.wat"

        db_request.POST = MultiDict(
            {
                "metadata_version": "1.2",
                "name": project.name,
                "version": release.version,
                "filetype": "sdist",
                "md5_digest": "nope!",
                "content": pretend.stub(
                    filename=filename,
                    file=io.BytesIO(b"a" * (legacy.MAX_FILESIZE + 1)),
                    type="application/tar",
                ),
            }
        )

        with pytest.raises(HTTPBadRequest) as excinfo:
            legacy.file_upload(db_request)

        resp = excinfo.value

        assert resp.status_code == 400
        assert resp.status == "400 Cannot upload a file with '/' or '\\' in the name."

    @pytest.mark.parametrize("character", [*(chr(x) for x in range(32)), chr(127)])
    def test_upload_fails_with_disallowed_in_filename(
        self, pyramid_config, db_request, character
    ):
        user = UserFactory.create()
        pyramid_config.testing_securitypolicy(identity=user)
        db_request.user = user
        EmailFactory.create(user=user)
        project = ProjectFactory.create()
        release = ReleaseFactory.create(project=project, version="1.0")
        RoleFactory.create(user=user, project=project)

        filename = f"{project.name}{character}-{release.version}.tar.wat"

        db_request.POST = MultiDict(
            {
                "metadata_version": "1.2",
                "name": project.name,
                "version": release.version,
                "filetype": "sdist",
                "md5_digest": "nope!",
                "content": pretend.stub(
                    filename=filename,
                    file=io.BytesIO(b"a" * (legacy.MAX_FILESIZE + 1)),
                    type="application/tar",
                ),
            }
        )

        with pytest.raises(HTTPBadRequest) as excinfo:
            legacy.file_upload(db_request)

        resp = excinfo.value

        assert resp.status_code == 400
        assert resp.status == (
            "400 Cannot upload a file with non-printable characters (ordinals 0-31) "
            "or the DEL character (ordinal 127) in the name."
        )

    def test_upload_fails_without_user_permission(self, pyramid_config, db_request):
        user1 = UserFactory.create()
        EmailFactory.create(user=user1)
        user2 = UserFactory.create()
        EmailFactory.create(user=user2)
        project = ProjectFactory.create()
        release = ReleaseFactory.create(project=project, version="1.0")
        RoleFactory.create(user=user1, project=project)

        filename = f"{project.name}-{release.version}.tar.wat"

        pyramid_config.testing_securitypolicy(identity=user2, permissive=False)
        db_request.user = user2
        db_request.POST = MultiDict(
            {
                "metadata_version": "1.2",
                "name": project.name,
                "version": release.version,
                "filetype": "sdist",
                "md5_digest": "nope!",
                "content": pretend.stub(
                    filename=filename,
                    file=io.BytesIO(b"a" * (legacy.MAX_FILESIZE + 1)),
                    type="application/tar",
                ),
            }
        )

        db_request.help_url = pretend.call_recorder(lambda **kw: "/the/help/url/")

        with pytest.raises(HTTPForbidden) as excinfo:
            legacy.file_upload(db_request)

        resp = excinfo.value

        assert db_request.help_url.calls == [pretend.call(_anchor="project-name")]
        assert resp.status_code == 403
        assert resp.status == (
            "403 The user '{}' "
            "isn't allowed to upload to project '{}'. "
            "See /the/help/url/ for more information."
        ).format(user2.username, project.name)

    def test_upload_fails_without_oidc_publisher_permission(
        self, pyramid_config, db_request
    ):
        project = ProjectFactory.create()
        release = ReleaseFactory.create(project=project, version="1.0")

        publisher = GitHubPublisherFactory.create(projects=[project])

        filename = f"{project.name}-{release.version}.tar.wat"

        pyramid_config.testing_securitypolicy(identity=publisher, permissive=False)
        db_request.user = None
        db_request.POST = MultiDict(
            {
                "metadata_version": "1.2",
                "name": project.name,
                "version": release.version,
                "filetype": "sdist",
                "md5_digest": "nope!",
                "content": pretend.stub(
                    filename=filename,
                    file=io.BytesIO(b"a" * (legacy.MAX_FILESIZE + 1)),
                    type="application/tar",
                ),
            }
        )

        db_request.help_url = pretend.call_recorder(lambda **kw: "/the/help/url/")

        with pytest.raises(HTTPForbidden) as excinfo:
            legacy.file_upload(db_request)

        resp = excinfo.value

        assert db_request.help_url.calls == [pretend.call(_anchor="project-name")]
        assert resp.status_code == 403
        assert resp.status == (
            "403 The given token isn't allowed to upload to project '{}'. "
            "See /the/help/url/ for more information."
        ).format(project.name)

    @pytest.mark.parametrize(
        "plat",
        [
            "any",
            "win32",
            "win_amd64",
            "win_ia64",
            "manylinux1_i686",
            "manylinux1_x86_64",
            "manylinux2010_i686",
            "manylinux2010_x86_64",
            "manylinux2014_i686",
            "manylinux2014_x86_64",
            "manylinux2014_aarch64",
            "manylinux2014_armv7l",
            "manylinux2014_ppc64",
            "manylinux2014_ppc64le",
            "manylinux2014_s390x",
            "manylinux_2_5_i686",
            "manylinux_2_12_x86_64",
            "manylinux_2_17_aarch64",
            "manylinux_2_17_armv7l",
            "manylinux_2_17_ppc64",
            "manylinux_2_17_ppc64le",
            "manylinux_3_0_s390x",
            "musllinux_1_1_x86_64",
            "macosx_10_6_intel",
            "macosx_10_13_x86_64",
            "macosx_11_0_x86_64",
            "macosx_10_15_arm64",
            "macosx_11_10_universal2",
            # A real tag used by e.g. some numpy wheels
            (
                "macosx_10_6_intel.macosx_10_9_intel.macosx_10_9_x86_64."
                "macosx_10_10_intel.macosx_10_10_x86_64"
            ),
        ],
    )
    def test_upload_succeeds_with_wheel(
        self, tmpdir, monkeypatch, pyramid_config, db_request, plat, metrics
    ):
        monkeypatch.setattr(tempfile, "tempdir", str(tmpdir))

        user = UserFactory.create()
        EmailFactory.create(user=user)
        project = ProjectFactory.create()
        release = ReleaseFactory.create(project=project, version="1.0")
        RoleFactory.create(user=user, project=project)

        filename = f"{project.name}-{release.version}-cp34-none-{plat}.whl"
        filebody = _get_whl_testdata(name=project.name, version=release.version)
        filestoragehash = _storage_hash(filebody)

        pyramid_config.testing_securitypolicy(identity=user)
        db_request.user = user
        db_request.user_agent = "warehouse-tests/6.6.6"
        db_request.POST = MultiDict(
            {
                "metadata_version": "1.2",
                "name": project.name,
                "version": release.version,
                "filetype": "bdist_wheel",
                "pyversion": "cp34",
                "md5_digest": hashlib.md5(filebody).hexdigest(),
                "content": pretend.stub(
                    filename=filename,
                    file=io.BytesIO(filebody),
                    type="application/zip",
                ),
            }
        )

        @pretend.call_recorder
        def storage_service_store(path, file_path, *, meta):
            with open(file_path, "rb") as fp:
                if file_path.endswith(".metadata"):
                    assert fp.read() == b"Fake metadata"
                else:
                    assert fp.read() == filebody

        storage_service = pretend.stub(store=storage_service_store)

        db_request.find_service = pretend.call_recorder(
            lambda svc, name=None, context=None: {
                IFileStorage: storage_service,
                IMetricsService: metrics,
            }.get(svc)
        )

        monkeypatch.setattr(legacy, "_is_valid_dist_file", lambda *a, **kw: True)

        resp = legacy.file_upload(db_request)

        assert resp.status_code == 200
        assert db_request.find_service.calls == [
            pretend.call(IMetricsService, context=None),
            pretend.call(IFileStorage, name="archive"),
        ]
        assert storage_service.store.calls == [
            pretend.call(
                "/".join(
                    [
                        filestoragehash[:2],
                        filestoragehash[2:4],
                        filestoragehash[4:],
                        filename,
                    ]
                ),
                mock.ANY,
                meta={
                    "project": project.normalized_name,
                    "version": release.version,
                    "package-type": "bdist_wheel",
                    "python-version": "cp34",
                },
            ),
            pretend.call(
                "/".join(
                    [
                        filestoragehash[:2],
                        filestoragehash[2:4],
                        filestoragehash[4:],
                        filename + ".metadata",
                    ]
                ),
                mock.ANY,
                meta={
                    "project": project.normalized_name,
                    "version": release.version,
                    "package-type": "bdist_wheel",
                    "python-version": "cp34",
                },
            ),
        ]

        # Ensure that a File object has been created.
        db_request.db.query(File).filter(
            (File.release == release) & (File.filename == filename)
        ).one()

        # Ensure that a Filename object has been created.
        db_request.db.query(Filename).filter(Filename.filename == filename).one()

        # Ensure that all of our journal entries have been created
        journals = (
            db_request.db.query(JournalEntry)
            .options(joinedload(JournalEntry.submitted_by))
            .order_by("submitted_date", "id")
            .all()
        )
        assert [(j.name, j.version, j.action, j.submitted_by) for j in journals] == [
            (
                release.project.name,
                release.version,
                f"add cp34 file {filename}",
                user,
            )
        ]

        assert metrics.increment.calls == [
            pretend.call("warehouse.upload.attempt"),
            pretend.call("warehouse.upload.ok", tags=["filetype:bdist_wheel"]),
        ]

    @pytest.mark.parametrize(
        "project_name, version",
        [
            ("foo", "1.0.0"),
            ("foo-bar", "1.0.0"),
            ("typesense-server-wrapper-chunk1", "1"),
        ],
    )
    def test_upload_succeeds_metadata_check(
        self,
        monkeypatch,
        db_request,
        pyramid_config,
        metrics,
        project_name,
        version,
    ):
        user = UserFactory.create()
        EmailFactory.create(user=user)
        project = ProjectFactory.create(name=project_name)
        RoleFactory.create(user=user, project=project)

        filename = (
            f"{project.normalized_name.replace('-', '_')}-{version}-py3-none-any.whl"
        )
        filebody = _get_whl_testdata(
            name=project.normalized_name.replace("-", "_"), version=version
        )

        @pretend.call_recorder
        def storage_service_store(path, file_path, *, meta):
            with open(file_path, "rb") as fp:
                if file_path.endswith(".metadata"):
                    assert fp.read() == b"Fake metadata"
                else:
                    assert fp.read() == filebody

        storage_service = pretend.stub(store=storage_service_store)

        db_request.find_service = pretend.call_recorder(
            lambda svc, name=None, context=None: {
                IFileStorage: storage_service,
                IMetricsService: metrics,
            }.get(svc)
        )

        monkeypatch.setattr(legacy, "_is_valid_dist_file", lambda *a, **kw: True)

        pyramid_config.testing_securitypolicy(identity=user)
        db_request.user = user
        db_request.user_agent = "warehouse-tests/6.6.6"
        db_request.POST = MultiDict(
            {
                "metadata_version": "1.2",
                "name": project.name,
                "version": "1.0.0",
                "filetype": "bdist_wheel",
                "pyversion": "py3",
                "md5_digest": hashlib.md5(filebody).hexdigest(),
                "content": pretend.stub(
                    filename=filename,
                    file=io.BytesIO(filebody),
                    type="application/zip",
                ),
            }
        )

        resp = legacy.file_upload(db_request)

        assert resp.status_code == 200

    @pytest.mark.parametrize(
        "project_name, filename_prefix",
        [
            ("flufl.enum", "flufl_enum"),
            ("foo-.bar", "foo_bar"),
        ],
    )
    def test_upload_succeeds_pep427_normalized_filename(
        self,
        monkeypatch,
        db_request,
        pyramid_config,
        metrics,
        project_name,
        filename_prefix,
    ):
        user = UserFactory.create()
        EmailFactory.create(user=user)
        project = ProjectFactory.create(name=project_name)
        RoleFactory.create(user=user, project=project)

        filename = f"{filename_prefix}-1.0.0-py3-none-any.whl"
        filebody = _get_whl_testdata(name=filename_prefix, version="1.0.0")

        @pretend.call_recorder
        def storage_service_store(path, file_path, *, meta):
            with open(file_path, "rb") as fp:
                if file_path.endswith(".metadata"):
                    assert fp.read() == b"Fake metadata"
                else:
                    assert fp.read() == filebody

        storage_service = pretend.stub(store=storage_service_store)

        db_request.find_service = pretend.call_recorder(
            lambda svc, name=None, context=None: {
                IFileStorage: storage_service,
                IMetricsService: metrics,
            }.get(svc)
        )

        monkeypatch.setattr(legacy, "_is_valid_dist_file", lambda *a, **kw: True)

        pyramid_config.testing_securitypolicy(identity=user)
        db_request.user = user
        db_request.user_agent = "warehouse-tests/6.6.6"
        db_request.POST = MultiDict(
            {
                "metadata_version": "1.2",
                "name": project.name,
                "version": "1.0.0",
                "filetype": "bdist_wheel",
                "pyversion": "py3",
                "md5_digest": hashlib.md5(filebody).hexdigest(),
                "content": pretend.stub(
                    filename=filename,
                    file=io.BytesIO(filebody),
                    type="application/zip",
                ),
            }
        )

        resp = legacy.file_upload(db_request)

        assert resp.status_code == 200

        # Ensure that a File object has been created.
        db_request.db.query(File).filter(File.filename == filename).one()

        # Ensure that a Filename object has been created.
        db_request.db.query(Filename).filter(Filename.filename == filename).one()

    def test_upload_succeeds_with_wheel_after_sdist(
        self, tmpdir, monkeypatch, pyramid_config, db_request, metrics
    ):
        monkeypatch.setattr(tempfile, "tempdir", str(tmpdir))

        user = UserFactory.create()
        EmailFactory.create(user=user)
        project = ProjectFactory.create()
        release = ReleaseFactory.create(project=project, version="1.0")
        FileFactory.create(
            release=release,
            packagetype="sdist",
            filename=f"{project.name}-{release.version}.tar.gz",
        )
        RoleFactory.create(user=user, project=project)

        filename = f"{project.name}-{release.version}-cp34-none-any.whl"
        filebody = _get_whl_testdata(name=project.name, version=release.version)
        filestoragehash = _storage_hash(filebody)

        pyramid_config.testing_securitypolicy(identity=user)
        db_request.user = user
        db_request.user_agent = "warehouse-tests/6.6.6"
        db_request.POST = MultiDict(
            {
                "metadata_version": "1.2",
                "name": project.name,
                "version": release.version,
                "filetype": "bdist_wheel",
                "pyversion": "cp34",
                "md5_digest": hashlib.md5(filebody).hexdigest(),
                "content": pretend.stub(
                    filename=filename,
                    file=io.BytesIO(filebody),
                    type="application/zip",
                ),
            }
        )

        @pretend.call_recorder
        def storage_service_store(path, file_path, *, meta):
            with open(file_path, "rb") as fp:
                if file_path.endswith(".metadata"):
                    assert fp.read() == b"Fake metadata"
                else:
                    assert fp.read() == filebody

        storage_service = pretend.stub(store=storage_service_store)
        db_request.find_service = pretend.call_recorder(
            lambda svc, name=None, context=None: {
                IFileStorage: storage_service,
                IMetricsService: metrics,
            }.get(svc)
        )

        monkeypatch.setattr(legacy, "_is_valid_dist_file", lambda *a, **kw: True)

        resp = legacy.file_upload(db_request)

        assert resp.status_code == 200
        assert db_request.find_service.calls == [
            pretend.call(IMetricsService, context=None),
            pretend.call(IFileStorage, name="archive"),
        ]
        assert storage_service.store.calls == [
            pretend.call(
                "/".join(
                    [
                        filestoragehash[:2],
                        filestoragehash[2:4],
                        filestoragehash[4:],
                        filename,
                    ]
                ),
                mock.ANY,
                meta={
                    "project": project.normalized_name,
                    "version": release.version,
                    "package-type": "bdist_wheel",
                    "python-version": "cp34",
                },
            ),
            pretend.call(
                "/".join(
                    [
                        filestoragehash[:2],
                        filestoragehash[2:4],
                        filestoragehash[4:],
                        filename + ".metadata",
                    ]
                ),
                mock.ANY,
                meta={
                    "project": project.normalized_name,
                    "version": release.version,
                    "package-type": "bdist_wheel",
                    "python-version": "cp34",
                },
            ),
        ]

        # Ensure that a File object has been created.
        db_request.db.query(File).filter(
            (File.release == release) & (File.filename == filename)
        ).one()

        # Ensure that a Filename object has been created.
        db_request.db.query(Filename).filter(Filename.filename == filename).one()

        # Ensure that all of our journal entries have been created
        journals = (
            db_request.db.query(JournalEntry)
            .options(joinedload(JournalEntry.submitted_by))
            .order_by("submitted_date", "id")
            .all()
        )
        assert [(j.name, j.version, j.action, j.submitted_by) for j in journals] == [
            (
                release.project.name,
                release.version,
                f"add cp34 file {filename}",
                user,
            )
        ]

    @pytest.mark.parametrize(
        "filename, expected",
        [
            (
                "foo-1.0.whl",
                "400 Invalid wheel filename (wrong number of parts): foo-1.0",
            ),
            (
                "foo-1.0-q-py3-none-any.whl",
                "400 Invalid build number: q in 'foo-1.0-q-py3-none-any'",
            ),
            (
                "foo-0.0.4test1-py3-none-any.whl",
                "400 Invalid wheel filename (invalid version): "
                "foo-0.0.4test1-py3-none-any",
            ),
        ],
    )
    def test_upload_fails_with_invalid_filename(
        self, monkeypatch, pyramid_config, db_request, filename, expected
    ):
        user = UserFactory.create()
        pyramid_config.testing_securitypolicy(identity=user)
        db_request.user = user
        EmailFactory.create(user=user)
        project = ProjectFactory.create(name="foo")
        release = ReleaseFactory.create(project=project, version="1.0")
        RoleFactory.create(user=user, project=project)

        filebody = _get_whl_testdata(name=project.name, version=release.version)

        pyramid_config.testing_securitypolicy(identity=user)
        db_request.user = user
        db_request.user_agent = "warehouse-tests/6.6.6"
        db_request.POST = MultiDict(
            {
                "metadata_version": "1.2",
                "name": project.name,
                "version": release.version,
                "filetype": "bdist_wheel",
                "pyversion": "cp34",
                "md5_digest": hashlib.md5(filebody).hexdigest(),
                "content": pretend.stub(
                    filename=filename,
                    file=io.BytesIO(filebody),
                    type="application/zip",
                ),
            }
        )

        monkeypatch.setattr(legacy, "_is_valid_dist_file", lambda *a, **kw: True)

        with pytest.raises(HTTPBadRequest) as excinfo:
            legacy.file_upload(db_request)

        resp = excinfo.value

        assert resp.status_code == 400
        assert resp.status == expected

    @pytest.mark.parametrize(
        "plat",
        [
            "linux_x86_64",
            "linux_x86_64.win32",
            "macosx_9_2_x86_64",
            "macosx_15_2_arm64",
            "macosx_10_15_amd64",
        ],
    )
    def test_upload_fails_with_unsupported_wheel_plat(
        self, monkeypatch, pyramid_config, db_request, plat
    ):
        user = UserFactory.create()
        pyramid_config.testing_securitypolicy(identity=user)
        db_request.user = user
        EmailFactory.create(user=user)
        project = ProjectFactory.create()
        release = ReleaseFactory.create(project=project, version="1.0")
        RoleFactory.create(user=user, project=project)

        filename = f"{project.name}-{release.version}-cp34-none-{plat}.whl"

        db_request.POST = MultiDict(
            {
                "metadata_version": "1.2",
                "name": project.name,
                "version": release.version,
                "filetype": "bdist_wheel",
                "pyversion": "cp34",
                "md5_digest": "335c476dc930b959dda9ec82bd65ef19",
                "content": pretend.stub(
                    filename=filename,
                    file=io.BytesIO(b"A fake file."),
                    type="application/tar",
                ),
            }
        )

        monkeypatch.setattr(legacy, "_is_valid_dist_file", lambda *a, **kw: True)

        with pytest.raises(HTTPBadRequest) as excinfo:
            legacy.file_upload(db_request)

        resp = excinfo.value

        assert resp.status_code == 400
        assert re.match(
            "400 Binary wheel .* has an unsupported platform tag .*", resp.status
        )

    def test_upload_fails_with_missing_metadata_wheel(
        self, monkeypatch, pyramid_config, db_request
    ):
        user = UserFactory.create()
        pyramid_config.testing_securitypolicy(identity=user)
        db_request.user = user
        EmailFactory.create(user=user)
        project = ProjectFactory.create()
        release = ReleaseFactory.create(project=project, version="1.0")
        RoleFactory.create(user=user, project=project)

        temp_f = io.BytesIO()
        with zipfile.ZipFile(file=temp_f, mode="w") as zfp:
            zfp.writestr("some_file", "some_data")

        filename = f"{project.name}-{release.version}-cp34-none-any.whl"
        filebody = temp_f.getvalue()

        db_request.POST = MultiDict(
            {
                "metadata_version": "1.2",
                "name": project.name,
                "version": release.version,
                "filetype": "bdist_wheel",
                "pyversion": "cp34",
                "md5_digest": hashlib.md5(filebody).hexdigest(),
                "content": pretend.stub(
                    filename=filename,
                    file=io.BytesIO(filebody),
                    type="application/zip",
                ),
            }
        )

        monkeypatch.setattr(legacy, "_is_valid_dist_file", lambda *a, **kw: True)

        with pytest.raises(HTTPBadRequest) as excinfo:
            legacy.file_upload(db_request)

        resp = excinfo.value

        assert resp.status_code == 400
        assert re.match(
            "400 Wheel .* does not contain the required METADATA file: .*", resp.status
        )

    def test_upload_updates_existing_project_name(
        self, pyramid_config, db_request, metrics
    ):
        user = UserFactory.create()
        EmailFactory.create(user=user)
        project = ProjectFactory.create(name="Package-Name")
        RoleFactory.create(user=user, project=project)

        new_project_name = "package-name"
        filename = "{}-{}.tar.gz".format(new_project_name, "1.1")

        pyramid_config.testing_securitypolicy(identity=user)
        db_request.user = user
        db_request.user_agent = "warehouse-tests/6.6.6"
        db_request.POST = MultiDict(
            {
                "metadata_version": "1.1",
                "name": new_project_name,
                "version": "1.1",
                "summary": "This is my summary!",
                "filetype": "sdist",
                "md5_digest": _TAR_GZ_PKG_MD5,
                "content": pretend.stub(
                    filename=filename,
                    file=io.BytesIO(_TAR_GZ_PKG_TESTDATA),
                    type="application/tar",
                ),
            }
        )

        storage_service = pretend.stub(store=lambda path, filepath, meta: None)
        db_request.find_service = lambda svc, name=None, context=None: {
            IFileStorage: storage_service,
            IMetricsService: metrics,
        }.get(svc)
        db_request.user_agent = "warehouse-tests/6.6.6"

        resp = legacy.file_upload(db_request)

        assert resp.status_code == 200

        # Ensure that a Project object name has been updated.
        project = (
            db_request.db.query(Project).filter(Project.name == new_project_name).one()
        )

        # Ensure that a Release object has been created.
        release = (
            db_request.db.query(Release)
            .filter((Release.project == project) & (Release.version == "1.1"))
            .one()
        )

        assert release.uploaded_via == "warehouse-tests/6.6.6"

    @pytest.mark.parametrize(
        "version, expected_version",
        [
            ("1.0", "1.0"),
            ("v1.0", "1.0"),
        ],
    )
    @pytest.mark.parametrize(
        "test_with_user",
        [
            True,
            False,
        ],
    )
    def test_upload_succeeds_creates_release(
        self,
        monkeypatch,
        pyramid_config,
        db_request,
        metrics,
        version,
        expected_version,
        test_with_user,
    ):
        from warehouse.events.models import HasEvents
        from warehouse.events.tags import EventTag

        project = ProjectFactory.create()
        if test_with_user:
            identity = UserFactory.create()
            EmailFactory.create(user=identity)
            RoleFactory.create(user=identity, project=project)
        else:
            publisher = GitHubPublisherFactory.create(projects=[project])
            claims = {"sha": "somesha"}
            identity = OIDCContext(publisher, SignedClaims(claims))
            db_request.oidc_publisher = identity.publisher
            db_request.oidc_claims = identity.claims

        db_request.db.add(Classifier(classifier="Environment :: Other Environment"))
        db_request.db.add(Classifier(classifier="Programming Language :: Python"))

        filename = "{}-{}.tar.gz".format(project.name, "1.0")

        pyramid_config.testing_securitypolicy(identity=identity)
        db_request.user = identity if test_with_user else None
        db_request.user_agent = "warehouse-tests/6.6.6"
        db_request.POST = MultiDict(
            {
                "metadata_version": "1.2",
                "name": project.name,
                "version": version,
                "summary": "This is my summary!",
                "filetype": "sdist",
                "md5_digest": _TAR_GZ_PKG_MD5,
                "content": pretend.stub(
                    filename=filename,
                    file=io.BytesIO(_TAR_GZ_PKG_TESTDATA),
                    type="application/tar",
                ),
            }
        )
        db_request.POST.extend(
            [
                ("classifiers", "Environment :: Other Environment"),
                ("classifiers", "Programming Language :: Python"),
                ("requires_dist", "foo"),
                ("requires_dist", "bar (>1.0)"),
                ("project_urls", "Test, https://example.com/"),
                ("requires_external", "Cheese (>1.0)"),
                ("provides", "testing"),
            ]
        )

        storage_service = pretend.stub(store=lambda path, filepath, meta: None)
        db_request.find_service = lambda svc, name=None, context=None: {
            IFileStorage: storage_service,
            IMetricsService: metrics,
        }.get(svc)

        record_event = pretend.call_recorder(
            lambda self, *, tag, request=None, additional: None
        )
        monkeypatch.setattr(HasEvents, "record_event", record_event)

        resp = legacy.file_upload(db_request)

        assert resp.status_code == 200

        # Ensure that a Release object has been created.
        release = (
            db_request.db.query(Release)
            .filter(
                (Release.project == project) & (Release.version == expected_version)
            )
            .one()
        )
        assert release.summary == "This is my summary!"
        assert release.classifiers == [
            "Environment :: Other Environment",
            "Programming Language :: Python",
        ]
        assert set(release.requires_dist) == {"foo", "bar>1.0"}
        assert release.project_urls == {"Test": "https://example.com/"}
        assert set(release.requires_external) == {"Cheese (>1.0)"}
        assert set(release.provides) == {"testing"}
        assert release.version == expected_version
        assert release.canonical_version == "1"
        assert release.uploaded_via == "warehouse-tests/6.6.6"

        # Ensure that a File object has been created.
        db_request.db.query(File).filter(
            (File.release == release) & (File.filename == filename)
        ).one()

        # Ensure that a Filename object has been created.
        db_request.db.query(Filename).filter(Filename.filename == filename).one()

        # Ensure that all of our journal entries have been created
        journals = (
            db_request.db.query(JournalEntry)
            .options(joinedload(JournalEntry.submitted_by))
            .order_by("submitted_date", "id")
            .all()
        )
        assert [(j.name, j.version, j.action, j.submitted_by) for j in journals] == [
            (
                release.project.name,
                release.version,
                "new release",
                identity if test_with_user else None,
            ),
            (
                release.project.name,
                release.version,
                f"add source file {filename}",
                identity if test_with_user else None,
            ),
        ]

        # Ensure that all of our events have been created
        release_event = {
            "submitted_by": (
                identity.username if test_with_user else "OpenID created token"
            ),
            "canonical_version": release.canonical_version,
            "publisher_url": (
                f"{identity.publisher.publisher_url()}/commit/somesha"
                if not test_with_user
                else None
            ),
            "uploaded_via_trusted_publisher": not test_with_user,
        }

        fileadd_event = {
            "filename": filename,
            "submitted_by": (
                identity.username if test_with_user else "OpenID created token"
            ),
            "canonical_version": release.canonical_version,
            "publisher_url": (
                f"{identity.publisher.publisher_url()}/commit/somesha"
                if not test_with_user
                else None
            ),
            "project_id": str(project.id),
            "uploaded_via_trusted_publisher": not test_with_user,
        }

        assert record_event.calls == [
            pretend.call(
                mock.ANY,
                tag=EventTag.Project.ReleaseAdd,
                request=db_request,
                additional=release_event,
            ),
            pretend.call(
                mock.ANY,
                tag=EventTag.File.FileAdd,
                request=db_request,
                additional=fileadd_event,
            ),
        ]

    @pytest.mark.parametrize(
        "version, expected_version",
        [
            ("1.0", "1.0"),
            ("v1.0", "1.0"),
        ],
    )
    def test_upload_succeeds_creates_release_metadata_2_3(
        self, pyramid_config, db_request, metrics, version, expected_version
    ):
        user = UserFactory.create()
        EmailFactory.create(user=user)
        project = ProjectFactory.create()
        RoleFactory.create(user=user, project=project)

        db_request.db.add(Classifier(classifier="Environment :: Other Environment"))
        db_request.db.add(Classifier(classifier="Programming Language :: Python"))

        filename = "{}-{}.tar.gz".format(project.name, "1.0")

        pyramid_config.testing_securitypolicy(identity=user)
        db_request.user = user
        db_request.user_agent = "warehouse-tests/6.6.6"
        db_request.POST = MultiDict(
            {
                "metadata_version": "2.3",
                "name": project.name,
                "version": version,
                "summary": "This is my summary!",
                "filetype": "sdist",
                "md5_digest": _TAR_GZ_PKG_MD5,
                "content": pretend.stub(
                    filename=filename,
                    file=io.BytesIO(_TAR_GZ_PKG_TESTDATA),
                    type="application/tar",
                ),
                "supported_platform": "i386-win32-2791",
            }
        )
        db_request.POST.extend(
            [
                ("classifiers", "Environment :: Other Environment"),
                ("classifiers", "Programming Language :: Python"),
                ("requires_dist", "foo"),
                ("requires_dist", "bar (>1.0)"),
                ("project_urls", "Test, https://example.com/"),
                ("requires_external", "Cheese (>1.0)"),
                ("provides_extra", "testing"),
                ("provides_extra", "plugin"),
                ("dynamic", "Supported-Platform"),
            ]
        )

        storage_service = pretend.stub(store=lambda path, filepath, meta: None)
        db_request.find_service = lambda svc, name=None, context=None: {
            IFileStorage: storage_service,
            IMetricsService: metrics,
        }.get(svc)

        resp = legacy.file_upload(db_request)

        assert resp.status_code == 200

        # Ensure that a Release object has been created.
        release = (
            db_request.db.query(Release)
            .filter(
                (Release.project == project) & (Release.version == expected_version)
            )
            .one()
        )
        assert release.summary == "This is my summary!"
        assert release.classifiers == [
            "Environment :: Other Environment",
            "Programming Language :: Python",
        ]
        assert set(release.requires_dist) == {"foo", "bar (>1.0)"}
        assert release.project_urls == {"Test": "https://example.com/"}
        assert set(release.requires_external) == {"Cheese (>1.0)"}
        assert release.version == expected_version
        assert release.canonical_version == "1"
        assert release.uploaded_via == "warehouse-tests/6.6.6"
        assert set(release.provides_extra) == {"testing", "plugin"}
        assert set(release.dynamic) == {"Supported-Platform"}

        # Ensure that a File object has been created.
        db_request.db.query(File).filter(
            (File.release == release) & (File.filename == filename)
        ).one()

        # Ensure that a Filename object has been created.
        db_request.db.query(Filename).filter(Filename.filename == filename).one()

        # Ensure that all of our journal entries have been created
        journals = (
            db_request.db.query(JournalEntry)
            .options(joinedload(JournalEntry.submitted_by))
            .order_by("submitted_date", "id")
            .all()
        )
        assert [(j.name, j.version, j.action, j.submitted_by) for j in journals] == [
            (
                release.project.name,
                release.version,
                "new release",
                user,
            ),
            (
                release.project.name,
                release.version,
                f"add source file {filename}",
                user,
            ),
        ]

    def test_all_valid_classifiers_can_be_created(self, db_request):
        for classifier in classifiers:
            db_request.db.add(Classifier(classifier=classifier))
        db_request.db.commit()

    @pytest.mark.parametrize("parent_classifier", ["private", "Private", "PrIvAtE"])
    def test_private_classifiers_cannot_be_created(self, db_request, parent_classifier):
        with pytest.raises(IntegrityError):
            db_request.db.add(Classifier(classifier=f"{parent_classifier} :: Foo"))
            db_request.db.commit()

    def test_equivalent_version_one_release(self, pyramid_config, db_request, metrics):
        """
        Test that if a release with a version like '1.0' exists, that a future
        upload with an equivalent version like '1.0.0' will not make a second
        release
        """

        user = UserFactory.create()
        EmailFactory.create(user=user)
        project = ProjectFactory.create()
        release = ReleaseFactory.create(project=project, version="1.0")
        RoleFactory.create(user=user, project=project)

        pyramid_config.testing_securitypolicy(identity=user)
        db_request.user = user
        db_request.user_agent = "warehouse-tests/6.6.6"
        db_request.POST = MultiDict(
            {
                "metadata_version": "1.2",
                "name": project.name,
                "version": "1.0.0",
                "summary": "This is my summary!",
                "filetype": "sdist",
                "md5_digest": _TAR_GZ_PKG_MD5,
                "content": pretend.stub(
                    filename="{}-{}.tar.gz".format(project.name, "1.0.0"),
                    file=io.BytesIO(_TAR_GZ_PKG_TESTDATA),
                    type="application/tar",
                ),
            }
        )

        storage_service = pretend.stub(store=lambda path, filepath, meta: None)
        db_request.find_service = lambda svc, name=None, context=None: {
            IFileStorage: storage_service,
            IMetricsService: metrics,
        }.get(svc)

        resp = legacy.file_upload(db_request)

        assert resp.status_code == 200

        # Ensure that a Release object has been created.
        releases = db_request.db.query(Release).filter(Release.project == project).all()

        # Asset that only one release has been created
        assert releases == [release]

    def test_equivalent_canonical_versions(self, pyramid_config, db_request, metrics):
        """
        Test that if more than one release with equivalent canonical versions
        exists, we use the one that is an exact match
        """

        user = UserFactory.create()
        EmailFactory.create(user=user)
        project = ProjectFactory.create()
        release_a = ReleaseFactory.create(project=project, version="1.0")
        release_b = ReleaseFactory.create(project=project, version="1.0.0")
        RoleFactory.create(user=user, project=project)

        pyramid_config.testing_securitypolicy(identity=user)
        db_request.user = user
        db_request.user_agent = "warehouse-tests/6.6.6"
        db_request.POST = MultiDict(
            {
                "metadata_version": "1.2",
                "name": project.name,
                "version": "1.0.0",
                "summary": "This is my summary!",
                "filetype": "sdist",
                "md5_digest": _TAR_GZ_PKG_MD5,
                "content": pretend.stub(
                    filename="{}-{}.tar.gz".format(project.name, "1.0.0"),
                    file=io.BytesIO(_TAR_GZ_PKG_TESTDATA),
                    type="application/tar",
                ),
            }
        )

        storage_service = pretend.stub(store=lambda path, filepath, meta: None)
        db_request.find_service = lambda svc, name=None, context=None: {
            IFileStorage: storage_service,
            IMetricsService: metrics,
        }.get(svc)

        legacy.file_upload(db_request)

        assert len(release_a.files.all()) == 0
        assert len(release_b.files.all()) == 1

    def test_upload_fails_nonuser_identity_cannot_create_project(
        self, pyramid_config, db_request, metrics
    ):
        publisher = GitHubPublisherFactory.create()

        filename = "{}-{}.tar.gz".format("example", "1.0")

        pyramid_config.testing_securitypolicy(identity=publisher)
        db_request.user = None
        db_request.POST = MultiDict(
            {
                "metadata_version": "1.2",
                "name": "example",
                "version": "1.0",
                "filetype": "sdist",
                "md5_digest": _TAR_GZ_PKG_MD5,
                "content": pretend.stub(
                    filename=filename,
                    file=io.BytesIO(_TAR_GZ_PKG_TESTDATA),
                    type="application/tar",
                ),
            }
        )

        storage_service = pretend.stub(store=lambda path, filepath, meta: None)
        db_request.find_service = lambda svc, name=None, context=None: {
            IFileStorage: storage_service,
            IMetricsService: metrics,
        }.get(svc)
        db_request.user_agent = "warehouse-tests/6.6.6"

        with pytest.raises(HTTPBadRequest) as excinfo:
            legacy.file_upload(db_request)

        resp = excinfo.value

        assert resp.status_code == 400
        assert resp.status == (
            "400 Non-user identities cannot create new projects. "
            "This was probably caused by successfully using a pending "
            "publisher but specifying the project name incorrectly (either "
            "in the publisher or in your project's metadata). Please ensure "
            "that both match. "
            "See: https://docs.pypi.org/trusted-publishers/troubleshooting/"
        )

    @pytest.mark.parametrize(
        "failing_limiter,remote_addr",
        [
            ("project.create.ip", "127.0.0.1"),
            ("project.create.user", "127.0.0.1"),
            ("project.create.user", None),
        ],
    )
    def test_upload_new_project_fails_ratelimited(
        self,
        pyramid_config,
        db_request,
        metrics,
        project_service,
        failing_limiter,
        remote_addr,
    ):
        user = UserFactory.create()
        EmailFactory.create(user=user)

        filename = "{}-{}.tar.gz".format("example", "1.0")

        pyramid_config.testing_securitypolicy(identity=user)
        db_request.user = user
        db_request.POST = MultiDict(
            {
                "metadata_version": "1.2",
                "name": "example",
                "version": "1.0",
                "filetype": "sdist",
                "md5_digest": _TAR_GZ_PKG_MD5,
                "content": pretend.stub(
                    filename=filename,
                    file=io.BytesIO(_TAR_GZ_PKG_TESTDATA),
                    type="application/tar",
                ),
            }
        )
        db_request.remote_addr = remote_addr

        project_service.ratelimiters[failing_limiter] = pretend.stub(
            test=lambda *a, **kw: False,
            resets_in=lambda *a, **kw: 60,
        )
        storage_service = pretend.stub(store=lambda path, filepath, meta: None)
        db_request.find_service = lambda svc, name=None, context=None: {
            IFileStorage: storage_service,
            IMetricsService: metrics,
            IProjectService: project_service,
        }.get(svc)
        db_request.user_agent = "warehouse-tests/6.6.6"

        with pytest.raises(HTTPTooManyRequests) as excinfo:
            legacy.file_upload(db_request)

        resp = excinfo.value

        assert resp.status_code == 429
        assert resp.status == ("429 Too many new projects created")

    def test_upload_succeeds_creates_project(
        self, pyramid_config, db_request, metrics, project_service
    ):
        user = UserFactory.create()
        EmailFactory.create(user=user)

        filename = "{}-{}.tar.gz".format("example", "1.0")

        pyramid_config.testing_securitypolicy(identity=user)
        db_request.user = user
        db_request.POST = MultiDict(
            {
                "metadata_version": "1.2",
                "name": "example",
                "version": "1.0",
                "filetype": "sdist",
                "md5_digest": _TAR_GZ_PKG_MD5,
                "content": pretend.stub(
                    filename=filename,
                    file=io.BytesIO(_TAR_GZ_PKG_TESTDATA),
                    type="application/tar",
                ),
            }
        )

        storage_service = pretend.stub(store=lambda path, filepath, meta: None)
        db_request.find_service = lambda svc, name=None, context=None: {
            IFileStorage: storage_service,
            IMetricsService: metrics,
            IProjectService: project_service,
        }.get(svc)
        db_request.user_agent = "warehouse-tests/6.6.6"

        resp = legacy.file_upload(db_request)

        assert resp.status_code == 200

        # Ensure that a Project object has been created.
        project = db_request.db.query(Project).filter(Project.name == "example").one()

        # Ensure that a Role with the user as owner has been created.
        role = (
            db_request.db.query(Role)
            .filter((Role.user == user) & (Role.project == project))
            .one()
        )
        assert role.role_name == "Owner"

        # Ensure that a Release object has been created.
        release = (
            db_request.db.query(Release)
            .filter((Release.project == project) & (Release.version == "1.0"))
            .one()
        )

        assert release.uploaded_via == "warehouse-tests/6.6.6"

        # Ensure that a File object has been created.
        db_request.db.query(File).filter(
            (File.release == release) & (File.filename == filename)
        ).one()

        # Ensure that a Filename object has been created.
        db_request.db.query(Filename).filter(Filename.filename == filename).one()

        # Ensure that all of our journal entries have been created
        journals = (
            db_request.db.query(JournalEntry)
            .options(joinedload(JournalEntry.submitted_by))
            .order_by("submitted_date", "id")
            .all()
        )
        assert [(j.name, j.version, j.action, j.submitted_by) for j in journals] == [
            ("example", None, "create", user),
            ("example", None, f"add Owner {user.username}", user),
            ("example", "1.0", "new release", user),
            ("example", "1.0", "add source file example-1.0.tar.gz", user),
        ]

    def test_upload_succeeds_with_signature(
        self, pyramid_config, db_request, metrics, project_service, monkeypatch
    ):
        user = UserFactory.create()
        EmailFactory.create(user=user)

        filename = "{}-{}.tar.gz".format("example", "1.0")

        pyramid_config.testing_securitypolicy(identity=user)
        db_request.user = user
        db_request.POST = MultiDict(
            {
                "metadata_version": "1.2",
                "name": "example",
                "version": "1.0",
                "filetype": "sdist",
                "md5_digest": _TAR_GZ_PKG_MD5,
                "content": pretend.stub(
                    filename=filename,
                    file=io.BytesIO(_TAR_GZ_PKG_TESTDATA),
                    type="application/tar",
                ),
                "gpg_signature": "...",
            }
        )

        storage_service = pretend.stub(store=lambda path, filepath, meta: None)
        db_request.find_service = lambda svc, name=None, context=None: {
            IFileStorage: storage_service,
            IMetricsService: metrics,
            IProjectService: project_service,
        }.get(svc)
        db_request.user_agent = "warehouse-tests/6.6.6"

        send_email = pretend.call_recorder(lambda *a, **kw: None)
        monkeypatch.setattr(legacy, "send_gpg_signature_uploaded_email", send_email)

        resp = legacy.file_upload(db_request)

        assert resp.status_code == 200
        assert resp.body == (
            b"GPG signature support has been removed from PyPI and the provided "
            b"signature has been discarded."
        )

        assert send_email.calls == [
            pretend.call(db_request, user, project_name="example"),
        ]

    def test_upload_succeeds_without_two_factor(
        self, pyramid_config, db_request, metrics, project_service, monkeypatch
    ):
        user = UserFactory.create(totp_secret=None)
        EmailFactory.create(user=user)

        pyramid_config.testing_securitypolicy(identity=user)
        db_request.user = user
        db_request.POST = MultiDict(
            {
                "metadata_version": "1.2",
                "name": "example",
                "version": "1.0",
                "filetype": "sdist",
                "md5_digest": _TAR_GZ_PKG_MD5,
                "content": pretend.stub(
                    filename="example-1.0.tar.gz",
                    file=io.BytesIO(_TAR_GZ_PKG_TESTDATA),
                    type="application/tar",
                ),
            }
        )

        storage_service = pretend.stub(store=lambda path, filepath, meta: None)
        db_request.find_service = lambda svc, name=None, context=None: {
            IFileStorage: storage_service,
            IMetricsService: metrics,
            IProjectService: project_service,
        }.get(svc)
        db_request.user_agent = "warehouse-tests/6.6.6"

        send_email = pretend.call_recorder(lambda *a, **kw: None)
        monkeypatch.setattr(legacy, "send_two_factor_not_yet_enabled_email", send_email)

        resp = legacy.file_upload(db_request)

        assert resp.status_code == 200
        assert resp.body == (
            b"Two factor authentication is not enabled for your account."
        )

        assert send_email.calls == [
            pretend.call(db_request, user),
        ]

    @pytest.mark.parametrize(
        ("emails_verified", "expected_success"),
        [
            ([], False),
            ([True], True),
            ([False], False),
            ([True, True], True),
            ([True, False], True),
            ([False, False], False),
            ([False, True], False),
        ],
    )
    def test_upload_requires_verified_email(
        self,
        pyramid_config,
        db_request,
        emails_verified,
        expected_success,
        metrics,
        project_service,
    ):
        user = UserFactory.create()
        for i, verified in enumerate(emails_verified):
            EmailFactory.create(user=user, verified=verified, primary=i == 0)

        filename = "{}-{}.tar.gz".format("example", "1.0")

        pyramid_config.testing_securitypolicy(identity=user)
        db_request.user = user
        db_request.POST = MultiDict(
            {
                "metadata_version": "1.2",
                "name": "example",
                "version": "1.0",
                "filetype": "sdist",
                "md5_digest": _TAR_GZ_PKG_MD5,
                "content": pretend.stub(
                    filename=filename,
                    file=io.BytesIO(_TAR_GZ_PKG_TESTDATA),
                    type="application/tar",
                ),
            }
        )

        storage_service = pretend.stub(store=lambda path, filepath, meta: None)
        db_request.find_service = lambda svc, name=None, context=None: {
            IFileStorage: storage_service,
            IMetricsService: metrics,
            IProjectService: project_service,
        }.get(svc)
        db_request.user_agent = "warehouse-tests/6.6.6"

        if expected_success:
            resp = legacy.file_upload(db_request)
            assert resp.status_code == 200
        else:
            db_request.help_url = pretend.call_recorder(lambda **kw: "/the/help/url/")

            with pytest.raises(HTTPBadRequest) as excinfo:
                legacy.file_upload(db_request)

            resp = excinfo.value

            assert db_request.help_url.calls == [pretend.call(_anchor="verified-email")]
            assert resp.status_code == 400
            assert resp.status == (
                (
                    "400 User {!r} does not have a verified primary email "
                    "address. Please add a verified primary email before "
                    "attempting to upload to PyPI. See /the/help/url/ for "
                    "more information."
                ).format(user.username)
            )

    def test_upload_purges_legacy(
        self,
        pyramid_config,
        db_request,
        monkeypatch,
        metrics,
        project_service,
    ):
        user = UserFactory.create()
        EmailFactory.create(user=user)

        filename = "{}-{}.tar.gz".format("example", "1.0")

        pyramid_config.testing_securitypolicy(identity=user)
        db_request.user = user
        db_request.POST = MultiDict(
            {
                "metadata_version": "1.2",
                "name": "example",
                "version": "1.0",
                "filetype": "sdist",
                "md5_digest": _TAR_GZ_PKG_MD5,
                "content": pretend.stub(
                    filename=filename,
                    file=io.BytesIO(_TAR_GZ_PKG_TESTDATA),
                    type="application/tar",
                ),
            }
        )

        storage_service = pretend.stub(store=lambda path, filepath, meta: None)
        db_request.find_service = lambda svc, name=None, context=None: {
            IFileStorage: storage_service,
            IMetricsService: metrics,
            IProjectService: project_service,
        }.get(svc)
        db_request.user_agent = "warehouse-tests/6.6.6"

        resp = legacy.file_upload(db_request)

        assert resp.status_code == 200

    def test_fails_in_read_only_mode(self, pyramid_request):
        pyramid_request.flags = pretend.stub(enabled=lambda *a: True)

        with pytest.raises(HTTPForbidden) as excinfo:
            legacy.file_upload(pyramid_request)

        resp = excinfo.value

        assert resp.status_code == 403
        assert resp.status == ("403 Read-only mode: Uploads are temporarily disabled.")

    def test_fails_without_user(self, pyramid_config, pyramid_request):
        pyramid_request.flags = pretend.stub(enabled=lambda *a: False)
        pyramid_request.help_url = pretend.call_recorder(lambda **kw: "/the/help/url/")
        pyramid_config.testing_securitypolicy(userid=None)

        with pytest.raises(HTTPForbidden) as excinfo:
            legacy.file_upload(pyramid_request)

        resp = excinfo.value

        assert resp.status_code == 403
        assert resp.status == (
            "403 Invalid or non-existent authentication information. "
            "See /the/help/url/ for more information."
        )


def test_submit(pyramid_request):
    resp = legacy.submit(pyramid_request)

    assert resp.status_code == 410
    assert resp.status == (
        "410 Project pre-registration is no longer required or supported, "
        "upload your files instead."
    )


def test_doc_upload(pyramid_request):
    resp = legacy.doc_upload(pyramid_request)

    assert resp.status_code == 410
    assert resp.status == (
        "410 Uploading documentation is no longer supported, we recommend "
        "using https://readthedocs.org/."
    )


def test_missing_trailing_slash_redirect(pyramid_request):
    pyramid_request.route_path = pretend.call_recorder(lambda *a, **kw: "/legacy/")

    resp = legacy.missing_trailing_slash_redirect(pyramid_request)

    assert resp.status_code == 308
    assert resp.status == (
        "308 An upload was attempted to /legacy but the expected upload URL is "
        "/legacy/ (with a trailing slash)"
    )
    assert resp.headers["Location"] == "/legacy/"<|MERGE_RESOLUTION|>--- conflicted
+++ resolved
@@ -31,12 +31,7 @@
 
 from warehouse.admin.flags import AdminFlag, AdminFlagValue
 from warehouse.classifiers.models import Classifier
-<<<<<<< HEAD
-from warehouse.errors import BasicAuthTwoFactorEnabled
 from warehouse.forklift import legacy, metadata
-=======
-from warehouse.forklift import legacy
->>>>>>> 8cfc64ad
 from warehouse.metrics import IMetricsService
 from warehouse.oidc.interfaces import SignedClaims
 from warehouse.oidc.utils import OIDCContext
@@ -109,358 +104,6 @@
         assert exc.status == "400 look at these wild chars: ?Ã¤â??"
 
 
-<<<<<<< HEAD
-=======
-class TestValidation:
-    @pytest.mark.parametrize("version", ["1.0", "30a1", "1!1", "1.0-1", "v1.0"])
-    def test_validates_valid_pep440_version(self, version):
-        form, field = pretend.stub(), pretend.stub(data=version)
-        legacy._validate_pep440_version(form, field)
-
-    @pytest.mark.filterwarnings("ignore:Creating a LegacyVersion.*:DeprecationWarning")
-    @pytest.mark.parametrize("version", ["dog", "1.0.dev.a1", "1.0+local"])
-    def test_validates_invalid_pep440_version(self, version):
-        form, field = pretend.stub(), pretend.stub(data=version)
-        with pytest.raises(ValidationError):
-            legacy._validate_pep440_version(form, field)
-
-    @pytest.mark.parametrize(
-        ("requirement", "expected"),
-        [("foo", ("foo", None)), ("foo (>1.0)", ("foo", ">1.0"))],
-    )
-    def test_parses_legacy_requirement_valid(self, requirement, expected):
-        parsed = legacy._parse_legacy_requirement(requirement)
-        assert parsed == expected
-
-    @pytest.mark.parametrize("requirement", ["foo bar"])
-    def test_parses_legacy_requirement_invalid(self, requirement):
-        with pytest.raises(ValueError):
-            legacy._parse_legacy_requirement(requirement)
-
-    @pytest.mark.parametrize("specifier", [">=1.0", "<=1.0-1"])
-    def test_validates_valid_pep440_specifier(self, specifier):
-        legacy._validate_pep440_specifier(specifier)
-
-    @pytest.mark.parametrize("specifier", ["wat?"])
-    def test_validates_invalid_pep440_specifier(self, specifier):
-        with pytest.raises(ValidationError):
-            legacy._validate_pep440_specifier(specifier)
-
-    @pytest.mark.parametrize(
-        "requirement", ["foo (>=1.0)", "foo", "_foo", "foo2", "foo.bar"]
-    )
-    def test_validates_legacy_non_dist_req_valid(self, requirement):
-        legacy._validate_legacy_non_dist_req(requirement)
-
-    @pytest.mark.parametrize(
-        "requirement",
-        [
-            "foo-bar (>=1.0)",
-            "foo-bar",
-            "2foo (>=1.0)",
-            "2foo",
-            "☃ (>=1.0)",
-            "☃",
-            "name @ https://github.com/pypa",
-            "foo.2bar",
-        ],
-    )
-    def test_validates_legacy_non_dist_req_invalid(self, requirement):
-        with pytest.raises(ValidationError):
-            legacy._validate_legacy_non_dist_req(requirement)
-
-    def test_validate_legacy_non_dist_req_list(self, monkeypatch):
-        validator = pretend.call_recorder(lambda datum: None)
-        monkeypatch.setattr(legacy, "_validate_legacy_non_dist_req", validator)
-
-        data = [pretend.stub(), pretend.stub(), pretend.stub()]
-        form, field = pretend.stub(), pretend.stub(data=data)
-        legacy._validate_legacy_non_dist_req_list(form, field)
-
-        assert validator.calls == [pretend.call(datum) for datum in data]
-
-    @pytest.mark.parametrize(
-        "requirement",
-        ["foo (>=1.0)", "foo", "foo2", "foo-bar", "foo_bar", "foo == 2.*"],
-    )
-    def test_validate_legacy_dist_req_valid(self, requirement):
-        legacy._validate_legacy_dist_req(requirement)
-
-    @pytest.mark.parametrize(
-        "requirement",
-        [
-            "☃ (>=1.0)",
-            "☃",
-            "foo-",
-            "foo- (>=1.0)",
-            "_foo",
-            "_foo (>=1.0)",
-            "name @ https://github.com/pypa",
-        ],
-    )
-    def test_validate_legacy_dist_req_invalid(self, requirement):
-        with pytest.raises(ValidationError):
-            legacy._validate_legacy_dist_req(requirement)
-
-    def test_validate_legacy_dist_req_list(self, monkeypatch):
-        validator = pretend.call_recorder(lambda datum: None)
-        monkeypatch.setattr(legacy, "_validate_legacy_dist_req", validator)
-
-        data = [pretend.stub(), pretend.stub(), pretend.stub()]
-        form, field = pretend.stub(), pretend.stub(data=data)
-        legacy._validate_legacy_dist_req_list(form, field)
-
-        assert validator.calls == [pretend.call(datum) for datum in data]
-
-    @pytest.mark.parametrize(
-        ("requirement", "specifier"), [("C", None), ("openssl (>=1.0.0)", ">=1.0.0")]
-    )
-    def test_validate_requires_external(self, monkeypatch, requirement, specifier):
-        spec_validator = pretend.call_recorder(lambda spec: None)
-        monkeypatch.setattr(legacy, "_validate_pep440_specifier", spec_validator)
-
-        legacy._validate_requires_external(requirement)
-
-        if specifier is not None:
-            assert spec_validator.calls == [pretend.call(specifier)]
-        else:
-            assert spec_validator.calls == []
-
-    def test_validate_requires_external_list(self, monkeypatch):
-        validator = pretend.call_recorder(lambda datum: None)
-        monkeypatch.setattr(legacy, "_validate_requires_external", validator)
-
-        data = [pretend.stub(), pretend.stub(), pretend.stub()]
-        form, field = pretend.stub(), pretend.stub(data=data)
-        legacy._validate_requires_external_list(form, field)
-
-        assert validator.calls == [pretend.call(datum) for datum in data]
-
-    @pytest.mark.parametrize(
-        "project_url",
-        [
-            "Home, https://pypi.python.org/",
-            "Home,https://pypi.python.org/",
-            ("A" * 32) + ", https://example.com/",
-        ],
-    )
-    def test_validate_project_url_valid(self, project_url):
-        legacy._validate_project_url(project_url)
-
-    @pytest.mark.parametrize(
-        "project_url",
-        [
-            "https://pypi.python.org/",
-            ", https://pypi.python.org/",
-            "Home, ",
-            ("A" * 33) + ", https://example.com/",
-            "Home, I am a banana",
-            "Home, ssh://foobar",
-            "",
-        ],
-    )
-    def test_validate_project_url_invalid(self, project_url):
-        with pytest.raises(ValidationError):
-            legacy._validate_project_url(project_url)
-
-    @pytest.mark.parametrize(
-        "project_urls",
-        [["Home, https://pypi.python.org/", ("A" * 32) + ", https://example.com/"]],
-    )
-    def test_all_valid_project_url_list(self, project_urls):
-        form, field = pretend.stub(), pretend.stub(data=project_urls)
-        legacy._validate_project_url_list(form, field)
-
-    @pytest.mark.parametrize(
-        "project_urls",
-        [
-            ["Home, https://pypi.python.org/", ""],  # Valid  # Invalid
-            [
-                ("A" * 32) + ", https://example.com/",  # Valid
-                ("A" * 33) + ", https://example.com/",  # Invalid
-            ],
-        ],
-    )
-    def test_invalid_member_project_url_list(self, project_urls):
-        form, field = pretend.stub(), pretend.stub(data=project_urls)
-        with pytest.raises(ValidationError):
-            legacy._validate_project_url_list(form, field)
-
-    def test_validate_project_url_list(self, monkeypatch):
-        validator = pretend.call_recorder(lambda datum: None)
-        monkeypatch.setattr(legacy, "_validate_project_url", validator)
-
-        data = [pretend.stub(), pretend.stub(), pretend.stub()]
-        form, field = pretend.stub(), pretend.stub(data=data)
-        legacy._validate_project_url_list(form, field)
-
-        assert validator.calls == [pretend.call(datum) for datum in data]
-
-    @pytest.mark.parametrize(
-        "data",
-        [
-            (""),
-            ("foo@bar.com"),
-            ("foo@bar.com,"),
-            ("foo@bar.com, biz@baz.com"),
-            ('"C. Schultz" <cschultz@example.com>'),
-            ('"C. Schultz" <cschultz@example.com>, snoopy@peanuts.com'),
-        ],
-    )
-    def test_validate_rfc822_email_field(self, data):
-        form, field = pretend.stub(), pretend.stub(data=data)
-        legacy._validate_rfc822_email_field(form, field)
-
-    @pytest.mark.parametrize(
-        "data",
-        [
-            ("foo"),
-            ("foo@"),
-            ("@bar.com"),
-            ("foo@bar"),
-            ("foo AT bar DOT com"),
-            ("foo@bar.com, foo"),
-        ],
-    )
-    def test_validate_rfc822_email_field_raises(self, data):
-        form, field = pretend.stub(), pretend.stub(data=data)
-        with pytest.raises(ValidationError):
-            legacy._validate_rfc822_email_field(form, field)
-
-    @pytest.mark.parametrize(
-        "data",
-        [
-            "text/plain; charset=UTF-8",
-            "text/x-rst; charset=UTF-8",
-            "text/markdown; charset=UTF-8; variant=CommonMark",
-            "text/markdown; charset=UTF-8; variant=GFM",
-            "text/markdown",
-        ],
-    )
-    def test_validate_description_content_type_valid(self, data):
-        form, field = pretend.stub(), pretend.stub(data=data)
-        legacy._validate_description_content_type(form, field)
-
-    @pytest.mark.parametrize(
-        "data",
-        [
-            "invalid_type/plain",
-            "text/invalid_subtype",
-            "text/plain; charset=invalid_charset",
-            "text/markdown; charset=UTF-8; variant=invalid_variant",
-        ],
-    )
-    def test_validate_description_content_type_invalid(self, data):
-        form, field = pretend.stub(), pretend.stub(data=data)
-        with pytest.raises(ValidationError):
-            legacy._validate_description_content_type(form, field)
-
-    def test_validate_no_deprecated_classifiers_valid(self, db_request):
-        valid_classifier = ClassifierFactory(classifier="AA :: BB")
-
-        form = pretend.stub()
-        field = pretend.stub(data=[valid_classifier.classifier])
-
-        legacy._validate_no_deprecated_classifiers(form, field)
-
-    @pytest.mark.parametrize(
-        "deprecated_classifiers", [({"AA :: BB": []}), ({"AA :: BB": ["CC :: DD"]})]
-    )
-    def test_validate_no_deprecated_classifiers_invalid(
-        self, db_request, deprecated_classifiers, monkeypatch
-    ):
-        monkeypatch.setattr(legacy, "deprecated_classifiers", deprecated_classifiers)
-
-        form = pretend.stub()
-        field = pretend.stub(data=["AA :: BB"])
-
-        with pytest.raises(ValidationError):
-            legacy._validate_no_deprecated_classifiers(form, field)
-
-    def test_validate_classifiers_valid(self, db_request, monkeypatch):
-        monkeypatch.setattr(legacy, "classifiers", {"AA :: BB"})
-
-        form = pretend.stub()
-        field = pretend.stub(data=["AA :: BB"])
-
-        legacy._validate_classifiers(form, field)
-
-    @pytest.mark.parametrize("data", [(["AA :: BB"]), (["AA :: BB", "CC :: DD"])])
-    def test_validate_classifiers_invalid(self, db_request, data):
-        form = pretend.stub()
-        field = pretend.stub(data=data)
-
-        with pytest.raises(ValidationError):
-            legacy._validate_classifiers(form, field)
-
-    @pytest.mark.parametrize(
-        "data", [["Requires-Dist"], ["Requires-Dist", "Requires-Python"]]
-    )
-    def test_validate_dynamic_valid(self, db_request, data):
-        form = pretend.stub()
-        field = pretend.stub(data=data)
-
-        legacy._validate_dynamic(form, field)
-
-    @pytest.mark.parametrize(
-        "data",
-        [
-            ["Version"],
-            ["Name"],
-            ["Version", "Name"],
-            ["Provides-Extra", "I-Am-Not-Metadata"],
-        ],
-    )
-    def test_validate_dynamic_invalid(self, db_request, data):
-        form = pretend.stub()
-        field = pretend.stub(data=data)
-
-        with pytest.raises(ValidationError):
-            legacy._validate_dynamic(form, field)
-
-    @pytest.mark.parametrize("data", [["dev"], ["dev-test"]])
-    def test_validate_provides_extras_valid(self, db_request, data):
-        form = pretend.stub(
-            provides_extra=pretend.stub(data=data),
-            metadata_version=pretend.stub(data="2.3"),
-        )
-        field = pretend.stub(data=data)
-
-        legacy._validate_provides_extras(form, field)
-
-    @pytest.mark.parametrize("data", [["dev_test"], ["dev.lint", "dev--test"]])
-    def test_validate_provides_extras_invalid(self, db_request, data):
-        form = pretend.stub(
-            provides_extra=pretend.stub(data=data),
-            metadata_version=pretend.stub(data="2.3"),
-        )
-        field = pretend.stub(data=data)
-
-        with pytest.raises(ValidationError):
-            legacy._validate_provides_extras(form, field)
-
-    @pytest.mark.parametrize("data", [["dev"], ["dev-test"]])
-    def test_validate_provides_extras_valid_2_2(self, db_request, data):
-        form = pretend.stub(
-            provides_extra=pretend.stub(data=data),
-            metadata_version=pretend.stub(data="2.2"),
-        )
-        field = pretend.stub(data=data)
-
-        legacy._validate_provides_extras(form, field)
-
-    @pytest.mark.parametrize("data", [["dev_test"], ["dev.lint", "dev--test"]])
-    def test_validate_provides_extras_invalid_2_2(self, db_request, data):
-        form = pretend.stub(
-            provides_extra=pretend.stub(data=data),
-            metadata_version=pretend.stub(data="2.2"),
-        )
-        field = pretend.stub(data=data)
-
-        legacy._validate_provides_extras(form, field)
-
-
->>>>>>> 8cfc64ad
 def test_construct_dependencies():
     types = {"requires": DependencyKind.requires, "provides": DependencyKind.provides}
 
@@ -486,100 +129,6 @@
             pytest.fail("Unknown type of specifier")
 
 
-<<<<<<< HEAD
-=======
-class TestListField:
-    @pytest.mark.parametrize(
-        ("data", "expected"),
-        [
-            (["foo", "bar"], ["foo", "bar"]),
-            (["  foo"], ["foo"]),
-            (["f oo  "], ["f oo"]),
-            ("", []),
-            (" ", []),
-        ],
-    )
-    def test_processes_form_data(self, data, expected):
-        field = legacy.ListField()
-        field = field.bind(pretend.stub(meta=pretend.stub()), "formname")
-        field.process_formdata(data)
-        assert field.data == expected
-
-    @pytest.mark.parametrize(("value", "expected"), [("", []), ("wutang", ["wutang"])])
-    def test_coerce_string_into_list(self, value, expected):
-        class MyForm(Form):
-            test = legacy.ListField()
-
-        form = MyForm(MultiDict({"test": value}))
-
-        assert form.test.data == expected
-
-
-class TestMetadataForm:
-    @pytest.mark.parametrize(
-        "data",
-        [
-            # Test for singular supported digests
-            {"filetype": "sdist", "md5_digest": "bad"},
-            {"filetype": "bdist_wheel", "pyversion": "3.4", "md5_digest": "bad"},
-            {"filetype": "sdist", "sha256_digest": "bad"},
-            {"filetype": "bdist_wheel", "pyversion": "3.4", "sha256_digest": "bad"},
-            {"filetype": "sdist", "blake2_256_digest": "bad"},
-            {"filetype": "bdist_wheel", "pyversion": "3.4", "blake2_256_digest": "bad"},
-            # Tests for multiple digests passing through
-            {
-                "filetype": "sdist",
-                "md5_digest": "bad",
-                "sha256_digest": "bad",
-                "blake2_256_digest": "bad",
-            },
-            {
-                "filetype": "bdist_wheel",
-                "pyversion": "3.4",
-                "md5_digest": "bad",
-                "sha256_digest": "bad",
-                "blake2_256_digest": "bad",
-            },
-        ],
-    )
-    def test_full_validate_valid(self, data):
-        form = legacy.MetadataForm(MultiDict(data))
-        form.full_validate()
-
-    @pytest.mark.parametrize(
-        "data", [{"filetype": "sdist", "pyversion": "3.4"}, {"filetype": "bdist_wheel"}]
-    )
-    def test_full_validate_invalid(self, data):
-        form = legacy.MetadataForm(MultiDict(data))
-        with pytest.raises(ValidationError):
-            form.full_validate()
-
-    def test_requires_python(self):
-        form = legacy.MetadataForm(MultiDict({"requires_python": ">= 3.5"}))
-        form.requires_python.validate(form)
-
-    @pytest.mark.parametrize(
-        "data",
-        [
-            {
-                "filetype": "bdist_wheel",
-                "metadata_version": "2.1",
-                "dynamic": "requires",
-            },
-            {
-                "metadata_version": "1.2",
-                "sha256_digest": "dummy",
-                "dynamic": "requires",
-            },
-        ],
-    )
-    def test_dynamic_wrong_metadata_version(self, data):
-        form = legacy.MetadataForm(MultiDict(data))
-        with pytest.raises(ValidationError):
-            form.full_validate()
-
-
->>>>>>> 8cfc64ad
 class TestFileValidation:
     def test_defaults_to_true(self):
         assert legacy._is_valid_dist_file("", "")
