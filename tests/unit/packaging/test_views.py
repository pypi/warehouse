# Licensed under the Apache License, Version 2.0 (the "License");
# you may not use this file except in compliance with the License.
# You may obtain a copy of the License at
#
# http://www.apache.org/licenses/LICENSE-2.0
#
# Unless required by applicable law or agreed to in writing, software
# distributed under the License is distributed on an "AS IS" BASIS,
# WITHOUT WARRANTIES OR CONDITIONS OF ANY KIND, either express or implied.
# See the License for the specific language governing permissions and
# limitations under the License.

import pretend
import pytest

from natsort import natsorted
from pyramid.httpexceptions import HTTPMovedPermanently, HTTPNotFound

from warehouse.packaging import views

from ...common.db.accounts import UserFactory
from ...common.db.classifiers import ClassifierFactory
from ...common.db.packaging import (
    DescriptionFactory,
    FileFactory,
    ProjectFactory,
    ReleaseFactory,
    RoleFactory,
)


class TestProjectDetail:
    def test_normalizing_redirects(self, db_request):
        project = ProjectFactory.create()

        name = project.name.lower()
        if name == project.name:
            name = project.name.upper()

        db_request.matchdict = {"name": name}
        db_request.current_route_path = pretend.call_recorder(
            lambda name: "/project/the-redirect/"
        )

        resp = views.project_detail(project, db_request)

        assert isinstance(resp, HTTPMovedPermanently)
        assert resp.headers["Location"] == "/project/the-redirect/"
        assert db_request.current_route_path.calls == [pretend.call(name=project.name)]

    def test_missing_release(self, db_request):
        project = ProjectFactory.create()

        with pytest.raises(HTTPNotFound):
            views.project_detail(project, db_request)

    def test_calls_release_detail(self, monkeypatch, db_request):
        project = ProjectFactory.create()

        ReleaseFactory.create(project=project, version="1.0")
        ReleaseFactory.create(project=project, version="2.0")

        release = ReleaseFactory.create(project=project, version="3.0")

        response = pretend.stub()
        release_detail = pretend.call_recorder(lambda ctx, request: response)
        monkeypatch.setattr(views, "release_detail", release_detail)

        resp = views.project_detail(project, db_request)

        assert resp is response
        assert release_detail.calls == [pretend.call(release, db_request)]

    def test_with_prereleases(self, monkeypatch, db_request):
        project = ProjectFactory.create()

        ReleaseFactory.create(project=project, version="1.0")
        ReleaseFactory.create(project=project, version="2.0")
        ReleaseFactory.create(project=project, version="4.0.dev0")

        release = ReleaseFactory.create(project=project, version="3.0")

        response = pretend.stub()
        release_detail = pretend.call_recorder(lambda ctx, request: response)
        monkeypatch.setattr(views, "release_detail", release_detail)

        resp = views.project_detail(project, db_request)

        assert resp is response
        assert release_detail.calls == [pretend.call(release, db_request)]

    def test_only_prereleases(self, monkeypatch, db_request):
        project = ProjectFactory.create()

        ReleaseFactory.create(project=project, version="1.0.dev0")
        ReleaseFactory.create(project=project, version="2.0.dev0")

        release = ReleaseFactory.create(project=project, version="3.0.dev0")

        response = pretend.stub()
        release_detail = pretend.call_recorder(lambda ctx, request: response)
        monkeypatch.setattr(views, "release_detail", release_detail)

        resp = views.project_detail(project, db_request)

        assert resp is response
        assert release_detail.calls == [pretend.call(release, db_request)]

    def test_prefers_non_yanked_release(self, monkeypatch, db_request):
        project = ProjectFactory.create()

        ReleaseFactory.create(project=project, version="2.0", yanked=True)
        release = ReleaseFactory.create(project=project, version="1.0")

        response = pretend.stub()
        release_detail = pretend.call_recorder(lambda ctx, request: response)
        monkeypatch.setattr(views, "release_detail", release_detail)

        resp = views.project_detail(project, db_request)

        assert resp is response
        assert release_detail.calls == [pretend.call(release, db_request)]

    def test_only_yanked_release(self, monkeypatch, db_request):
        project = ProjectFactory.create()

        release = ReleaseFactory.create(project=project, version="1.0", yanked=True)

        response = pretend.stub()
        release_detail = pretend.call_recorder(lambda ctx, request: response)
        monkeypatch.setattr(views, "release_detail", release_detail)

        resp = views.project_detail(project, db_request)

        assert resp is response
        assert release_detail.calls == [pretend.call(release, db_request)]


class TestReleaseDetail:
    def test_normalizing_name_redirects(self, db_request):
        project = ProjectFactory.create()
        release = ReleaseFactory.create(project=project, version="3.0")

        name = release.project.name.lower()
        if name == release.project.name:
            name = release.project.name.upper()

        db_request.matchdict = {"name": name}
        db_request.current_route_path = pretend.call_recorder(
            lambda name: "/project/the-redirect/3.0/"
        )

        resp = views.release_detail(release, db_request)

        assert isinstance(resp, HTTPMovedPermanently)
        assert resp.headers["Location"] == "/project/the-redirect/3.0/"
        assert db_request.current_route_path.calls == [
            pretend.call(name=release.project.name)
        ]

    def test_normalizing_version_redirects(self, db_request):
        project = ProjectFactory.create()
        release = ReleaseFactory.create(project=project, version="3.0")

        db_request.matchdict = {"name": project.name, "version": "3.0.0.0.0"}
        db_request.current_route_path = pretend.call_recorder(
            lambda **kw: "/project/the-redirect/3.0/"
        )

        resp = views.release_detail(release, db_request)

        assert isinstance(resp, HTTPMovedPermanently)
        assert resp.headers["Location"] == "/project/the-redirect/3.0/"
        assert db_request.current_route_path.calls == [
            pretend.call(name=release.project.name, version=release.version)
        ]

<<<<<<< HEAD
    def test_detail_render_plain(self, db_request):
        users = [UserFactory.create(), UserFactory.create(), UserFactory.create()]
        project = ProjectFactory.create()
        releases = [
            ReleaseFactory.create(
                project=project,
                version=v,
                description=DescriptionFactory.create(
                    raw="plaintext description",
                    html="",
                    content_type="text/plain",
                ),
            )
            for v in ["1.0", "2.0", "3.0", "4.0.dev0"]
        ] + [
            ReleaseFactory.create(
                project=project,
                version="5.0",
                description=DescriptionFactory.create(
                    raw="plaintext description",
                    html="",
                    content_type="text/plain",
                ),
                yanked=True,
                yanked_reason="plaintext yanked reason",
            )
        ]
        files = [
            FileFactory.create(
                release=r,
                filename=f"{project.name}-{r.version}.tar.gz",
                python_version="source",
                packagetype="sdist",
            )
            for r in releases
        ]

        # Create a role for each user
        for user in users:
            RoleFactory.create(user=user, project=project)

        result = views.release_detail(releases[1], db_request)

        assert result == {
            "project": project,
            "release": releases[1],
            "files": [files[1]],
            "sdists": [files[1]],
            "bdists": [],
            "description": "<pre>plaintext description</pre>",
            "latest_version": project.latest_version,
            "all_versions": [
                (r.version, r.created, r.is_prerelease, r.yanked, r.yanked_reason)
                for r in reversed(releases)
            ],
            "maintainers": sorted(users, key=lambda u: u.username.lower()),
            "license": None,
            "bdist_tags": {"interpreters": [], "abis": [], "platforms": []},
        }

=======
>>>>>>> 0c883bba
    def test_detail_rendered(self, db_request):
        users = [UserFactory.create(), UserFactory.create(), UserFactory.create()]
        project = ProjectFactory.create()
        releases = [
            ReleaseFactory.create(
                project=project,
                version=v,
                description=DescriptionFactory.create(
                    raw="unrendered description",
                    html="rendered description",
                    content_type="text/html",
                ),
            )
            for v in ["1.0", "2.0", "3.0", "4.0.dev0"]
        ] + [
            ReleaseFactory.create(
                project=project,
                version="5.0",
                description=DescriptionFactory.create(
                    raw="plaintext description",
                    html="",
                    content_type="text/plain",
                ),
                yanked=True,
                yanked_reason="plaintext yanked reason",
            )
        ]
        files = [
            FileFactory.create(
                release=r,
                filename=f"{project.name}-{r.version}.tar.gz",
                python_version="source",
                packagetype="sdist",
            )
            for r in releases
        ]

        # Create a role for each user
        for user in users:
            RoleFactory.create(user=user, project=project)

        result = views.release_detail(releases[1], db_request)

        assert result == {
            "project": project,
            "release": releases[1],
            "files": [files[1]],
            "sdists": [files[1]],
            "bdists": [],
            "description": "rendered description",
            "latest_version": project.latest_version,
            "all_versions": [
                (r.version, r.created, r.is_prerelease, r.yanked, r.yanked_reason)
                for r in reversed(releases)
            ],
            "maintainers": sorted(users, key=lambda u: u.username.lower()),
            "license": None,
<<<<<<< HEAD
            "bdist_tags": {"interpreters": [], "abis": [], "platforms": []},
        }

    def test_detail_renders(self, monkeypatch, db_request):
        users = [UserFactory.create(), UserFactory.create(), UserFactory.create()]
        project = ProjectFactory.create()
        releases = [
            ReleaseFactory.create(
                project=project,
                version=v,
                description=DescriptionFactory.create(
                    raw="unrendered description", html="", content_type="text/html"
                ),
            )
            for v in ["1.0", "2.0", "3.0", "4.0.dev0"]
        ] + [
            ReleaseFactory.create(
                project=project,
                version="5.0",
                description=DescriptionFactory.create(
                    raw="plaintext description",
                    html="",
                    content_type="text/plain",
                ),
                yanked=True,
                yanked_reason="plaintext yanked reason",
            )
        ]
        files = [
            FileFactory.create(
                release=r,
                filename=f"{project.name}-{r.version}.tar.gz",
                python_version="source",
                packagetype="sdist",
            )
            for r in releases
        ]

        # Create a role for each user
        for user in users:
            RoleFactory.create(user=user, project=project)

        # patch the readme rendering logic.
        render_description = pretend.call_recorder(
            lambda raw, content_type: "rendered description"
        )
        monkeypatch.setattr(readme, "render", render_description)

        result = views.release_detail(releases[1], db_request)

        assert result == {
            "project": project,
            "release": releases[1],
            "files": [files[1]],
            "sdists": [files[1]],
            "bdists": [],
            "description": "rendered description",
            "latest_version": project.latest_version,
            "all_versions": [
                (r.version, r.created, r.is_prerelease, r.yanked, r.yanked_reason)
                for r in reversed(releases)
            ],
            "maintainers": sorted(users, key=lambda u: u.username.lower()),
            "license": None,
            "bdist_tags": {"interpreters": [], "abis": [], "platforms": []},
        }

        assert render_description.calls == [
            pretend.call("unrendered description", "text/html")
        ]

=======
            "PEP740AttestationViewer": views.PEP740AttestationViewer,
        }

>>>>>>> 0c883bba
    def test_detail_renders_files_natural_sort(self, db_request):
        """Tests that when a release has multiple versions of Python,
        the sort order is most recent Python version first."""
        project = ProjectFactory.create()
        release = ReleaseFactory.create(project=project, version="3.0")
        files = [
            FileFactory.create(
                release=release,
                filename="-".join(
                    [project.name, release.version, py_ver, py_abi, py_platform]
                )
                + ".whl",
                python_version="py2.py3",
                packagetype="bdist_wheel",
            )
            for py_ver in ["cp27", "cp310", "cp39"]  # intentionally out of order
            for py_abi in ["none"]
            for py_platform in ["any"]
        ]
        sorted_files = natsorted(files, reverse=True, key=lambda f: f.filename)

        result = views.release_detail(release, db_request)

        assert result["files"] == sorted_files
        assert [file.bdist_tags_collected for file in result["files"]] == [
            (["cp310"], ["none"], ["any"]),
            (["cp39"], ["none"], ["any"]),
            (["cp27"], ["none"], ["any"]),
        ]

    def test_license_from_classifier(self, db_request):
        """A license label is added when a license classifier exists."""
        other_classifier = ClassifierFactory.create(
            classifier="Some :: Random :: Classifier"
        )
        classifier = ClassifierFactory.create(
            classifier="License :: OSI Approved :: BSD License"
        )
        release = ReleaseFactory.create(
            _classifiers=[other_classifier, classifier],
            license="Will be added at the end",
        )

        result = views.release_detail(release, db_request)

        assert result["license"] == "BSD License (Will be added at the end)"

    def test_license_with_no_classifier(self, db_request):
        """With no classifier, a license is used from metadata."""
        release = ReleaseFactory.create(license="MIT License")

        result = views.release_detail(release, db_request)

        assert result["license"] == "MIT License"

    def test_multiline_license(self, db_request):
        """When license metadata is longer than one line, the first is used."""
        release = ReleaseFactory.create(license="Multiline License\nhow terrible")

        result = views.release_detail(release, db_request)

        assert result["license"] == "Multiline License"

    def test_no_license(self, db_request):
        """With no license classifier or metadata, no license is in context."""
        release = ReleaseFactory.create()

        result = views.release_detail(release, db_request)

        assert result["license"] is None

    def test_multiple_licenses_from_classifiers(self, db_request):
        """A license label is added when multiple license classifiers exist."""
        license_1 = ClassifierFactory.create(
            classifier="License :: OSI Approved :: BSD License"
        )
        license_2 = ClassifierFactory.create(
            classifier="License :: OSI Approved :: MIT License"
        )
        release = ReleaseFactory.create(_classifiers=[license_1, license_2])

        result = views.release_detail(release, db_request)

        assert result["license"] == "BSD License, MIT License"

    def test_long_singleline_license(self, db_request):
        """When license metadata contains no newlines, it gets truncated"""
        release = ReleaseFactory.create(
            license="Multiline License is very long, so long that it is far longer than"
            " 100 characters, it's really so long, how terrible"
        )

        result = views.release_detail(release, db_request)

        assert result["license"] == (
            "Multiline License is very long, so long that it is far longer than 100 "
            "characters, it's really so lo..."
        )


class TestPEP740AttestationViewer:

    @pytest.fixture
    def gitlab_attestation(self, gitlab_provenance):
        return gitlab_provenance.attestation_bundles[0].attestations[0]

    @pytest.fixture
    def github_attestation(self, github_provenance):
        return github_provenance.attestation_bundles[0].attestations[0]

    def test_github_pep740(self, github_attestation):
        github_publisher = pretend.stub(
            kind="GitHub",
            workflow=".github/workflows/release.yml",
        )

        viewer = views.PEP740AttestationViewer(
            publisher=github_publisher,
            attestation=github_attestation,
        )

        assert viewer.statement_type == "https://in-toto.io/Statement/v1"
        assert viewer.predicate_type == "https://docs.pypi.org/attestations/publish/v1"
        assert viewer.subject_name == "sampleproject-4.0.0.tar.gz"
        assert (
            viewer.subject_digest
            == "0ace7980f82c5815ede4cd7bf9f6693684cec2ae47b9b7ade9add533b8627c6b"
        )
        assert viewer.transparency_entry["integratedTime"] == "1730932627"

        assert viewer.repository_url == "https://github.com/pypa/sampleproject"
        assert viewer.workflow_filename == ".github/workflows/release.yml"
        assert viewer.workflow_url == (
            "https://github.com/pypa/sampleproject/blob/"
            "621e4974ca25ce531773def586ba3ed8e736b3fc/"
            ".github/workflows/release.yml"
        )
        assert viewer.build_digest == "621e4974ca25ce531773def586ba3ed8e736b3fc"

        assert viewer.issuer == "https://token.actions.githubusercontent.com"
        assert viewer.environment == "github-hosted"

        assert viewer.source == "https://github.com/pypa/sampleproject"
        assert viewer.source_digest == "621e4974ca25ce531773def586ba3ed8e736b3fc"
        assert viewer.source_reference == "refs/heads/main"
        assert viewer.owner == "https://github.com/pypa"

        assert viewer.trigger == "push"
        assert viewer.access == "public"

        assert viewer.permalink_with_digest == (
            "https://github.com/pypa/sampleproject/tree/"
            "621e4974ca25ce531773def586ba3ed8e736b3fc"
        )
        assert (
            viewer.permalink_with_reference
            == "https://github.com/pypa/sampleproject/tree/refs/heads/main"
        )

    def test_gitlab_pep740(self, gitlab_attestation):
        gitlab_publisher = pretend.stub(
            kind="GitLab",
            workflow_filepath=".gitlab-ci.yml",
        )

        viewer = views.PEP740AttestationViewer(
            publisher=gitlab_publisher,
            attestation=gitlab_attestation,
        )

        assert viewer.statement_type == "https://in-toto.io/Statement/v1"
        assert viewer.predicate_type == "https://docs.pypi.org/attestations/publish/v1"
        assert viewer.subject_name == "pep740_sampleproject-1.0.0.tar.gz"
        assert (
            viewer.subject_digest
            == "6cdd4a1a0a49aeef47265e7bf8ec1667257b397d34d731dc7b7af349deca1cd8"
        )
        assert viewer.transparency_entry["integratedTime"] == "1732724143"

        assert (
            viewer.repository_url == "https://gitlab.com/pep740-example/sampleproject"
        )
        assert viewer.workflow_filename == ".gitlab-ci.yml"
        assert viewer.workflow_url == (
            "https://gitlab.com/pep740-example/sampleproject/blob/"
            "0b706bbf1b50e7266b33762568566d6ec0f76d69//.gitlab-ci.yml"
        )
        assert viewer.build_digest == "0b706bbf1b50e7266b33762568566d6ec0f76d69"

        assert viewer.issuer == "https://gitlab.com"
        assert viewer.environment == "gitlab-hosted"

        assert viewer.source == "https://gitlab.com/pep740-example/sampleproject"
        assert viewer.source_digest == "0b706bbf1b50e7266b33762568566d6ec0f76d69"
        assert viewer.source_reference == "refs/heads/main"
        assert viewer.owner == "https://gitlab.com/pep740-example"

        assert viewer.trigger == "push"
        assert viewer.access == "private"

        assert viewer.permalink_with_digest == (
            "https://gitlab.com/pep740-example/sampleproject/-/tree/"
            "0b706bbf1b50e7266b33762568566d6ec0f76d69"
        )
        assert (
            viewer.permalink_with_reference
            == "https://gitlab.com/pep740-example/sampleproject/-/tree/main"
        )

    def test_unknown_publisher(self, github_attestation):
        viewer = views.PEP740AttestationViewer(
            publisher=pretend.stub(
                kind="Unknown",
            ),
            attestation=pretend.stub(certificate_claims={}),
        )

        assert viewer.workflow_filename == ""
        assert (
            viewer._format_url("https://example.com", "refs/heads/main")
            == "https://example.com/refs/heads/main"
        )


class TestReportMalwareButton:
    def test_report_malware_button(self):
        project = pretend.stub()
        assert views.includes_submit_malware_observation(project, pretend.stub()) == {
            "project": project
        }


class TestProjectSubmitMalwareObservation:
    def test_get_render_form(self, pyramid_request):
        project = pretend.stub()
        form_obj = pretend.stub()
        form_class = pretend.call_recorder(lambda d, **kw: form_obj)

        result = views.submit_malware_observation(
            project, pyramid_request, _form_class=form_class
        )

        assert result == {"project": project, "form": form_obj}
        assert form_class.calls == [pretend.call(pyramid_request.POST)]

    def test_post_invalid_form(self, pyramid_request):
        project = pretend.stub()
        form_obj = pretend.stub()
        form_obj.validate = pretend.call_recorder(lambda: False)
        form_class = pretend.call_recorder(lambda d, **kw: form_obj)

        pyramid_request.method = "POST"

        result = views.submit_malware_observation(
            project, pyramid_request, _form_class=form_class
        )

        assert result == {"project": project, "form": form_obj}
        assert form_obj.validate.calls == [pretend.call()]

    def test_post_valid_form(self, db_request):
        user = UserFactory.create()
        project = ProjectFactory.create()
        form_obj = pretend.stub()
        form_obj.inspector_link = pretend.stub(
            data=f"https://inspector.pypi.io/project/{project.name}/"
        )
        form_obj.summary = pretend.stub(data="Bad stuff in here")
        form_obj.validate = pretend.call_recorder(lambda: True)
        form_class = pretend.call_recorder(lambda d, **kw: form_obj)

        db_request.method = "POST"
        db_request.route_path = pretend.call_recorder(
            lambda *a, **kw: f"/project/{project.name}/"
        )
        db_request.session = pretend.stub(
            flash=pretend.call_recorder(lambda *a, **kw: None)
        )
        db_request.user = user

        result = views.submit_malware_observation(
            project, db_request, _form_class=form_class
        )

        assert isinstance(result, HTTPMovedPermanently)
        assert result.headers["Location"] == f"/project/{project.name}/"
        assert form_obj.validate.calls == [pretend.call()]
        assert db_request.session.flash.calls == [
            pretend.call(
                "Your report has been recorded. Thank you for your help.",
                queue="success",
            )
        ]
        assert db_request.route_path.calls == [
            pretend.call("packaging.project", name=project.name)
        ]
        assert len(project.observations) == 1


class TestEditProjectButton:
    def test_edit_project_button_returns_project(self):
        project = pretend.stub()
        assert views.edit_project_button(project, pretend.stub()) == {
            "project": project
        }<|MERGE_RESOLUTION|>--- conflicted
+++ resolved
@@ -175,69 +175,6 @@
             pretend.call(name=release.project.name, version=release.version)
         ]
 
-<<<<<<< HEAD
-    def test_detail_render_plain(self, db_request):
-        users = [UserFactory.create(), UserFactory.create(), UserFactory.create()]
-        project = ProjectFactory.create()
-        releases = [
-            ReleaseFactory.create(
-                project=project,
-                version=v,
-                description=DescriptionFactory.create(
-                    raw="plaintext description",
-                    html="",
-                    content_type="text/plain",
-                ),
-            )
-            for v in ["1.0", "2.0", "3.0", "4.0.dev0"]
-        ] + [
-            ReleaseFactory.create(
-                project=project,
-                version="5.0",
-                description=DescriptionFactory.create(
-                    raw="plaintext description",
-                    html="",
-                    content_type="text/plain",
-                ),
-                yanked=True,
-                yanked_reason="plaintext yanked reason",
-            )
-        ]
-        files = [
-            FileFactory.create(
-                release=r,
-                filename=f"{project.name}-{r.version}.tar.gz",
-                python_version="source",
-                packagetype="sdist",
-            )
-            for r in releases
-        ]
-
-        # Create a role for each user
-        for user in users:
-            RoleFactory.create(user=user, project=project)
-
-        result = views.release_detail(releases[1], db_request)
-
-        assert result == {
-            "project": project,
-            "release": releases[1],
-            "files": [files[1]],
-            "sdists": [files[1]],
-            "bdists": [],
-            "description": "<pre>plaintext description</pre>",
-            "latest_version": project.latest_version,
-            "all_versions": [
-                (r.version, r.created, r.is_prerelease, r.yanked, r.yanked_reason)
-                for r in reversed(releases)
-            ],
-            "maintainers": sorted(users, key=lambda u: u.username.lower()),
-            "license": None,
-            "bdist_tags": {"interpreters": [], "abis": [], "platforms": []},
-        }
-
-=======
->>>>>>> 0c883bba
     def test_detail_rendered(self, db_request):
         users = [UserFactory.create(), UserFactory.create(), UserFactory.create()]
         project = ProjectFactory.create()
@@ -295,83 +232,10 @@
             ],
             "maintainers": sorted(users, key=lambda u: u.username.lower()),
             "license": None,
-<<<<<<< HEAD
+            "PEP740AttestationViewer": views.PEP740AttestationViewer,
             "bdist_tags": {"interpreters": [], "abis": [], "platforms": []},
         }
 
-    def test_detail_renders(self, monkeypatch, db_request):
-        users = [UserFactory.create(), UserFactory.create(), UserFactory.create()]
-        project = ProjectFactory.create()
-        releases = [
-            ReleaseFactory.create(
-                project=project,
-                version=v,
-                description=DescriptionFactory.create(
-                    raw="unrendered description", html="", content_type="text/html"
-                ),
-            )
-            for v in ["1.0", "2.0", "3.0", "4.0.dev0"]
-        ] + [
-            ReleaseFactory.create(
-                project=project,
-                version="5.0",
-                description=DescriptionFactory.create(
-                    raw="plaintext description",
-                    html="",
-                    content_type="text/plain",
-                ),
-                yanked=True,
-                yanked_reason="plaintext yanked reason",
-            )
-        ]
-        files = [
-            FileFactory.create(
-                release=r,
-                filename=f"{project.name}-{r.version}.tar.gz",
-                python_version="source",
-                packagetype="sdist",
-            )
-            for r in releases
-        ]
-
-        # Create a role for each user
-        for user in users:
-            RoleFactory.create(user=user, project=project)
-
-        # patch the readme rendering logic.
-        render_description = pretend.call_recorder(
-            lambda raw, content_type: "rendered description"
-        )
-        monkeypatch.setattr(readme, "render", render_description)
-
-        result = views.release_detail(releases[1], db_request)
-
-        assert result == {
-            "project": project,
-            "release": releases[1],
-            "files": [files[1]],
-            "sdists": [files[1]],
-            "bdists": [],
-            "description": "rendered description",
-            "latest_version": project.latest_version,
-            "all_versions": [
-                (r.version, r.created, r.is_prerelease, r.yanked, r.yanked_reason)
-                for r in reversed(releases)
-            ],
-            "maintainers": sorted(users, key=lambda u: u.username.lower()),
-            "license": None,
-            "bdist_tags": {"interpreters": [], "abis": [], "platforms": []},
-        }
-
-        assert render_description.calls == [
-            pretend.call("unrendered description", "text/html")
-        ]
-
-=======
-            "PEP740AttestationViewer": views.PEP740AttestationViewer,
-        }
-
->>>>>>> 0c883bba
     def test_detail_renders_files_natural_sort(self, db_request):
         """Tests that when a release has multiple versions of Python,
         the sort order is most recent Python version first."""
