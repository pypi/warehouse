# Licensed under the Apache License, Version 2.0 (the "License");
# you may not use this file except in compliance with the License.
# You may obtain a copy of the License at
#
# http://www.apache.org/licenses/LICENSE-2.0
#
# Unless required by applicable law or agreed to in writing, software
# distributed under the License is distributed on an "AS IS" BASIS,
# WITHOUT WARRANTIES OR CONDITIONS OF ANY KIND, either express or implied.
# See the License for the specific language governing permissions and
# limitations under the License.

import os

from datetime import timedelta
from unittest import mock

import orjson
import pretend
import pytest

from pyramid import renderers
from pyramid.authorization import Allow, Authenticated
from pyramid.tweens import EXCVIEW

from warehouse import config
from warehouse.authnz import Permissions
from warehouse.utils.wsgi import ProxyFixer, VhmRootRemover


class TestRequireHTTPSTween:
    def test_noops_when_disabled(self):
        handler = pretend.stub()
        registry = pretend.stub(
            settings=pretend.stub(get=pretend.call_recorder(lambda k, v: False))
        )

        assert config.require_https_tween_factory(handler, registry) is handler
        assert registry.settings.get.calls == [pretend.call("enforce_https", True)]

    @pytest.mark.parametrize(
        ("params", "scheme"),
        [({}, "https"), ({":action": "thing"}, "https"), ({}, "http")],
    )
    def test_allows_through(self, params, scheme):
        request = pretend.stub(params=params, scheme=scheme)
        response = pretend.stub()
        handler = pretend.call_recorder(lambda req: response)
        registry = pretend.stub(settings=pretend.stub(get=lambda k, v: True))

        tween = config.require_https_tween_factory(handler, registry)

        assert tween(request) is response
        assert handler.calls == [pretend.call(request)]

    @pytest.mark.parametrize(("params", "scheme"), [({":action": "thing"}, "http")])
    def test_rejects(self, params, scheme):
        request = pretend.stub(params=params, scheme=scheme)
        handler = pretend.stub()
        registry = pretend.stub(settings=pretend.stub(get=lambda k, v: True))

        tween = config.require_https_tween_factory(handler, registry)
        resp = tween(request)

        assert resp.status == "403 SSL is required"
        assert resp.headers["X-Fastly-Error"] == "803"
        assert resp.content_type == "text/plain"
        assert resp.body == b"SSL is required."


@pytest.mark.parametrize(
    ("path", "expected"),
    [("/foo/bar/", True), ("/static/wat/", False), ("/_debug_toolbar/thing/", False)],
)
def test_activate_hook(path, expected):
    request = pretend.stub(path=path)
    assert config.activate_hook(request) == expected


@pytest.mark.parametrize("route_kw", [None, {}, {"foo": "bar"}])
def test_template_view(route_kw):
    configobj = pretend.stub(
        add_route=pretend.call_recorder(lambda *a, **kw: None),
        add_view=pretend.call_recorder(lambda *a, **kw: None),
    )

    config.template_view(configobj, "test", "/test/", "test.html", route_kw=route_kw)

    assert configobj.add_route.calls == [
        pretend.call("test", "/test/", **({} if route_kw is None else route_kw))
    ]
    assert configobj.add_view.calls == [
        pretend.call(renderer="test.html", route_name="test")
    ]


@pytest.mark.parametrize(
    ("environ", "name", "envvar", "coercer", "default", "expected"),
    [
        ({}, "test.foo", "TEST_FOO", None, None, {}),
        ({"TEST_FOO": "bar"}, "test.foo", "TEST_FOO", None, None, {"test.foo": "bar"}),
        ({"TEST_INT": "1"}, "test.int", "TEST_INT", int, None, {"test.int": 1}),
        ({}, "test.foo", "TEST_FOO", None, "lol", {"test.foo": "lol"}),
        ({"TEST_FOO": "bar"}, "test.foo", "TEST_FOO", None, "lol", {"test.foo": "bar"}),
    ],
)
def test_maybe_set(monkeypatch, environ, name, envvar, coercer, default, expected):
    for key, value in environ.items():
        monkeypatch.setenv(key, value)
    settings = {}
    config.maybe_set(settings, name, envvar, coercer=coercer, default=default)
    assert settings == expected


@pytest.mark.parametrize(
    ("environ", "base", "name", "envvar", "expected"),
    [
        ({}, "test", "foo", "TEST_FOO", {}),
        ({"TEST_FOO": "bar"}, "test", "foo", "TEST_FOO", {"test.foo": "bar"}),
        (
            {"TEST_FOO": "bar thing=other"},
            "test",
            "foo",
            "TEST_FOO",
            {"test.foo": "bar", "test.thing": "other"},
        ),
        (
            {"TEST_FOO": 'bar thing=other wat="one two"'},
            "test",
            "foo",
            "TEST_FOO",
            {"test.foo": "bar", "test.thing": "other", "test.wat": "one two"},
        ),
    ],
)
def test_maybe_set_compound(monkeypatch, environ, base, name, envvar, expected):
    for key, value in environ.items():
        monkeypatch.setenv(key, value)
    settings = {}
    config.maybe_set_compound(settings, base, name, envvar)
    assert settings == expected


@pytest.mark.parametrize(
    ("environ", "coercer", "default", "db", "expected"),
    [
        (
            {"REDIS_URL": "redis://127.0.0.1:6379"},
            None,
            None,
            None,
            {"test.foo": "redis://127.0.0.1:6379/0"},
        ),
        (
            {"REDIS_URL": "redis://127.0.0.1:6379"},
            None,
            None,
            0,
            {"test.foo": "redis://127.0.0.1:6379/0"},
        ),
        (
            {"REDIS_URL": "redis://127.0.0.1:6379"},
            None,
            None,
            1,
            {"test.foo": "redis://127.0.0.1:6379/1"},
        ),
        ({}, None, None, None, {}),
        ({}, None, None, 0, {}),
        ({}, None, None, 1, {}),
        (
            {"REDIS_URL": "redis://127.0.0.1:6379"},
            str,
            None,
            None,
            {"test.foo": "redis://127.0.0.1:6379/0"},
        ),
        (
            {"REDIS_URL": "redis://127.0.0.1:6379"},
            str,
            None,
            0,
            {"test.foo": "redis://127.0.0.1:6379/0"},
        ),
        (
            {"REDIS_URL": "redis://127.0.0.1:6379"},
            str,
            None,
            1,
            {"test.foo": "redis://127.0.0.1:6379/1"},
        ),
        ({}, str, None, None, {}),
        ({}, str, None, 0, {}),
        (
            {},
            str,
            "redis://127.0.0.1:6379/6",
            1,
            {"test.foo": "redis://127.0.0.1:6379/6"},
        ),
        (
            {"REDIS_URL": "redis://127.0.0.1:6379/6"},
            str,
            None,
            9,
            {"test.foo": "redis://127.0.0.1:6379/9"},
        ),
        (
            {"REDIS_URL": "rediss://foo:bar@example.com:6379/6?fizz=buzz&wu=tang"},
            str,
            None,
            9,
            {"test.foo": "rediss://foo:bar@example.com:6379/9?fizz=buzz&wu=tang"},
        ),
    ],
)
def test_maybe_set_redis(monkeypatch, environ, coercer, default, db, expected):
    for key, value in environ.items():
        monkeypatch.setenv(key, value)
    settings = {}
    config.maybe_set_redis(
        settings, "test.foo", "REDIS_URL", coercer=coercer, default=default, db=db
    )
    assert settings == expected


@pytest.mark.parametrize(
    ("settings", "environment"),
    [
        (None, config.Environment.production),
        ({}, config.Environment.production),
        ({"my settings": "the settings value"}, config.Environment.production),
        (None, config.Environment.development),
        ({}, config.Environment.development),
        ({"my settings": "the settings value"}, config.Environment.development),
    ],
)
def test_configure(monkeypatch, settings, environment):
    json_renderer_obj = pretend.stub()
    json_renderer_cls = pretend.call_recorder(lambda **kw: json_renderer_obj)
    monkeypatch.setattr(renderers, "JSON", json_renderer_cls)

    xmlrpc_renderer_obj = pretend.stub()
    xmlrpc_renderer_cls = pretend.call_recorder(lambda **kw: xmlrpc_renderer_obj)
    monkeypatch.setattr(config, "XMLRPCRenderer", xmlrpc_renderer_cls)

    # Ignore all environment variables in the test environment, except for WAREHOUSE_ENV
    monkeypatch.setattr(
        os,
        "environ",
        {
            "WAREHOUSE_ENV": {
                config.Environment.development: "development",
                config.Environment.production: "production",
            }[environment],
            "GCLOUD_SERVICE_JSON": "e30=",
        },
    )

    class FakeRegistry(dict):
        def __init__(self):
            self.settings = {
                "warehouse.token": "insecure token",
                "warehouse.ip_salt": "insecure salt",
                "warehouse.env": environment,
                "camo.url": "http://camo.example.com/",
                "pyramid.reload_assets": False,
                "dirs.packages": "/srv/data/pypi/packages/",
                "warehouse.xmlrpc.client.ratelimit_string": "3600 per hour",
            }

    configurator_settings = dict()
    configurator_obj = pretend.stub(
        registry=FakeRegistry(),
        set_root_factory=pretend.call_recorder(lambda rf: None),
        include=pretend.call_recorder(lambda include: None),
        add_directive=pretend.call_recorder(lambda name, fn, **k: None),
        add_wsgi_middleware=pretend.call_recorder(lambda m, *a, **kw: None),
        add_renderer=pretend.call_recorder(lambda name, renderer: None),
        add_request_method=pretend.call_recorder(lambda fn: None),
        add_jinja2_renderer=pretend.call_recorder(lambda renderer: None),
        add_jinja2_search_path=pretend.call_recorder(lambda path, name: None),
        get_settings=lambda: configurator_settings,
        add_settings=pretend.call_recorder(lambda d: configurator_settings.update(d)),
        add_tween=pretend.call_recorder(lambda tween_factory, **kw: None),
        add_static_view=pretend.call_recorder(lambda *a, **kw: None),
        add_cache_buster=pretend.call_recorder(lambda spec, buster: None),
        whitenoise_serve_static=pretend.call_recorder(lambda *a, **kw: None),
        whitenoise_add_files=pretend.call_recorder(lambda *a, **kw: None),
        whitenoise_add_manifest=pretend.call_recorder(lambda *a, **kw: None),
        scan=pretend.call_recorder(lambda categories, ignore: None),
        commit=pretend.call_recorder(lambda: None),
    )
    configurator_cls = pretend.call_recorder(lambda settings: configurator_obj)
    monkeypatch.setattr(config, "Configurator", configurator_cls)

    cachebuster_obj = pretend.stub()
    cachebuster_cls = pretend.call_recorder(lambda p, **kw: cachebuster_obj)
    monkeypatch.setattr(config, "ManifestCacheBuster", cachebuster_cls)

    transaction_manager = pretend.stub()
    transaction = pretend.stub(
        TransactionManager=pretend.call_recorder(lambda: transaction_manager)
    )
    monkeypatch.setattr(config, "transaction", transaction)

    result = config.configure(settings=settings.copy() if settings else None)

    expected_settings = {
        "warehouse.env": environment,
        "warehouse.commit": "null",
        "site.name": "Warehouse",
        "token.two_factor.max_age": 300,
        "remember_device.days": 30,
        "remember_device.seconds": timedelta(days=30).total_seconds(),
        "token.remember_device.max_age": timedelta(days=30).total_seconds(),
        "token.default.max_age": 21600,
        "pythondotorg.host": "https://www.python.org",
        "warehouse.xmlrpc.client.ratelimit_string": "3600 per hour",
        "warehouse.xmlrpc.search.enabled": True,
        "github.token_scanning_meta_api.url": (
            "https://api.github.com/meta/public_keys/token_scanning"
        ),
        "warehouse.account.user_login_ratelimit_string": "10 per 5 minutes",
        "warehouse.account.ip_login_ratelimit_string": "10 per 5 minutes",
        "warehouse.account.global_login_ratelimit_string": "1000 per 5 minutes",
        "warehouse.account.email_add_ratelimit_string": "2 per day",
        "warehouse.account.verify_email_ratelimit_string": "3 per 6 hours",
        "warehouse.account.accounts_search_ratelimit_string": "100 per hour",
        "warehouse.account.password_reset_ratelimit_string": "5 per day",
        "warehouse.manage.oidc.user_registration_ratelimit_string": "100 per day",
        "warehouse.manage.oidc.ip_registration_ratelimit_string": "100 per day",
        "warehouse.packaging.project_create_user_ratelimit_string": "20 per hour",
        "warehouse.packaging.project_create_ip_ratelimit_string": "40 per hour",
        "oidc.backend": "warehouse.oidc.services.OIDCPublisherService",
<<<<<<< HEAD
        "attestations.backend": "warehouse.attestations.services.IntegrityService",
=======
        "integrity.backend": "warehouse.attestations.services.IntegrityService",
>>>>>>> 738267a5
        "warehouse.organizations.max_undecided_organization_applications": 3,
        "reconcile_file_storages.batch_size": 100,
        "metadata_backfill.batch_size": 500,
        "gcloud.service_account_info": {},
        "warehouse.forklift.legacy.MAX_FILESIZE_MIB": 100,
        "warehouse.forklift.legacy.MAX_PROJECT_SIZE_GIB": 10,
    }
    if environment == config.Environment.development:
        expected_settings.update(
            {
                "enforce_https": False,
                "pyramid.reload_templates": True,
                "pyramid.reload_assets": True,
                "pyramid.prevent_http_cache": True,
                "debugtoolbar.hosts": ["0.0.0.0/0"],
                "debugtoolbar.panels": [
                    "pyramid_debugtoolbar.panels.versions.VersionDebugPanel",
                    "pyramid_debugtoolbar.panels.settings.SettingsDebugPanel",
                    "pyramid_debugtoolbar.panels.headers.HeaderDebugPanel",
                    (
                        "pyramid_debugtoolbar.panels.request_vars."
                        "RequestVarsDebugPanel"
                    ),
                    "pyramid_debugtoolbar.panels.renderings.RenderingsDebugPanel",
                    "pyramid_debugtoolbar.panels.session.SessionDebugPanel",
                    "pyramid_debugtoolbar.panels.logger.LoggingPanel",
                    (
                        "pyramid_debugtoolbar.panels.performance."
                        "PerformanceDebugPanel"
                    ),
                    "pyramid_debugtoolbar.panels.routes.RoutesDebugPanel",
                    "pyramid_debugtoolbar.panels.sqla.SQLADebugPanel",
                    "pyramid_debugtoolbar.panels.tweens.TweensDebugPanel",
                    (
                        "pyramid_debugtoolbar.panels.introspection."
                        "IntrospectionDebugPanel"
                    ),
                ],
                "livereload.url": "http://localhost:35729",
            }
        )

    if settings is not None:
        expected_settings.update(settings)

    assert configurator_cls.calls == [pretend.call(settings=expected_settings)]
    assert result is configurator_obj
    assert configurator_obj.set_root_factory.calls == [pretend.call(config.RootFactory)]
    assert configurator_obj.add_wsgi_middleware.calls == [
        pretend.call(
            ProxyFixer, token="insecure token", ip_salt="insecure salt", num_proxies=1
        ),
        pretend.call(VhmRootRemover),
    ]
    assert configurator_obj.include.calls == (
        [
            pretend.call("pyramid_services"),
            pretend.call(".metrics"),
            pretend.call(".csrf"),
        ]
        + [
            pretend.call(x)
            for x in [
                (
                    "pyramid_debugtoolbar"
                    if environment == config.Environment.development
                    else None
                )
            ]
            if x is not None
        ]
        + [
            pretend.call(".logging"),
            pretend.call("pyramid_jinja2"),
            pretend.call(".filters"),
            pretend.call("pyramid_mailer"),
            pretend.call("pyramid_retry"),
            pretend.call("pyramid_tm"),
            pretend.call(".legacy.api.xmlrpc"),
            pretend.call(".legacy.api.xmlrpc.cache"),
            pretend.call("pyramid_rpc.xmlrpc"),
            pretend.call(".legacy.action_routing"),
            pretend.call(".predicates"),
            pretend.call(".i18n"),
            pretend.call(".db"),
            pretend.call(".tasks"),
            pretend.call(".rate_limiting"),
            pretend.call(".static"),
            pretend.call(".search"),
            pretend.call(".aws"),
            pretend.call(".b2"),
            pretend.call(".gcloud"),
            pretend.call(".sessions"),
            pretend.call(".cache.http"),
            pretend.call(".cache.origin"),
            pretend.call(".email"),
            pretend.call(".accounts"),
            pretend.call(".macaroons"),
            pretend.call(".oidc"),
            pretend.call(".attestations"),
            pretend.call(".manage"),
            pretend.call(".organizations"),
            pretend.call(".subscriptions"),
            pretend.call(".packaging"),
            pretend.call(".redirects"),
            pretend.call("pyramid_redirect"),
            pretend.call(".routes"),
            pretend.call(".sponsors"),
            pretend.call(".banners"),
            pretend.call(".admin"),
            pretend.call(".forklift"),
            pretend.call(".api.config"),
            pretend.call(".utils.wsgi"),
            pretend.call(".sentry"),
            pretend.call(".csp"),
            pretend.call(".referrer_policy"),
            pretend.call(".captcha"),
            pretend.call(".helpdesk"),
            pretend.call(".http"),
            pretend.call(".utils.row_counter"),
        ]
        + [pretend.call(x) for x in [configurator_settings.get("warehouse.theme")] if x]
        + [pretend.call(".sanity")]
    )
    assert configurator_obj.add_jinja2_renderer.calls == [
        pretend.call(".html"),
        pretend.call(".txt"),
        pretend.call(".xml"),
    ]
    assert configurator_obj.add_jinja2_search_path.calls == [
        pretend.call("warehouse:templates", name=".html"),
        pretend.call("warehouse:templates", name=".txt"),
        pretend.call("warehouse:templates", name=".xml"),
    ]
    assert configurator_obj.add_settings.calls == [
        pretend.call({"jinja2.newstyle": True}),
        pretend.call({"jinja2.i18n.domain": "messages"}),
        pretend.call({"jinja2.lstrip_blocks": True}),
        pretend.call({"jinja2.trim_blocks": True}),
        pretend.call({"retry.attempts": 3}),
        pretend.call(
            {
                "tm.manager_hook": mock.ANY,
                "tm.activate_hook": config.activate_hook,
                "tm.annotate_user": False,
            }
        ),
        pretend.call({"pyramid_redirect.structlog": True}),
        pretend.call({"http": {"verify": "/etc/ssl/certs/"}}),
    ]
    add_settings_dict = configurator_obj.add_settings.calls[5].args[0]
    assert add_settings_dict["tm.manager_hook"](pretend.stub()) is transaction_manager
    assert configurator_obj.add_tween.calls == [
        pretend.call("warehouse.config.require_https_tween_factory"),
        pretend.call(
            "warehouse.utils.compression.compression_tween_factory",
            over=[
                "warehouse.cache.http.conditional_http_tween_factory",
                "pyramid_debugtoolbar.toolbar_tween_factory",
                EXCVIEW,
            ],
        ),
    ]
    assert configurator_obj.add_static_view.calls == [
        pretend.call("static", "warehouse:static/dist/", cache_max_age=315360000)
    ]
    assert configurator_obj.add_cache_buster.calls == [
        pretend.call("warehouse:static/dist/", cachebuster_obj)
    ]
    assert cachebuster_cls.calls == [
        pretend.call("warehouse:static/dist/manifest.json", reload=False, strict=True)
    ]
    assert configurator_obj.whitenoise_serve_static.calls == [
        pretend.call(autorefresh=False, max_age=315360000)
    ]
    assert configurator_obj.whitenoise_add_files.calls == [
        pretend.call("warehouse:static/dist/", prefix="/static/")
    ]
    assert configurator_obj.whitenoise_add_manifest.calls == [
        pretend.call("warehouse:static/dist/manifest.json", prefix="/static/")
    ]
    assert configurator_obj.add_directive.calls == [
        pretend.call("add_template_view", config.template_view, action_wrap=False)
    ]
    assert configurator_obj.scan.calls == [
        pretend.call(
            categories=(
                "pyramid",
                "warehouse",
            ),
            ignore=["warehouse.migrations.env", "warehouse.celery", "warehouse.wsgi"],
        )
    ]
    assert configurator_obj.commit.calls == [pretend.call()]
    assert configurator_obj.add_renderer.calls == [
        pretend.call("json", json_renderer_obj),
        pretend.call("xmlrpc", xmlrpc_renderer_obj),
    ]

    assert json_renderer_cls.calls == [
        pretend.call(
            serializer=orjson.dumps,
            option=orjson.OPT_SORT_KEYS | orjson.OPT_APPEND_NEWLINE,
        )
    ]

    assert xmlrpc_renderer_cls.calls == [pretend.call(allow_none=True)]


def test_root_factory_access_control_list():
    acl = config.RootFactory.__acl__

    assert acl == [
        (
            Allow,
            "group:admins",
            (
                Permissions.AdminBannerRead,
                Permissions.AdminBannerWrite,
                Permissions.AdminDashboardRead,
                Permissions.AdminDashboardSidebarRead,
                Permissions.AdminEmailsRead,
                Permissions.AdminEmailsWrite,
                Permissions.AdminFlagsRead,
                Permissions.AdminFlagsWrite,
                Permissions.AdminIpAddressesRead,
                Permissions.AdminJournalRead,
                Permissions.AdminMacaroonsRead,
                Permissions.AdminMacaroonsWrite,
                Permissions.AdminObservationsRead,
                Permissions.AdminObservationsWrite,
                Permissions.AdminOrganizationsRead,
                Permissions.AdminOrganizationsWrite,
                Permissions.AdminProhibitedProjectsRead,
                Permissions.AdminProhibitedProjectsWrite,
                Permissions.AdminProjectsDelete,
                Permissions.AdminProjectsRead,
                Permissions.AdminProjectsSetLimit,
                Permissions.AdminProjectsWrite,
                Permissions.AdminRoleAdd,
                Permissions.AdminRoleDelete,
                Permissions.AdminSponsorsRead,
                Permissions.AdminUsersRead,
                Permissions.AdminUsersWrite,
                Permissions.AdminUsersEmailWrite,
                Permissions.AdminUsersAccountRecoveryWrite,
            ),
        ),
        (
            Allow,
            "group:support",
            (
                Permissions.AdminBannerRead,
                Permissions.AdminDashboardRead,
                Permissions.AdminDashboardSidebarRead,
                Permissions.AdminEmailsRead,
                Permissions.AdminFlagsRead,
                Permissions.AdminJournalRead,
                Permissions.AdminObservationsRead,
                Permissions.AdminObservationsWrite,
                Permissions.AdminOrganizationsRead,
                Permissions.AdminProhibitedProjectsRead,
                Permissions.AdminProjectsRead,
                Permissions.AdminProjectsSetLimit,
                Permissions.AdminRoleAdd,
                Permissions.AdminRoleDelete,
                Permissions.AdminSponsorsRead,
                Permissions.AdminUsersRead,
                Permissions.AdminUsersEmailWrite,
                Permissions.AdminUsersAccountRecoveryWrite,
            ),
        ),
        (
            Allow,
            "group:moderators",
            (
                Permissions.AdminBannerRead,
                Permissions.AdminDashboardRead,
                Permissions.AdminDashboardSidebarRead,
                Permissions.AdminEmailsRead,
                Permissions.AdminFlagsRead,
                Permissions.AdminJournalRead,
                Permissions.AdminObservationsRead,
                Permissions.AdminObservationsWrite,
                Permissions.AdminOrganizationsRead,
                Permissions.AdminProhibitedProjectsRead,
                Permissions.AdminProjectsRead,
                Permissions.AdminProjectsSetLimit,
                Permissions.AdminRoleAdd,
                Permissions.AdminRoleDelete,
                Permissions.AdminSponsorsRead,
                Permissions.AdminUsersRead,
            ),
        ),
        (
            Allow,
            "group:psf_staff",
            (
                Permissions.AdminBannerRead,
                Permissions.AdminBannerWrite,
                Permissions.AdminDashboardRead,
                Permissions.AdminSponsorsRead,
                Permissions.AdminSponsorsWrite,
            ),
        ),
        (
            Allow,
            "group:observers",
            (
                Permissions.APIEcho,
                Permissions.APIObservationsAdd,
            ),
        ),
        (
            Allow,
            Authenticated,
            (
                Permissions.Account2FA,
                Permissions.AccountAPITokens,
                Permissions.AccountManage,
                Permissions.AccountManagePublishing,
                Permissions.AccountVerifyEmail,
                Permissions.AccountVerifyOrgRole,
                Permissions.AccountVerifyProjectRole,
                Permissions.OrganizationsManage,
                Permissions.ProjectsRead,
            ),
        ),
    ]<|MERGE_RESOLUTION|>--- conflicted
+++ resolved
@@ -333,11 +333,7 @@
         "warehouse.packaging.project_create_user_ratelimit_string": "20 per hour",
         "warehouse.packaging.project_create_ip_ratelimit_string": "40 per hour",
         "oidc.backend": "warehouse.oidc.services.OIDCPublisherService",
-<<<<<<< HEAD
-        "attestations.backend": "warehouse.attestations.services.IntegrityService",
-=======
         "integrity.backend": "warehouse.attestations.services.IntegrityService",
->>>>>>> 738267a5
         "warehouse.organizations.max_undecided_organization_applications": 3,
         "reconcile_file_storages.batch_size": 100,
         "metadata_backfill.batch_size": 500,
