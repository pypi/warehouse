--- conflicted
+++ resolved
@@ -357,12 +357,8 @@
             pretend.call(".banners"),
             pretend.call(".admin"),
             pretend.call(".forklift"),
-<<<<<<< HEAD
             pretend.call(".credits"),
-            pretend.call(".raven"),
-=======
             pretend.call(".sentry"),
->>>>>>> 25d486ad
             pretend.call(".csp"),
             pretend.call(".referrer_policy"),
             pretend.call(".http"),
