--- conflicted
+++ resolved
@@ -699,11 +699,7 @@
 class TestVerifyEmail:
 
     def test_verify_email(self, db_request, user_service, token_service):
-<<<<<<< HEAD
-        user = UserFactory()
-=======
         user = UserFactory(is_active=False)
->>>>>>> dfb58bf6
         email = EmailFactory(user=user, verified=False)
         db_request.user = user
         db_request.GET.update({"token": "RANDOM_KEY"})
@@ -725,23 +721,16 @@
 
         db_request.db.flush()
         assert email.verified
-<<<<<<< HEAD
-=======
         assert user.is_active
->>>>>>> dfb58bf6
         assert isinstance(result, HTTPSeeOther)
         assert result.headers["Location"] == "/"
         assert db_request.route_path.calls == [pretend.call('manage.profile')]
         assert token_service.loads.calls == [pretend.call('RANDOM_KEY')]
         assert db_request.session.flash.calls == [
             pretend.call(
-<<<<<<< HEAD
                 f"Email address {email.email} verified. " +
-                 "You can now set this email as your primary address.",
+                "You can now set this email as your primary address.",
                 queue="success"
-=======
-                f"Email address {email.email} verified.", queue="success"
->>>>>>> dfb58bf6
             ),
         ]
         assert db_request.find_service.calls == [
