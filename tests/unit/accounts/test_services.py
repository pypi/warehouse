# Licensed under the Apache License, Version 2.0 (the "License");
# you may not use this file except in compliance with the License.
# You may obtain a copy of the License at
#
# http://www.apache.org/licenses/LICENSE-2.0
#
# Unless required by applicable law or agreed to in writing, software
# distributed under the License is distributed on an "AS IS" BASIS,
# WITHOUT WARRANTIES OR CONDITIONS OF ANY KIND, either express or implied.
# See the License for the specific language governing permissions and
# limitations under the License.

import datetime
import uuid

import freezegun
import passlib.exc
import pretend
import pytest
import requests

from webauthn.helpers import bytes_to_base64url
from webauthn.helpers.structs import AttestationFormat, PublicKeyCredentialType
from webauthn.registration.verify_registration_response import VerifiedRegistration
from zope.interface.verify import verifyClass

import warehouse.utils.otp as otp
import warehouse.utils.webauthn as webauthn

from warehouse.accounts import services
from warehouse.accounts.interfaces import (
    BurnedRecoveryCode,
    IEmailBreachedService,
    InvalidRecoveryCode,
    IPasswordBreachedService,
    ITokenService,
    IUserService,
    NoRecoveryCodes,
    TokenExpired,
    TokenInvalid,
    TokenMissing,
    TooManyEmailsAdded,
    TooManyFailedLogins,
)
from warehouse.accounts.models import (
    DisableReason,
    ProhibitedUserName,
    TermsOfServiceEngagement,
    UserTermsOfServiceEngagement,
)
from warehouse.events.tags import EventTag
from warehouse.metrics import IMetricsService, NullMetrics
from warehouse.rate_limiting.interfaces import IRateLimiter

<<<<<<< HEAD
from ...common.db.accounts import (
    EmailFactory,
    UserFactory,
    UserTermsOfServiceEngagementFactory,
)
=======
from ...common.constants import REMOTE_ADDR
from ...common.db.accounts import EmailFactory, UserFactory
>>>>>>> b3131fcc
from ...common.db.ip_addresses import IpAddressFactory


class TestDatabaseUserService:
    def test_verify_service(self):
        assert verifyClass(IUserService, services.DatabaseUserService)

    def test_service_creation(self, monkeypatch):
        crypt_context_obj = pretend.stub()
        crypt_context_cls = pretend.call_recorder(lambda **kwargs: crypt_context_obj)
        monkeypatch.setattr(services, "CryptContext", crypt_context_cls)

        session = pretend.stub()
        service = services.DatabaseUserService(
            session, metrics=NullMetrics(), remote_addr=REMOTE_ADDR
        )

        assert service.db is session
        assert service.hasher is crypt_context_obj
        assert crypt_context_cls.calls == [
            pretend.call(
                schemes=[
                    "argon2",
                    "bcrypt_sha256",
                    "bcrypt",
                    "django_bcrypt",
                    "unix_disabled",
                ],
                deprecated=["auto"],
                truncate_error=True,
                argon2__memory_cost=1024,
                argon2__parallelism=6,
                argon2__time_cost=6,
            )
        ]

    def test_service_creation_ratelimiters(self, monkeypatch):
        crypt_context_obj = pretend.stub()
        crypt_context_cls = pretend.call_recorder(lambda **kwargs: crypt_context_obj)
        monkeypatch.setattr(services, "CryptContext", crypt_context_cls)

        ratelimiters = {"user.login": pretend.stub(), "global.login": pretend.stub()}

        session = pretend.stub()
        service = services.DatabaseUserService(
            session,
            metrics=NullMetrics(),
            remote_addr=REMOTE_ADDR,
            ratelimiters=ratelimiters,
        )

        assert service.db is session
        assert service.ratelimiters == ratelimiters
        assert service.hasher is crypt_context_obj
        assert crypt_context_cls.calls == [
            pretend.call(
                schemes=[
                    "argon2",
                    "bcrypt_sha256",
                    "bcrypt",
                    "django_bcrypt",
                    "unix_disabled",
                ],
                deprecated=["auto"],
                truncate_error=True,
                argon2__memory_cost=1024,
                argon2__parallelism=6,
                argon2__time_cost=6,
            )
        ]

    def test_skips_ip_rate_limiter(self, user_service, metrics):
        user = UserFactory.create()
        resets = pretend.stub()
        limiter = pretend.stub(
            test=pretend.call_recorder(lambda uid: False),
            resets_in=pretend.call_recorder(lambda ipaddr: resets),
            hit=pretend.call_recorder(lambda uid: None),
        )
        user_service.ratelimiters["ip.login"] = limiter
        user_service.remote_addr = None

        user_service.check_password(user.id, "password")

        assert limiter.test.calls == []
        assert limiter.resets_in.calls == []

    def test_username_is_not_prohibited(self, user_service):
        assert user_service.username_is_prohibited("my_username") is False

    def test_username_is_prohibited(self, user_service):
        user = UserFactory.create()
        user_service.db.add(
            ProhibitedUserName(
                name="my_username",
                comment="blah",
                prohibited_by=user,
            )
        )
        assert user_service.username_is_prohibited("my_username") is True

    def test_find_userid_nonexistent_user(self, user_service):
        assert user_service.find_userid("my_username") is None

    def test_find_userid_existing_user(self, user_service):
        user = UserFactory.create()
        assert user_service.find_userid(user.username) == user.id

    def test_check_password_global_rate_limited(self, user_service, metrics):
        resets = pretend.stub()
        limiter = pretend.stub(test=lambda: False, resets_in=lambda: resets)
        user_service.ratelimiters["global.login"] = limiter

        with pytest.raises(TooManyFailedLogins) as excinfo:
            user_service.check_password(uuid.uuid4(), None, tags=["foo"])

        assert excinfo.value.resets_in is resets
        assert metrics.increment.calls == [
            pretend.call(
                "warehouse.authentication.start",
                tags=["foo", "mechanism:check_password"],
            ),
            pretend.call(
                "warehouse.authentication.ratelimited",
                tags=["foo", "mechanism:check_password", "ratelimiter:global"],
            ),
        ]

    def test_check_password_nonexistent_user(self, user_service, metrics):
        assert not user_service.check_password(uuid.uuid4(), None, tags=["foo"])
        assert metrics.increment.calls == [
            pretend.call(
                "warehouse.authentication.start",
                tags=["foo", "mechanism:check_password"],
            ),
            pretend.call(
                "warehouse.authentication.failure",
                tags=["foo", "mechanism:check_password", "failure_reason:user"],
            ),
        ]

    def test_check_password_user_rate_limited(self, user_service, metrics):
        user = UserFactory.create()
        resets = pretend.stub()
        limiter = pretend.stub(
            test=pretend.call_recorder(lambda uid: False),
            resets_in=pretend.call_recorder(lambda uid: resets),
        )
        user_service.ratelimiters["user.login"] = limiter

        with pytest.raises(TooManyFailedLogins) as excinfo:
            user_service.check_password(user.id, None)

        assert excinfo.value.resets_in is resets
        assert limiter.test.calls == [pretend.call(user.id)]
        assert limiter.resets_in.calls == [pretend.call(user.id)]
        assert metrics.increment.calls == [
            pretend.call(
                "warehouse.authentication.start", tags=["mechanism:check_password"]
            ),
            pretend.call(
                "warehouse.authentication.ratelimited",
                tags=["mechanism:check_password", "ratelimiter:user"],
            ),
        ]

    def test_check_password_ip_rate_limited(self, user_service, metrics):
        user = UserFactory.create()
        resets = pretend.stub()
        limiter = pretend.stub(
            test=pretend.call_recorder(lambda uid: False),
            resets_in=pretend.call_recorder(lambda ipaddr: resets),
        )
        user_service.ratelimiters["ip.login"] = limiter

        with pytest.raises(TooManyFailedLogins) as excinfo:
            user_service.check_password(user.id, None)

        assert excinfo.value.resets_in is resets
        assert limiter.test.calls == [pretend.call(REMOTE_ADDR)]
        assert limiter.resets_in.calls == [pretend.call(REMOTE_ADDR)]
        assert metrics.increment.calls == [
            pretend.call(
                "warehouse.authentication.start", tags=["mechanism:check_password"]
            ),
            pretend.call(
                "warehouse.authentication.ratelimited",
                tags=["mechanism:check_password", "ratelimiter:ip"],
            ),
        ]

    def test_check_password_invalid(self, user_service, metrics):
        user = UserFactory.create()
        user_service.hasher = pretend.stub(
            verify_and_update=pretend.call_recorder(lambda L, r: (False, None))
        )

        assert not user_service.check_password(user.id, "user password")
        assert user_service.hasher.verify_and_update.calls == [
            pretend.call("user password", user.password)
        ]
        assert metrics.increment.calls == [
            pretend.call(
                "warehouse.authentication.start", tags=["mechanism:check_password"]
            ),
            pretend.call(
                "warehouse.authentication.failure",
                tags=["mechanism:check_password", "failure_reason:password"],
            ),
        ]

    def test_check_password_catches_bcrypt_exception(self, user_service, metrics):
        user = UserFactory.create()

        @pretend.call_recorder
        def raiser(*a, **kw):
            raise passlib.exc.PasswordValueError

        user_service.hasher = pretend.stub(verify_and_update=raiser)

        assert not user_service.check_password(user.id, "user password")
        assert user_service.hasher.verify_and_update.calls == [
            pretend.call("user password", user.password)
        ]
        assert metrics.increment.calls == [
            pretend.call(
                "warehouse.authentication.start", tags=["mechanism:check_password"]
            ),
            pretend.call(
                "warehouse.authentication.failure",
                tags=["mechanism:check_password", "failure_reason:password"],
            ),
        ]
        assert raiser.calls == [pretend.call("user password", "!")]

    def test_check_password_valid(self, user_service, metrics):
        user = UserFactory.create()
        user_service.hasher = pretend.stub(
            verify_and_update=pretend.call_recorder(lambda L, r: (True, None))
        )

        assert user_service.check_password(user.id, "user password", tags=["bar"])
        assert user_service.hasher.verify_and_update.calls == [
            pretend.call("user password", user.password)
        ]
        assert metrics.increment.calls == [
            pretend.call(
                "warehouse.authentication.start",
                tags=["bar", "mechanism:check_password"],
            ),
            pretend.call(
                "warehouse.authentication.ok", tags=["bar", "mechanism:check_password"]
            ),
        ]

    @pytest.mark.parametrize(
        "password",
        [
            (
                "$argon2id$v=19$m=8,t=1,p=1$"
                "w/gfo5QSQihFyHlvDcE4pw$Hd4KENg+xDlq2bfeGUEYSieIXXL/c1NfTr0ZkYueO2Y"
            ),
            (
                "$bcrypt-sha256$v=2,t=2b,r=12$"
                "DqC0lms6x9Dh6XesvIJvVe$hBbYe9JfdjyorOFcS3rv5BhmuSIyXD6"
            ),
            "$2b$12$2t/EVU3H9b3c5iR6GdELZOwCoyrT518DgCpNxHbX.S1IxV6eEEDhC",
            "bcrypt$$2b$12$EhhZDxGr/7HIKYRGMngC.O4sQx68vkaISSnSGZ6s8iOfaGy6l9cma",
        ],
    )
    def test_check_password_updates(self, user_service, password):
        """
        This test confirms passlib is actually working,
        see https://github.com/pypi/warehouse/issues/15454
        """
        user = UserFactory.create(password=password)

        assert user_service.check_password(user.id, "password")
        assert user.password.startswith("$argon2id$v=19$m=1024,t=6,p=6$")
        assert user_service.check_password(user.id, "password")

    def test_hash_is_upgraded(self, user_service):
        user = UserFactory.create()
        password = user.password
        user_service.hasher = pretend.stub(
            verify_and_update=pretend.call_recorder(lambda L, r: (True, "new password"))
        )

        assert user_service.check_password(user.id, "user password")
        assert user_service.hasher.verify_and_update.calls == [
            pretend.call("user password", password)
        ]
        assert user.password == "new password"

    def test_create_user(self, user_service):
        user = UserFactory.build()
        new_user = user_service.create_user(
            username=user.username, name=user.name, password=user.password
        )
        user_service.db.flush()
        user_from_db = user_service.get_user(new_user.id)

        assert user_from_db.username == user.username
        assert user_from_db.name == user.name
        assert not user_from_db.is_active
        assert not user_from_db.is_superuser

    def test_add_email_not_primary(self, user_service):
        user = UserFactory.create()
        email = "foo@example.com"
        new_email = user_service.add_email(user.id, email, primary=False)

        assert new_email.email == email
        assert new_email.user == user
        assert not new_email.primary
        assert not new_email.verified

    def test_add_email_defaults_to_primary(self, user_service):
        user = UserFactory.create()
        email1 = "foo@example.com"
        email2 = "bar@example.com"
        new_email1 = user_service.add_email(user.id, email1)
        new_email2 = user_service.add_email(user.id, email2)

        assert new_email1.email == email1
        assert new_email1.user == user
        assert new_email1.primary
        assert not new_email1.verified

        assert new_email2.email == email2
        assert new_email2.user == user
        assert not new_email2.primary
        assert not new_email2.verified

    def test_add_email_rate_limited(self, user_service, metrics):
        resets = pretend.stub()
        limiter = pretend.stub(
            hit=pretend.call_recorder(lambda ip: None),
            test=pretend.call_recorder(lambda ip: False),
            resets_in=pretend.call_recorder(lambda ip: resets),
        )
        user_service.ratelimiters["email.add"] = limiter

        user = UserFactory.build()

        with pytest.raises(TooManyEmailsAdded) as excinfo:
            user_service.add_email(user.id, user.email)

        assert excinfo.value.resets_in is resets
        assert limiter.test.calls == [pretend.call(REMOTE_ADDR)]
        assert limiter.resets_in.calls == [pretend.call(REMOTE_ADDR)]
        assert metrics.increment.calls == [
            pretend.call(
                "warehouse.email.add.ratelimited", tags=["ratelimiter:email.add"]
            )
        ]

    def test_add_email_bypass_ratelimit(self, user_service, metrics):
        resets = pretend.stub()
        limiter = pretend.stub(
            hit=pretend.call_recorder(lambda ip: None),
            test=pretend.call_recorder(lambda ip: False),
            resets_in=pretend.call_recorder(lambda ip: resets),
        )
        user_service.ratelimiters["email.add"] = limiter

        user = UserFactory.create()
        new_email = user_service.add_email(user.id, "foo@example.com", ratelimit=False)

        assert new_email.email == "foo@example.com"
        assert not new_email.verified
        assert limiter.test.calls == []
        assert limiter.resets_in.calls == []
        assert metrics.increment.calls == []

    def test_update_user(self, user_service):
        user = UserFactory.create()
        new_name, password = "new username", "TestPa@@w0rd"
        user_service.update_user(user.id, username=new_name, password=password)
        user_from_db = user_service.get_user(user.id)
        assert user_from_db.username == user.username
        assert password != user_from_db.password
        assert user_service.hasher.verify(password, user_from_db.password)

    def test_update_user_without_pw(self, user_service):
        user = UserFactory.create()
        new_name = "new username"
        user_service.update_user(user.id, username=new_name)
        user_from_db = user_service.get_user(user.id)
        assert user_from_db.username == user.username

    def test_find_by_email(self, user_service):
        user = UserFactory.create()
        EmailFactory.create(user=user, primary=True, verified=False)

        found_userid = user_service.find_userid_by_email(user.emails[0].email)
        user_service.db.flush()

        assert user.id == found_userid

    def test_find_by_email_not_found(self, user_service):
        assert user_service.find_userid_by_email("something") is None

    def test_create_login_success(self, user_service):
        user = user_service.create_user("test_user", "test_name", "test_password")

        assert user.id is not None
        # now make sure that we can log in as that user
        assert user_service.check_password(user.id, "test_password")

    def test_create_login_error(self, user_service):
        user = user_service.create_user("test_user", "test_name", "test_password")

        assert user.id is not None
        assert not user_service.check_password(user.id, "bad_password")

    def test_get_user_by_username(self, user_service):
        user = UserFactory.create()
        found_user = user_service.get_user_by_username(user.username)
        user_service.db.flush()

        assert user.username == found_user.username

    def test_get_user_by_username_failure(self, user_service):
        UserFactory.create()
        found_user = user_service.get_user_by_username("UNKNOWNTOTHEWORLD")
        user_service.db.flush()

        assert found_user is None

    def test_get_user_by_email(self, user_service):
        user = UserFactory.create()
        EmailFactory.create(user=user, primary=True, verified=False)
        found_user = user_service.get_user_by_email(user.emails[0].email)
        user_service.db.flush()

        assert user.id == found_user.id

    def test_get_users_by_prefix(self, user_service):
        user = UserFactory.create()
        found_users = user_service.get_users_by_prefix(user.username[:3])

        assert len(found_users) == 1
        assert user.id == found_users[0].id

    def test_get_user_by_email_failure(self, user_service):
        found_user = user_service.get_user_by_email("example@email.com")
        user_service.db.flush()

        assert found_user is None

    def test_get_admin_user(self, user_service):
        admin = UserFactory.create(is_superuser=True, username="admin")

        assert user_service.get_admin_user() == admin

    @pytest.mark.parametrize(
        ("reason", "expected"),
        [
            (None, None),
            (
                DisableReason.CompromisedPassword,
                DisableReason.CompromisedPassword.value,
            ),
        ],
    )
    def test_disable_password(self, user_service, reason, expected):
        request = pretend.stub(
            remote_addr="127.0.0.1",
            ip_address=IpAddressFactory.create(),
        )
        user = UserFactory.create()
        user.record_event = pretend.call_recorder(lambda *a, **kw: None)

        # Need to give the user a good password first.
        user_service.update_user(user.id, password="foo")
        assert user.password != "!"

        # Now we'll actually test our disable function.
        user_service.disable_password(user.id, reason=reason, request=request)
        assert user.password == "!"

        assert user.record_event.calls == [
            pretend.call(
                tag=EventTag.Account.PasswordDisabled,
                request=request,
                additional={"reason": expected},
            )
        ]

    @pytest.mark.parametrize(
        ("disabled", "reason"),
        [(True, None), (True, DisableReason.CompromisedPassword), (False, None)],
    )
    def test_is_disabled(self, user_service, disabled, reason):
        request = pretend.stub(
            remote_addr="127.0.0.1",
            ip_address=IpAddressFactory.create(),
            headers=dict(),
            db=pretend.stub(add=lambda *a: None),
        )
        user = UserFactory.create()
        user_service.update_user(user.id, password="foo")
        if disabled:
            user_service.disable_password(user.id, reason=reason, request=request)
        assert user_service.is_disabled(user.id) == (disabled, reason)

    def test_is_disabled_user_frozen(self, user_service):
        user = UserFactory.create(is_frozen=True)
        assert user_service.is_disabled(user.id) == (True, DisableReason.AccountFrozen)

    def test_updating_password_undisables(self, user_service):
        request = pretend.stub(
            remote_addr="127.0.0.1",
            ip_address=IpAddressFactory.create(),
            headers=dict(),
            db=pretend.stub(add=lambda *a: None),
        )
        user = UserFactory.create()
        user_service.disable_password(
            user.id, reason=DisableReason.CompromisedPassword, request=request
        )
        assert user_service.is_disabled(user.id) == (
            True,
            DisableReason.CompromisedPassword,
        )
        user_service.update_user(user.id, password="foo")
        assert user_service.is_disabled(user.id) == (False, None)

    def test_has_two_factor(self, user_service):
        user = UserFactory.create(totp_secret=None)
        assert not user_service.has_two_factor(user.id)

        user_service.update_user(user.id, totp_secret=b"foobar")
        assert user_service.has_two_factor(user.id)

    def test_has_totp(self, user_service):
        user = UserFactory.create(totp_secret=None)
        assert not user_service.has_totp(user.id)
        user_service.update_user(user.id, totp_secret=b"foobar")
        assert user_service.has_totp(user.id)

    def test_has_webauthn(self, user_service):
        user = UserFactory.create()
        assert not user_service.has_webauthn(user.id)
        user_service.add_webauthn(
            user.id,
            label="test_label",
            credential_id="foo",
            public_key="bar",
            sign_count=1,
        )
        assert user_service.has_webauthn(user.id)

    def test_get_last_totp_value(self, user_service):
        user = UserFactory.create()
        assert user_service.get_last_totp_value(user.id) is None

        user_service.update_user(user.id, last_totp_value="123456")
        assert user_service.get_last_totp_value(user.id) == "123456"

    @pytest.mark.parametrize(
        ("last_totp_value", "valid"),
        [(None, True), ("000000", True), ("000000", False)],
    )
    def test_check_totp_value(self, user_service, monkeypatch, last_totp_value, valid):
        verify_totp = pretend.call_recorder(lambda *a: valid)
        monkeypatch.setattr(otp, "verify_totp", verify_totp)

        user = UserFactory.create()
        user_service.update_user(
            user.id, last_totp_value=last_totp_value, totp_secret=b"foobar"
        )
        user_service.add_email(user.id, "foo@bar.com", primary=True, verified=True)

        assert user_service.check_totp_value(user.id, b"123456") == valid

    def test_check_totp_value_reused(self, user_service):
        user = UserFactory.create()
        user_service.update_user(
            user.id, last_totp_value="123456", totp_secret=b"foobar"
        )

        assert not user_service.check_totp_value(user.id, b"123456")

    def test_check_totp_value_no_secret(self, user_service):
        user = UserFactory.create()
        with pytest.raises(otp.InvalidTOTPError):
            user_service.check_totp_value(user.id, b"123456")

    def test_check_totp_global_rate_limited(self, user_service, metrics):
        resets = pretend.stub()
        limiter = pretend.stub(test=lambda: False, resets_in=lambda: resets)
        user_service.ratelimiters["global.login"] = limiter

        with pytest.raises(TooManyFailedLogins) as excinfo:
            user_service.check_totp_value(uuid.uuid4(), b"123456", tags=["foo"])

        assert excinfo.value.resets_in is resets
        assert metrics.increment.calls == [
            pretend.call(
                "warehouse.authentication.two_factor.start",
                tags=["foo", "mechanism:check_totp_value"],
            ),
            pretend.call(
                "warehouse.authentication.ratelimited",
                tags=["foo", "mechanism:check_totp_value", "ratelimiter:global"],
            ),
        ]

    def test_check_totp_value_user_rate_limited(self, user_service, metrics):
        user = UserFactory.create()
        resets = pretend.stub()
        limiter = pretend.stub(
            test=pretend.call_recorder(lambda uid: False),
            resets_in=pretend.call_recorder(lambda uid: resets),
        )
        user_service.ratelimiters["user.login"] = limiter

        with pytest.raises(TooManyFailedLogins) as excinfo:
            user_service.check_totp_value(user.id, b"123456")

        assert excinfo.value.resets_in is resets
        assert limiter.test.calls == [pretend.call(user.id)]
        assert limiter.resets_in.calls == [pretend.call(user.id)]
        assert metrics.increment.calls == [
            pretend.call(
                "warehouse.authentication.two_factor.start",
                tags=["mechanism:check_totp_value"],
            ),
            pretend.call(
                "warehouse.authentication.ratelimited",
                tags=["mechanism:check_totp_value", "ratelimiter:user"],
            ),
        ]

    def test_check_totp_value_invalid_secret(self, user_service):
        user = UserFactory.create(totp_secret=None)
        limiter = pretend.stub(
            hit=pretend.call_recorder(lambda *a, **kw: None), test=lambda *a, **kw: True
        )
        user_service.ratelimiters["user.login"] = limiter
        user_service.ratelimiters["global.login"] = limiter

        valid = user_service.check_totp_value(user.id, b"123456")

        assert not valid
        assert limiter.hit.calls == [pretend.call(user.id), pretend.call()]

    def test_check_totp_value_invalid_totp(self, user_service, monkeypatch):
        user = UserFactory.create()
        limiter = pretend.stub(
            hit=pretend.call_recorder(lambda *a, **kw: None), test=lambda *a, **kw: True
        )
        user_service.get_totp_secret = lambda uid: "secret"
        monkeypatch.setattr(otp, "verify_totp", lambda secret, value: False)
        user_service.ratelimiters["user.login"] = limiter
        user_service.ratelimiters["global.login"] = limiter

        valid = user_service.check_totp_value(user.id, b"123456")

        assert not valid
        assert limiter.hit.calls == [pretend.call(user.id), pretend.call()]

    def test_get_webauthn_credential_options(self, user_service):
        user = UserFactory.create()
        options = user_service.get_webauthn_credential_options(
            user.id,
            challenge=b"fake_challenge",
            rp_name="fake_rp_name",
            rp_id="fake_rp_id",
        )

        assert options["user"]["id"] == bytes_to_base64url(str(user.id).encode())
        assert options["user"]["name"] == user.username
        assert options["user"]["displayName"] == user.name
        assert options["challenge"] == bytes_to_base64url(b"fake_challenge")
        assert options["rp"]["name"] == "fake_rp_name"
        assert options["rp"]["id"] == "fake_rp_id"
        assert "icon" not in options["user"]

    def test_get_webauthn_credential_options_for_blank_name(self, user_service):
        user = UserFactory.create(name="")

        options = user_service.get_webauthn_credential_options(
            user.id,
            challenge=b"fake_challenge",
            rp_name="fake_rp_name",
            rp_id="fake_rp_id",
        )

        assert options["user"]["name"] == user.username
        assert options["user"]["displayName"] == user.username

    def test_get_webauthn_assertion_options(self, user_service):
        user = UserFactory.create()
        user_service.add_webauthn(
            user.id,
            label="test_label",
            credential_id="foo",
            public_key="bar",
            sign_count=1,
        )

        options = user_service.get_webauthn_assertion_options(
            user.id, challenge=b"fake_challenge", rp_id="fake_rp_id"
        )

        assert options["challenge"] == bytes_to_base64url(b"fake_challenge")
        assert options["rpId"] == "fake_rp_id"
        assert options["allowCredentials"][0]["id"] == user.webauthn[0].credential_id

    def test_verify_webauthn_credential(self, user_service, monkeypatch):
        user = UserFactory.create()
        user_service.add_webauthn(
            user.id,
            label="test_label",
            credential_id="foo",
            public_key="bar",
            sign_count=1,
        )

        fake_validated_credential = pretend.stub(credential_id=b"bar")
        verify_registration_response = pretend.call_recorder(
            lambda *a, **kw: fake_validated_credential
        )
        monkeypatch.setattr(
            webauthn, "verify_registration_response", verify_registration_response
        )

        validated_credential = user_service.verify_webauthn_credential(
            pretend.stub(),
            challenge=pretend.stub(),
            rp_id=pretend.stub(),
            origin=pretend.stub(),
        )

        assert validated_credential is fake_validated_credential

    def test_verify_webauthn_credential_already_in_use(self, user_service, monkeypatch):
        user = UserFactory.create()
        user_service.add_webauthn(
            user.id,
            label="test_label",
            credential_id=bytes_to_base64url(b"foo"),
            public_key=b"bar",
            sign_count=1,
        )

        fake_validated_credential = VerifiedRegistration(
            credential_id=b"foo",
            credential_public_key=b"bar",
            sign_count=0,
            aaguid="wutang",
            fmt=AttestationFormat.NONE,
            credential_type=PublicKeyCredentialType.PUBLIC_KEY,
            user_verified=False,
            attestation_object=b"foobar",
            credential_device_type="single_device",
            credential_backed_up=False,
        )
        verify_registration_response = pretend.call_recorder(
            lambda *a, **kw: fake_validated_credential
        )
        monkeypatch.setattr(
            webauthn, "verify_registration_response", verify_registration_response
        )

        with pytest.raises(webauthn.RegistrationRejectedError):
            user_service.verify_webauthn_credential(
                pretend.stub(),
                challenge=pretend.stub(),
                rp_id=pretend.stub(),
                origin=pretend.stub(),
            )

    def test_verify_webauthn_assertion(self, user_service, monkeypatch):
        user = UserFactory.create()
        user_service.add_webauthn(
            user.id,
            label="test_label",
            credential_id="foo",
            public_key="bar",
            sign_count=1,
        )

        verify_assertion_response = pretend.call_recorder(lambda *a, **kw: 2)
        monkeypatch.setattr(
            webauthn, "verify_assertion_response", verify_assertion_response
        )

        updated_sign_count = user_service.verify_webauthn_assertion(
            user.id,
            pretend.stub(),
            challenge=pretend.stub(),
            origin=pretend.stub(),
            rp_id=pretend.stub(),
        )
        assert updated_sign_count == 2

    def test_get_webauthn_by_label(self, user_service):
        user = UserFactory.create()
        user_service.add_webauthn(
            user.id,
            label="test_label",
            credential_id="foo",
            public_key="bar",
            sign_count=1,
        )

        webauthn = user_service.get_webauthn_by_label(user.id, "test_label")
        assert webauthn is not None
        assert webauthn.label == "test_label"

        webauthn = user_service.get_webauthn_by_label(user.id, "not_a_real_label")
        assert webauthn is None

        other_user = UserFactory.create()
        webauthn = user_service.get_webauthn_by_label(other_user.id, "test_label")
        assert webauthn is None

    def test_get_webauthn_by_credential_id(self, user_service):
        user = UserFactory.create()
        user_service.add_webauthn(
            user.id,
            label="foo",
            credential_id="test_credential_id",
            public_key="bar",
            sign_count=1,
        )

        webauthn = user_service.get_webauthn_by_credential_id(
            user.id, "test_credential_id"
        )
        assert webauthn is not None
        assert webauthn.credential_id == "test_credential_id"

        webauthn = user_service.get_webauthn_by_credential_id(
            user.id, "not_a_real_label"
        )
        assert webauthn is None

        other_user = UserFactory.create()
        webauthn = user_service.get_webauthn_by_credential_id(
            other_user.id, "test_credential_id"
        )
        assert webauthn is None

    def test_has_recovery_codes(self, user_service):
        user = UserFactory.create()
        assert not user_service.has_recovery_codes(user.id)
        user_service.generate_recovery_codes(user.id)
        assert user_service.has_recovery_codes(user.id)

    def test_get_recovery_codes(self, user_service):
        user = UserFactory.create()

        with pytest.raises(NoRecoveryCodes):
            user_service.get_recovery_codes(user.id)

        user_service.generate_recovery_codes(user.id)

        assert len(user_service.get_recovery_codes(user.id)) == 8

    def test_get_recovery_code(self, user_service):
        user = UserFactory.create()

        with pytest.raises(NoRecoveryCodes):
            user_service.get_recovery_code(user.id, "invalid")

        codes = user_service.generate_recovery_codes(user.id)

        with pytest.raises(InvalidRecoveryCode):
            user_service.get_recovery_code(user.id, "invalid")

        code = user_service.get_recovery_code(user.id, codes[0])

        assert user_service.hasher.verify(codes[0], code.code)

    def test_generate_recovery_codes(self, user_service):
        user = UserFactory.create()

        assert not user_service.has_recovery_codes(user.id)

        with pytest.raises(NoRecoveryCodes):
            user_service.get_recovery_codes(user.id)

        codes = user_service.generate_recovery_codes(user.id)

        assert len(codes) == 8
        assert len(user_service.get_recovery_codes(user.id)) == 8

    def test_check_recovery_code(self, user_service, metrics):
        user = UserFactory.create()

        with pytest.raises(NoRecoveryCodes):
            user_service.check_recovery_code(user.id, "no codes yet")

        codes = user_service.generate_recovery_codes(user.id)

        assert len(codes) == 8
        assert len(user_service.get_recovery_codes(user.id)) == 8
        assert not user_service.get_recovery_code(user.id, codes[0]).burned

        assert user_service.check_recovery_code(user.id, codes[0])

        # Once used, the code should not be accepted again.
        assert len(user_service.get_recovery_codes(user.id)) == 8

        with pytest.raises(BurnedRecoveryCode):
            user_service.check_recovery_code(user.id, codes[0])

        assert user_service.get_recovery_code(user.id, codes[0]).burned

        assert metrics.increment.calls == [
            pretend.call("warehouse.authentication.recovery_code.start"),
            pretend.call(
                "warehouse.authentication.recovery_code.failure",
                tags=["failure_reason:no_recovery_codes"],
            ),
            pretend.call("warehouse.authentication.recovery_code.start"),
            pretend.call("warehouse.authentication.recovery_code.ok"),
            pretend.call("warehouse.authentication.recovery_code.start"),
            pretend.call(
                "warehouse.authentication.recovery_code.failure",
                tags=["failure_reason:burned_recovery_code"],
            ),
        ]

    def test_check_recovery_code_global_rate_limited(self, user_service, metrics):
        resets = pretend.stub()
        limiter = pretend.stub(test=lambda: False, resets_in=lambda: resets)
        user_service.ratelimiters["global.login"] = limiter

        with pytest.raises(TooManyFailedLogins) as excinfo:
            user_service.check_recovery_code(uuid.uuid4(), "recovery_code")

        assert excinfo.value.resets_in is resets
        assert metrics.increment.calls == [
            pretend.call("warehouse.authentication.recovery_code.start"),
            pretend.call(
                "warehouse.authentication.ratelimited",
                tags=["mechanism:check_recovery_code", "ratelimiter:global"],
            ),
        ]

    def test_check_recovery_code_user_rate_limited(self, user_service, metrics):
        user = UserFactory.create()
        resets = pretend.stub()
        limiter = pretend.stub(
            test=pretend.call_recorder(lambda uid: False),
            resets_in=pretend.call_recorder(lambda uid: resets),
        )
        user_service.ratelimiters["user.login"] = limiter

        with pytest.raises(TooManyFailedLogins) as excinfo:
            user_service.check_recovery_code(user.id, "recovery_code")

        assert excinfo.value.resets_in is resets
        assert limiter.test.calls == [pretend.call(user.id)]
        assert limiter.resets_in.calls == [pretend.call(user.id)]
        assert metrics.increment.calls == [
            pretend.call("warehouse.authentication.recovery_code.start"),
            pretend.call(
                "warehouse.authentication.ratelimited",
                tags=["mechanism:check_recovery_code", "ratelimiter:user"],
            ),
        ]

    def test_regenerate_recovery_codes(self, user_service):
        user = UserFactory.create()

        with pytest.raises(NoRecoveryCodes):
            user_service.get_recovery_codes(user.id)

        user_service.generate_recovery_codes(user.id)
        initial_codes = user_service.get_recovery_codes(user.id)

        assert len(initial_codes) == 8

        user_service.generate_recovery_codes(user.id)
        new_codes = user_service.get_recovery_codes(user.id)

        assert len(new_codes) == 8
        assert [c.id for c in initial_codes] != [c.id for c in new_codes]

    def test_get_password_timestamp(self, user_service):
        create_time = datetime.datetime.now(datetime.UTC)
        with freezegun.freeze_time(create_time):
            user = UserFactory.create()
            user.password_date = create_time

        assert user_service.get_password_timestamp(user.id) == create_time.timestamp()

    def test_get_password_timestamp_no_value(self, user_service):
        user = UserFactory.create()
        user.password_date = None

        assert user_service.get_password_timestamp(user.id) == 0

    def test_needs_tos_flash_no_engagements(self, user_service):
        user = UserFactory.create()
        assert user_service.needs_tos_flash(user.id, "initial") is True

    def test_needs_tos_flash_with_passive_engagements(self, user_service):
        user = UserFactory.create()
        assert user_service.needs_tos_flash(user.id, "initial") is True

        user_service.record_tos_engagement(
            user.id, "initial", TermsOfServiceEngagement.Notified
        )
        assert user_service.needs_tos_flash(user.id, "initial") is True

        user_service.record_tos_engagement(
            user.id, "initial", TermsOfServiceEngagement.Flashed
        )
        assert user_service.needs_tos_flash(user.id, "initial") is True

    def test_needs_tos_flash_with_viewed_engagement(self, user_service):
        user = UserFactory.create()
        assert user_service.needs_tos_flash(user.id, "initial") is True

        user_service.record_tos_engagement(
            user.id, "initial", TermsOfServiceEngagement.Viewed
        )
        assert user_service.needs_tos_flash(user.id, "initial") is False

    def test_needs_tos_flash_with_agreed_engagement(self, user_service):
        user = UserFactory.create()
        assert user_service.needs_tos_flash(user.id, "initial") is True

        user_service.record_tos_engagement(
            user.id, "initial", TermsOfServiceEngagement.Agreed
        )
        assert user_service.needs_tos_flash(user.id, "initial") is False

    def test_needs_tos_flash_if_engaged_more_than_30_days_ago(self, user_service):
        user = UserFactory.create()
        UserTermsOfServiceEngagementFactory.create(
            user=user,
            created=(datetime.datetime.now(datetime.UTC) - datetime.timedelta(days=31)),
            engagement=TermsOfServiceEngagement.Notified,
        )
        assert user_service.needs_tos_flash(user.id, "initial") is False

    def test_record_tos_engagement_invalid_engagement(self, user_service):
        user = UserFactory.create()
        assert user.terms_of_service_engagements == []
        with pytest.raises(ValueError):  # noqa: PT011
            user_service.record_tos_engagement(
                user.id,
                "initial",
                None,
            )

    @pytest.mark.parametrize(
        "engagement",
        [
            TermsOfServiceEngagement.Flashed,
            TermsOfServiceEngagement.Notified,
            TermsOfServiceEngagement.Viewed,
            TermsOfServiceEngagement.Agreed,
        ],
    )
    def test_record_tos_engagement(self, user_service, db_request, engagement):
        user = UserFactory.create()
        assert user.terms_of_service_engagements == []
        user_service.record_tos_engagement(
            user.id,
            "initial",
            engagement,
        )
        assert (
            db_request.db.query(UserTermsOfServiceEngagement)
            .filter(
                UserTermsOfServiceEngagement.user_id == user.id,
                UserTermsOfServiceEngagement.revision == "initial",
                UserTermsOfServiceEngagement.engagement == engagement,
            )
            .count()
        ) == 1


class TestTokenService:
    def test_verify_service(self):
        assert verifyClass(ITokenService, services.TokenService)

    def test_service_creation(self, monkeypatch):
        serializer_obj = pretend.stub()
        serializer_cls = pretend.call_recorder(lambda *a, **kw: serializer_obj)
        monkeypatch.setattr(services, "URLSafeTimedSerializer", serializer_cls)

        secret = pretend.stub()
        salt = pretend.stub()
        max_age = pretend.stub()
        service = services.TokenService(secret, salt, max_age)

        assert service.serializer == serializer_obj
        assert serializer_cls.calls == [pretend.call(secret, salt=salt)]

    def test_dumps(self, token_service):
        assert token_service.dumps({"foo": "bar"})

    def test_loads(self, token_service):
        token = token_service.dumps({"foo": "bar"})
        assert token_service.loads(token) == {"foo": "bar"}

    def test_loads_return_timestamp(self, token_service):
        sign_time = datetime.datetime.now(datetime.UTC)
        with freezegun.freeze_time(sign_time):
            token = token_service.dumps({"foo": "bar"})

        assert token_service.loads(token, return_timestamp=True) == (
            {"foo": "bar"},
            sign_time.replace(microsecond=0),
        )

    @pytest.mark.parametrize("token", ["", None])
    def test_loads_token_is_none(self, token_service, token):
        with pytest.raises(TokenMissing):
            token_service.loads(token)

    def test_loads_token_is_expired(self, token_service):
        now = datetime.datetime.now(datetime.UTC)

        with freezegun.freeze_time(now) as frozen_time:
            token = token_service.dumps({"foo": "bar"})

            frozen_time.tick(
                delta=datetime.timedelta(seconds=token_service.max_age + 1)
            )

            with pytest.raises(TokenExpired):
                token_service.loads(token)

    def test_loads_token_is_invalid(self, token_service):
        with pytest.raises(TokenInvalid):
            token_service.loads("invalid")

    def test_unsafe_load_payload(self, token_service):
        sign_time = datetime.datetime.now(datetime.UTC) - datetime.timedelta(days=1)
        with freezegun.freeze_time(sign_time):
            token = token_service.dumps({"foo": "bar"})

        with pytest.raises(TokenExpired):
            token_service.loads(token)

        assert token_service.unsafe_load_payload(token) == {"foo": "bar"}

    def test_unsafe_load_payload_signature_invalid(self, token_service):
        sign_time = datetime.datetime.now(datetime.UTC) - datetime.timedelta(minutes=10)
        with freezegun.freeze_time(sign_time):
            token = services.TokenService("wrongsecret", "pepper", max_age=3600).dumps(
                {"foo": "bar"}
            )

        with pytest.raises(TokenInvalid):
            token_service.loads(token)

        assert token_service.unsafe_load_payload(token) is None


def test_database_login_factory(monkeypatch, pyramid_services, metrics):
    service_obj = pretend.stub()
    service_cls = pretend.call_recorder(lambda *a, **kw: service_obj)
    monkeypatch.setattr(services, "DatabaseUserService", service_cls)

    global_login_ratelimiter = pretend.stub()
    user_login_ratelimiter = pretend.stub()
    ip_login_ratelimiter = pretend.stub()
    email_add_ratelimiter = pretend.stub()
    password_reset_ratelimiter = pretend.stub()

    def find_service(iface, name=None, context=None):
        if iface != IRateLimiter and name is None:
            return pyramid_services.find_service(iface, context=context)

        assert iface is IRateLimiter
        assert context is None
        assert name in {
            "global.login",
            "user.login",
            "ip.login",
            "email.add",
            "password.reset",
        }

        return (
            {
                "global.login": global_login_ratelimiter,
                "user.login": user_login_ratelimiter,
                "ip.login": ip_login_ratelimiter,
                "email.add": email_add_ratelimiter,
                "password.reset": password_reset_ratelimiter,
            }
        ).get(name)

    context = pretend.stub()
    request = pretend.stub(
        db=pretend.stub(), find_service=find_service, remote_addr=REMOTE_ADDR
    )

    assert services.database_login_factory(context, request) is service_obj
    assert service_cls.calls == [
        pretend.call(
            request.db,
            metrics=metrics,
            remote_addr=REMOTE_ADDR,
            ratelimiters={
                "global.login": global_login_ratelimiter,
                "user.login": user_login_ratelimiter,
                "ip.login": ip_login_ratelimiter,
                "email.add": email_add_ratelimiter,
                "password.reset": password_reset_ratelimiter,
            },
        )
    ]


def test_token_service_factory_default_max_age(monkeypatch):
    name = "name"
    service_obj = pretend.stub()
    service_cls = pretend.call_recorder(lambda *args: service_obj)

    service_factory = services.TokenServiceFactory(name, service_cls)

    assert service_factory.name == name
    assert service_factory.service_class == service_cls

    context = pretend.stub()
    secret = pretend.stub()
    default_max_age = pretend.stub()
    request = pretend.stub(
        registry=pretend.stub(
            settings={
                "token.name.secret": secret,
                "token.default.max_age": default_max_age,
            }
        )
    )

    assert service_factory(context, request) is service_obj
    assert service_cls.calls == [pretend.call(secret, name, default_max_age)]


def test_token_service_factory_custom_max_age(monkeypatch):
    name = "name"
    service_obj = pretend.stub()
    service_cls = pretend.call_recorder(lambda *args: service_obj)

    service_factory = services.TokenServiceFactory(name, service_cls)

    assert service_factory.name == name
    assert service_factory.service_class == service_cls

    context = pretend.stub()
    secret = pretend.stub()
    default_max_age = pretend.stub()
    custom_max_age = pretend.stub()
    request = pretend.stub(
        registry=pretend.stub(
            settings={
                "token.name.secret": secret,
                "token.default.max_age": default_max_age,
                "token.name.max_age": custom_max_age,
            }
        )
    )

    assert service_factory(context, request) is service_obj
    assert service_cls.calls == [pretend.call(secret, name, custom_max_age)]


def test_token_service_factory_eq():
    assert services.TokenServiceFactory("foo") == services.TokenServiceFactory("foo")
    assert services.TokenServiceFactory("foo") != services.TokenServiceFactory("bar")
    assert services.TokenServiceFactory("foo") != object()


class TestHaveIBeenPwnedPasswordBreachedService:
    def test_verify_service(self):
        assert verifyClass(
            IPasswordBreachedService, services.HaveIBeenPwnedPasswordBreachedService
        )

    @pytest.mark.parametrize(
        ("password", "prefix", "expected", "dataset"),
        [
            (
                "password",
                "5baa6",
                True,
                (
                    "1e4c9b93f3f0682250b6cf8331b7ee68fd8:5\r\n"
                    "a8ff7fcd473d321e0146afd9e26df395147:3"
                ),
            ),
            (
                "password",
                "5baa6",
                True,
                (
                    "1E4C9B93F3F0682250B6CF8331B7EE68FD8:5\r\n"
                    "A8FF7FCD473D321E0146AFD9E26DF395147:3"
                ),
            ),
            (
                "correct horse battery staple",
                "abf7a",
                False,
                (
                    "1e4c9b93f3f0682250b6cf8331b7ee68fd8:5\r\n"
                    "a8ff7fcd473d321e0146afd9e26df395147:3"
                ),
            ),
        ],
    )
    def test_success(self, password, prefix, expected, dataset):
        response = pretend.stub(text=dataset, raise_for_status=lambda: None)
        session = pretend.stub(get=pretend.call_recorder(lambda url: response))

        svc = services.HaveIBeenPwnedPasswordBreachedService(
            session=session, metrics=NullMetrics()
        )

        assert svc.check_password(password) == expected
        assert session.get.calls == [
            pretend.call(f"https://api.pwnedpasswords.com/range/{prefix}")
        ]

    def test_failure(self):
        class AnError(Exception):
            pass

        def raiser():
            raise AnError

        response = pretend.stub(raise_for_status=raiser)
        session = pretend.stub(get=lambda url: response)

        svc = services.HaveIBeenPwnedPasswordBreachedService(
            session=session, metrics=NullMetrics()
        )

        with pytest.raises(AnError):
            svc.check_password("my password")

    def test_http_failure(self):
        @pretend.call_recorder
        def raiser():
            raise requests.RequestException()

        response = pretend.stub(raise_for_status=raiser)
        session = pretend.stub(get=lambda url: response)

        svc = services.HaveIBeenPwnedPasswordBreachedService(
            session=session, metrics=NullMetrics()
        )
        assert not svc.check_password("my password")
        assert raiser.calls

    def test_metrics_increments(self, metrics):
        svc = services.HaveIBeenPwnedPasswordBreachedService(
            session=pretend.stub(), metrics=metrics
        )

        svc._metrics_increment("something")
        svc._metrics_increment("another_thing")
        svc._metrics_increment("something")

        assert metrics.increment.calls == [
            pretend.call("something"),
            pretend.call("another_thing"),
            pretend.call("something"),
        ]

    def test_factory(self):
        context = pretend.stub()
        request = pretend.stub(
            http=pretend.stub(),
            find_service=lambda iface, context: {
                (IMetricsService, None): NullMetrics()
            }[(iface, context)],
            help_url=lambda _anchor=None: f"http://localhost/help/#{_anchor}",
        )
        svc = services.HaveIBeenPwnedPasswordBreachedService.create_service(
            context, request
        )

        assert svc._http is request.http
        assert isinstance(svc._metrics, NullMetrics)
        assert svc._help_url == "http://localhost/help/#compromised-password"

    @pytest.mark.parametrize(
        ("help_url", "expected"),
        [
            (
                None,
                (
                    "This password appears in a security breach or has "
                    "been compromised and cannot be used."
                ),
            ),
            (
                "http://localhost/help/#compromised-password",
                (
                    "This password appears in a security breach or has been "
                    "compromised and cannot be used. See "
                    '<a href="http://localhost/help/#compromised-password">'
                    "this FAQ entry</a> for more information."
                ),
            ),
        ],
    )
    def test_failure_message(self, help_url, expected):
        context = pretend.stub()
        request = pretend.stub(
            http=pretend.stub(),
            find_service=lambda iface, context: {
                (IMetricsService, None): NullMetrics()
            }[(iface, context)],
            help_url=lambda _anchor=None: help_url,
        )
        svc = services.HaveIBeenPwnedPasswordBreachedService.create_service(
            context, request
        )
        assert svc.failure_message == expected

    @pytest.mark.parametrize(
        ("help_url", "expected"),
        [
            (
                None,
                (
                    "This password appears in a security breach or has been "
                    "compromised and cannot be used."
                ),
            ),
            (
                "http://localhost/help/#compromised-password",
                (
                    "This password appears in a security breach or has been "
                    "compromised and cannot be used. See the FAQ entry at "
                    "http://localhost/help/#compromised-password for more information."
                ),
            ),
        ],
    )
    def test_failure_message_plain(self, help_url, expected):
        context = pretend.stub()
        request = pretend.stub(
            http=pretend.stub(),
            find_service=lambda iface, context: {
                (IMetricsService, None): NullMetrics()
            }[(iface, context)],
            help_url=lambda _anchor=None: help_url,
        )
        svc = services.HaveIBeenPwnedPasswordBreachedService.create_service(
            context, request
        )
        assert svc.failure_message_plain == expected


class TestNullPasswordBreachedService:
    def test_verify_service(self):
        assert verifyClass(
            IPasswordBreachedService, services.NullPasswordBreachedService
        )

    def test_check_password(self):
        svc = services.NullPasswordBreachedService()
        assert not svc.check_password("password")

    def test_factory(self):
        context = pretend.stub()
        request = pretend.stub()
        svc = services.NullPasswordBreachedService.create_service(context, request)

        assert isinstance(svc, services.NullPasswordBreachedService)
        assert not svc.check_password("hunter2")


class TestHaveIBeenPwnedEmailBreachedService:
    def test_verify_service(self):
        assert verifyClass(
            IEmailBreachedService, services.HaveIBeenPwnedEmailBreachedService
        )

    def test_no_api_key(self):
        svc = services.HaveIBeenPwnedEmailBreachedService(session=pretend.stub())
        assert svc.get_email_breach_count("anything") is None

    def test_successful_breach_count(self):
        response = pretend.stub(
            json=lambda: [{"LinkedIn"}], raise_for_status=lambda: None
        )
        session = pretend.stub(get=pretend.call_recorder(lambda *a, **kw: response))
        svc = services.HaveIBeenPwnedEmailBreachedService(
            session=session, api_key="blowhole"
        )

        assert svc.get_email_breach_count("foo@example.com") == 1
        assert session.get.calls == [
            pretend.call(
                "https://haveibeenpwned.com/api/v3/breachedaccount/foo@example.com",
                headers={"User-Agent": "PyPI.org", "hibp-api-key": "blowhole"},
                timeout=(0.25, 0.25),
            )
        ]

    def test_no_breaches(self):
        class NotFoundException(requests.HTTPError):
            def __init__(self):
                self.response = pretend.stub(status_code=404)

        response = pretend.stub(raise_for_status=pretend.raiser(NotFoundException))
        session = pretend.stub(
            get=pretend.call_recorder(lambda *a, **kw: response),
        )
        svc = services.HaveIBeenPwnedEmailBreachedService(
            session=session, api_key="blowhole"
        )

        assert svc.get_email_breach_count("new-email@gmail.com") == 0
        assert session.get.calls == [
            pretend.call(
                "https://haveibeenpwned.com/api/v3/breachedaccount/new-email@gmail.com",
                headers={"User-Agent": "PyPI.org", "hibp-api-key": "blowhole"},
                timeout=(0.25, 0.25),
            )
        ]

    def test_other_failure(self):
        class OtherHTTPException(requests.HTTPError):
            def __init__(self):
                self.response = pretend.stub(status_code=401)

        response = pretend.stub(raise_for_status=pretend.raiser(OtherHTTPException))
        session = pretend.stub(
            get=pretend.call_recorder(lambda *a, **kw: response),
        )
        svc = services.HaveIBeenPwnedEmailBreachedService(
            session=session, api_key="blowhole"
        )

        assert svc.get_email_breach_count("invalid-address") == -1

    def test_factory(self):
        context = pretend.stub()
        hibp_api_key = "blowhole"
        request = pretend.stub(
            http=pretend.stub(),
            registry=pretend.stub(settings={"hibp.api_key": hibp_api_key}),
        )
        svc = services.HaveIBeenPwnedEmailBreachedService.create_service(
            context, request
        )

        assert svc._http is request.http
        assert svc.api_key == hibp_api_key


class TestNullEmailBreachedService:
    def test_verify_service(self):
        assert verifyClass(IEmailBreachedService, services.NullEmailBreachedService)

    def test_check_email(self):
        svc = services.NullEmailBreachedService()
        assert svc.get_email_breach_count("foo@example.com") == 0

    def test_factory(self):
        context = pretend.stub()
        request = pretend.stub()
        svc = services.NullEmailBreachedService.create_service(context, request)

        assert isinstance(svc, services.NullEmailBreachedService)
        assert svc.get_email_breach_count("foo@example.com") == 0<|MERGE_RESOLUTION|>--- conflicted
+++ resolved
@@ -52,16 +52,12 @@
 from warehouse.metrics import IMetricsService, NullMetrics
 from warehouse.rate_limiting.interfaces import IRateLimiter
 
-<<<<<<< HEAD
+from ...common.constants import REMOTE_ADDR
 from ...common.db.accounts import (
     EmailFactory,
     UserFactory,
     UserTermsOfServiceEngagementFactory,
 )
-=======
-from ...common.constants import REMOTE_ADDR
-from ...common.db.accounts import EmailFactory, UserFactory
->>>>>>> b3131fcc
 from ...common.db.ip_addresses import IpAddressFactory
 
 
