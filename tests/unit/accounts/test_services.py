--- conflicted
+++ resolved
@@ -163,11 +163,7 @@
     def test_update_user(self, db_session):
         user = UserFactory.create()
         service = services.DatabaseUserService(db_session)
-<<<<<<< HEAD
-        new_name, password = "new username", "New!passw0rd"
-=======
         new_name, password = "new username", "TestPa@@w0rd"
->>>>>>> aa2e8413
         service.update_user(user.id, username=new_name, password=password)
         user_from_db = service.get_user(user.id)
         assert user_from_db.username == user.username
