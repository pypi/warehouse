# Licensed under the Apache License, Version 2.0 (the "License");
# you may not use this file except in compliance with the License.
# You may obtain a copy of the License at
#
# http://www.apache.org/licenses/LICENSE-2.0
#
# Unless required by applicable law or agreed to in writing, software
# distributed under the License is distributed on an "AS IS" BASIS,
# WITHOUT WARRANTIES OR CONDITIONS OF ANY KIND, either express or implied.
# See the License for the specific language governing permissions and
# limitations under the License.

import os
import os.path
import re
import xmlrpc.client

from collections import defaultdict
from contextlib import contextmanager
from unittest import mock

import alembic.command
import click.testing
import pretend
import pyramid.testing
import pytest
import stripe
import transaction
import webtest as _webtest

from jinja2 import Environment, FileSystemLoader
from psycopg.errors import InvalidCatalogName
from pyramid.i18n import TranslationString
from pyramid.static import ManifestCacheBuster
from pyramid_jinja2 import IJinja2Environment
from pyramid_mailer.mailer import DummyMailer
from pytest_postgresql.config import get_config
from pytest_postgresql.janitor import DatabaseJanitor
from sqlalchemy import event

import warehouse

from warehouse import admin, config, email, static
from warehouse.accounts import services as account_services
from warehouse.accounts.interfaces import ITokenService, IUserService
from warehouse.admin.flags import AdminFlag, AdminFlagValue
from warehouse.attestations import services as attestations_services
from warehouse.attestations.interfaces import IIntegrityService
from warehouse.email import services as email_services
from warehouse.email.interfaces import IEmailSender
from warehouse.helpdesk import services as helpdesk_services
from warehouse.helpdesk.interfaces import IHelpDeskService
from warehouse.macaroons import services as macaroon_services
from warehouse.macaroons.interfaces import IMacaroonService
from warehouse.metrics import IMetricsService
from warehouse.oidc import services as oidc_services
from warehouse.oidc.interfaces import IOIDCPublisherService
from warehouse.oidc.utils import ACTIVESTATE_OIDC_ISSUER_URL, GITHUB_OIDC_ISSUER_URL
from warehouse.organizations import services as organization_services
from warehouse.organizations.interfaces import IOrganizationService
from warehouse.packaging import services as packaging_services
from warehouse.packaging.interfaces import IFileStorage, IProjectService
from warehouse.subscriptions import services as subscription_services
from warehouse.subscriptions.interfaces import IBillingService, ISubscriptionService

from .common.db import Session
from .common.db.accounts import EmailFactory, UserFactory
from .common.db.ip_addresses import IpAddressFactory


@contextmanager
def metrics_timing(*args, **kwargs):
    yield None


def _event(
    title,
    text,
    alert_type=None,
    aggregation_key=None,
    source_type_name=None,
    date_happened=None,
    priority=None,
    tags=None,
    hostname=None,
):
    return None


@pytest.fixture
def metrics():
    """
    A good-enough fake metrics fixture.
    """
    return pretend.stub(
        event=pretend.call_recorder(lambda *args, **kwargs: _event(*args, **kwargs)),
        gauge=pretend.call_recorder(
            lambda metric, value, tags=None, sample_rate=1: None
        ),
        increment=pretend.call_recorder(
            lambda metric, value=1, tags=None, sample_rate=1: None
        ),
        histogram=pretend.call_recorder(
            lambda metric, value, tags=None, sample_rate=1: None
        ),
        timing=pretend.call_recorder(
            lambda metric, value, tags=None, sample_rate=1: None
        ),
        timed=pretend.call_recorder(
            lambda metric=None, tags=None, sample_rate=1, use_ms=None: metrics_timing(
                metric=metric, tags=tags, sample_rate=sample_rate, use_ms=use_ms
            )
        ),
    )


@pytest.fixture
def storage_service(tmp_path):
    """
    A good-enough local file storage service.
    """

    return packaging_services.LocalArchiveFileStorage(tmp_path)


@pytest.fixture
def remote_addr():
    return "1.2.3.4"


@pytest.fixture
def remote_addr_hashed():
    """
    Static output of `hashlib.sha256(remote_addr.encode("utf8")).hexdigest()`
    Created statically to prevent needing to calculate it every run.
    """
    return "6694f83c9f476da31f5df6bcc520034e7e57d421d247b9d34f49edbfc84a764c"


@pytest.fixture
def remote_addr_salted():
    """
    Output of `hashlib.sha256((remote_addr + "pepa").encode("utf8")).hexdigest()`
    """
    return "a69a49383d81404e4b1df297c7baa28e1cd6c4ee1495ed5d0ab165a63a147763"


@pytest.fixture
def jinja():
    dir_name = os.path.join(os.path.dirname(warehouse.__file__))

    env = Environment(
        loader=FileSystemLoader(dir_name),
        extensions=[
            "jinja2.ext.i18n",
            "warehouse.utils.html.ClientSideIncludeExtension",
        ],
        cache_size=0,
    )

    return env


class _Services:
    def __init__(self):
        self._services = defaultdict(lambda: defaultdict(dict))

    def register_service(self, service_obj, iface=None, context=None, name=""):
        self._services[iface][context][name] = service_obj

    def find_service(self, iface=None, context=None, name=""):
        return self._services[iface][context][name]


@pytest.fixture
def pyramid_services(
    billing_service,
    email_service,
    metrics,
    organization_service,
    subscription_service,
    token_service,
    user_service,
    project_service,
    github_oidc_service,
    activestate_oidc_service,
    integrity_service,
    storage_service,
    macaroon_service,
    helpdesk_service,
):
    services = _Services()

    # Register our global services.
    services.register_service(billing_service, IBillingService, None, name="")
    services.register_service(email_service, IEmailSender, None, name="")
    services.register_service(metrics, IMetricsService, None, name="")
    services.register_service(organization_service, IOrganizationService, None, name="")
    services.register_service(subscription_service, ISubscriptionService, None, name="")
    services.register_service(token_service, ITokenService, None, name="password")
    services.register_service(token_service, ITokenService, None, name="email")
    services.register_service(user_service, IUserService, None, name="")
    services.register_service(project_service, IProjectService, None, name="")
    services.register_service(
        github_oidc_service, IOIDCPublisherService, None, name="github"
    )
    services.register_service(
        activestate_oidc_service, IOIDCPublisherService, None, name="activestate"
    )
    services.register_service(integrity_service, IIntegrityService, None, name="")
    services.register_service(macaroon_service, IMacaroonService, None, name="")
<<<<<<< HEAD
    services.register_service(storage_service, IFileStorage, None, name="archive")
=======
    services.register_service(helpdesk_service, IHelpDeskService, None)
>>>>>>> 52ad957e

    return services


@pytest.fixture
def pyramid_request(pyramid_services, jinja, remote_addr, remote_addr_hashed):
    pyramid.testing.setUp()
    dummy_request = pyramid.testing.DummyRequest()
    dummy_request.find_service = pyramid_services.find_service
    dummy_request.remote_addr = remote_addr
    dummy_request.remote_addr_hashed = remote_addr_hashed
    dummy_request.authentication_method = pretend.stub()
    dummy_request._unauthenticated_userid = None
    dummy_request.user = None
    dummy_request.oidc_publisher = None

    dummy_request.registry.registerUtility(jinja, IJinja2Environment, name=".jinja2")

    dummy_request._task_stub = pretend.stub(
        delay=pretend.call_recorder(lambda *a, **kw: None)
    )
    dummy_request.task = pretend.call_recorder(
        lambda *a, **kw: dummy_request._task_stub
    )

    def localize(message, **kwargs):
        ts = TranslationString(message, **kwargs)
        return ts.interpolate()

    dummy_request._ = localize

    yield dummy_request

    pyramid.testing.tearDown()


@pytest.fixture
def pyramid_config(pyramid_request):
    with pyramid.testing.testConfig(request=pyramid_request) as config:
        yield config


@pytest.fixture
def pyramid_user(pyramid_request):
    user = UserFactory.create()
    EmailFactory.create(user=user, verified=True)
    pyramid_request.user = user
    return user


@pytest.fixture
def cli():
    runner = click.testing.CliRunner()
    with runner.isolated_filesystem():
        yield runner


@pytest.fixture(scope="session")
def database(request, worker_id):
    config = get_config(request)
    pg_host = config.get("host")
    pg_port = config.get("port") or os.environ.get("PGPORT", 5432)
    pg_user = config.get("user")
    pg_db = f"tests-{worker_id}"
    pg_version = config.get("version", 16.1)

    janitor = DatabaseJanitor(
        user=pg_user,
        host=pg_host,
        port=pg_port,
        dbname=pg_db,
        version=pg_version,
    )

    # In case the database already exists, possibly due to an aborted test run,
    # attempt to drop it before creating
    try:
        janitor.drop()
    except InvalidCatalogName:
        # We can safely ignore this exception as that means there was
        # no leftover database
        pass

    # Create our Database.
    janitor.init()

    # Ensure our database gets deleted.
    @request.addfinalizer
    def drop_database():
        janitor.drop()

    return f"postgresql+psycopg://{pg_user}@{pg_host}:{pg_port}/{pg_db}"


class MockManifestCacheBuster(ManifestCacheBuster):
    def __init__(self, *args, strict=True, **kwargs):
        super().__init__(*args, **kwargs)

    def get_manifest(self):
        return {}


@pytest.fixture
def mock_manifest_cache_buster():
    return MockManifestCacheBuster


def get_app_config(database, nondefaults=None):
    settings = {
        "warehouse.prevent_esi": True,
        "warehouse.token": "insecure token",
        "warehouse.ip_salt": "insecure salt",
        "camo.url": "http://localhost:9000/",
        "camo.key": "insecure key",
        "celery.broker_url": "amqp://",
        "celery.result_url": "redis://localhost:0/",
        "celery.scheduler_url": "redis://localhost:0/",
        "database.url": database,
        "docs.url": "http://docs.example.com/",
        "ratelimit.url": "memory://",
        "opensearch.url": "https://localhost/warehouse",
        "files.backend": "warehouse.packaging.services.LocalFileStorage",
        "archive_files.backend": "warehouse.packaging.services.LocalArchiveFileStorage",
        "simple.backend": "warehouse.packaging.services.LocalSimpleStorage",
        "docs.backend": "warehouse.packaging.services.LocalDocsStorage",
        "sponsorlogos.backend": "warehouse.admin.services.LocalSponsorLogoStorage",
        "billing.backend": "warehouse.subscriptions.services.MockStripeBillingService",
        "attestations.backend": "warehouse.attestations.services.NullIntegrityService",
        "billing.api_base": "http://stripe:12111",
        "billing.api_version": "2020-08-27",
        "mail.backend": "warehouse.email.services.SMTPEmailSender",
        "helpdesk.backend": "warehouse.helpdesk.services.ConsoleHelpDeskService",
        "files.url": "http://localhost:7000/",
        "archive_files.url": "http://localhost:7000/archive",
        "sessions.secret": "123456",
        "sessions.url": "redis://localhost:0/",
        "statuspage.url": "https://2p66nmmycsj3.statuspage.io",
        "warehouse.xmlrpc.cache.url": "redis://localhost:0/",
    }

    if nondefaults:
        settings.update(nondefaults)

    with mock.patch.object(config, "ManifestCacheBuster", MockManifestCacheBuster):
        with mock.patch("warehouse.admin.ManifestCacheBuster", MockManifestCacheBuster):
            with mock.patch.object(static, "whitenoise_add_manifest"):
                cfg = config.configure(settings=settings)

    # Run migrations:
    # This might harmlessly run multiple times if there are several app config fixtures
    # in the test session, using the same database.
    alembic.command.upgrade(cfg.alembic_config(), "head")

    return cfg


@contextmanager
def get_db_session_for_app_config(app_config):
    """
    Refactor: This helper function is designed to help fixtures yield a database
    session for a particular app_config.

    It needs the app_config in order to fetch the database engine that's owned
    by the config.
    """

    # TODO: We possibly accept 2 instances of the sqlalchemy engine.
    # There's a bit of circular dependencies in place:
    # 1) To create a database session, we need to create an app config registry
    #    and read config.registry["sqlalchemy.engine"]
    # 2) To create an app config registry, we need to be able to dictate the
    #    database session through the initial config.
    #
    # 1) and 2) clash.
    engine = app_config.registry["sqlalchemy.engine"]  # get_sqlalchemy_engine(database)
    conn = engine.connect()
    trans = conn.begin()
    session = Session(bind=conn, join_transaction_mode="create_savepoint")

    try:
        yield session
    finally:
        session.close()
        Session.remove()
        trans.rollback()
        conn.close()
        engine.dispose()


@pytest.fixture(scope="session")
def app_config(database):
    return get_app_config(database)


@pytest.fixture(scope="session")
def app_config_dbsession_from_env(database):
    nondefaults = {
        "warehouse.db_create_session": lambda r: r.environ.get("warehouse.db_session")
    }

    return get_app_config(database, nondefaults)


@pytest.fixture
def db_session(app_config):
    """
    Refactor:

    This fixture actually manages a specific app_config paired with a database
    connection. For this reason, it's suggested to change the name to
    db_and_app, and yield both app_config and db_session.
    """
    with get_db_session_for_app_config(app_config) as _db_session:
        yield _db_session


@pytest.fixture
def user_service(db_session, metrics, remote_addr):
    return account_services.DatabaseUserService(
        db_session, metrics=metrics, remote_addr=remote_addr
    )


@pytest.fixture
def project_service(db_session, metrics, ratelimiters=None):
    return packaging_services.ProjectService(
        db_session, metrics, ratelimiters=ratelimiters
    )


@pytest.fixture
def github_oidc_service(db_session):
    # We pretend to be a verifier for GitHub OIDC JWTs, for the purposes of testing.
    return oidc_services.NullOIDCPublisherService(
        db_session,
        pretend.stub(),
        GITHUB_OIDC_ISSUER_URL,
        pretend.stub(),
        pretend.stub(),
        pretend.stub(),
    )


@pytest.fixture
def dummy_github_oidc_jwt():
    # {
    #  "jti": "6e67b1cb-2b8d-4be5-91cb-757edb2ec970",
    #  "sub": "repo:foo/bar",
    #  "aud": "pypi",
    #  "ref": "fake",
    #  "sha": "fake",
    #  "repository": "foo/bar",
    #  "repository_owner": "foo",
    #  "repository_owner_id": "123",
    #  "run_id": "fake",
    #  "run_number": "fake",
    #  "run_attempt": "1",
    #  "repository_id": "fake",
    #  "actor_id": "fake",
    #  "actor": "foo",
    #  "workflow": "fake",
    #  "head_ref": "fake",
    #  "base_ref": "fake",
    #  "event_name": "fake",
    #  "ref_type": "fake",
    #  "environment": "fake",
    #  "job_workflow_ref": "foo/bar/.github/workflows/example.yml@fake",
    #  "iss": "https://token.actions.githubusercontent.com",
    #  "nbf": 1650663265,
    #  "exp": 1650664165,
    #  "iat": 1650663865
    # }
    return (
        "eyJhbGciOiJIUzI1NiIsInR5cCI6IkpXVCJ9.eyJqdGkiOiI2ZTY3YjFjYi0yYjhkLTRiZ"
        "TUtOTFjYi03NTdlZGIyZWM5NzAiLCJzdWIiOiJyZXBvOmZvby9iYXIiLCJhdWQiOiJweXB"
        "pIiwicmVmIjoiZmFrZSIsInNoYSI6ImZha2UiLCJyZXBvc2l0b3J5IjoiZm9vL2JhciIsI"
        "nJlcG9zaXRvcnlfb3duZXIiOiJmb28iLCJyZXBvc2l0b3J5X293bmVyX2lkIjoiMTIzIiw"
        "icnVuX2lkIjoiZmFrZSIsInJ1bl9udW1iZXIiOiJmYWtlIiwicnVuX2F0dGVtcHQiOiIxI"
        "iwicmVwb3NpdG9yeV9pZCI6ImZha2UiLCJhY3Rvcl9pZCI6ImZha2UiLCJhY3RvciI6ImZ"
        "vbyIsIndvcmtmbG93IjoiZmFrZSIsImhlYWRfcmVmIjoiZmFrZSIsImJhc2VfcmVmIjoiZ"
        "mFrZSIsImV2ZW50X25hbWUiOiJmYWtlIiwicmVmX3R5cGUiOiJmYWtlIiwiZW52aXJvbm1"
        "lbnQiOiJmYWtlIiwiam9iX3dvcmtmbG93X3JlZiI6ImZvby9iYXIvLmdpdGh1Yi93b3JrZ"
        "mxvd3MvZXhhbXBsZS55bWxAZmFrZSIsImlzcyI6Imh0dHBzOi8vdG9rZW4uYWN0aW9ucy5"
        "naXRodWJ1c2VyY29udGVudC5jb20iLCJuYmYiOjE2NTA2NjMyNjUsImV4cCI6MTY1MDY2N"
        "DE2NSwiaWF0IjoxNjUwNjYzODY1fQ.f-FMv5FF5sdxAWeUilYDt9NoE7Et0vbdNhK32c2o"
        "C-E"
    )


@pytest.fixture
def dummy_activestate_oidc_jwt():
    # {
    #   "jti": "6e67b1cb-2b8d-4be5-91cb-757edb2ec970",
    #   "sub": "org:fakeorg:project:fakeproject",
    #   "aud": "pypi",
    #   "actor_id": "fake",
    #   "actor": "foo",
    #   "oraganization_id": "7e67b1cb-2b8d-4be5-91cb-757edb2ec970",
    #   "organization": "fakeorg",
    #   "project_visibility": "private",
    #   "project_id": "8e67b1cb-2b8d-4be5-91cb-757edb2ec970",
    #   "project_path": "fakeorg/fakeproject",
    #   "project": "fakeproject",
    #   "builder": "pypi_builder",
    #   "ingredient_name": "fakeingredient",
    #   "artifact_id": "9e67b1cb-2b8d-4be5-91cb-757edb2ec970",
    #   "iss":"https://platform.activestate.com/api/v1/oauth/oidc",
    #   "nbf": 1650663265,
    #   "exp": 1650664165,
    #   "iat": 1650663865
    # }
    return (
        "eyJhbGciOiJIUzI1NiIsInR5cCI6IkpXVCJ9.eyJqdGkiOiI2ZTY3YjFjYi0yYjhkLTRi"
        "ZTUtOTFjYi03NTdlZGIyZWM5NzAiLCJzdWIiOiJvcmc6ZmFrZW9yZzpwcm9qZWN0OmZha"
        "2Vwcm9qZWN0IiwiYXVkIjoicHlwaSIsImFjdG9yX2lkIjoiZmFrZSIsImFjdG9yIjoiZm"
        "9vIiwib3JhZ2FuaXphdGlvbl9pZCI6IjdlNjdiMWNiLTJiOGQtNGJlNS05MWNiLTc1N2V"
        "kYjJlYzk3MCIsIm9yZ2FuaXphdGlvbiI6ImZha2VvcmciLCJwcm9qZWN0X3Zpc2liaWxp"
        "dHkiOiJwcml2YXRlIiwicHJvamVjdF9pZCI6IjhlNjdiMWNiLTJiOGQtNGJlNS05MWNiL"
        "Tc1N2VkYjJlYzk3MCIsInByb2plY3RfcGF0aCI6ImZha2VvcmcvZmFrZXByb2plY3QiLC"
        "Jwcm9qZWN0IjoiZmFrZXByb2plY3QiLCJidWlsZGVyIjoicHlwaV9idWlsZGVyIiwiaW5"
        "ncmVkaWVudF9uYW1lIjoiZmFrZWluZ3JlZGllbnQiLCJhcnRpZmFjdF9pZCI6IjllNjdi"
        "MWNiLTJiOGQtNGJlNS05MWNiLTc1N2VkYjJlYzk3MCIsImlzcyI6Imh0dHBzOi8vcGxhd"
        "GZvcm0uYWN0aXZlc3RhdGUuY29tL2FwaS92MS9vYXV0aC9vaWRjIiwibmJmIjoxNjUwNj"
        "YzMjY1LCJleHAiOjE2NTA2NjQxNjUsImlhdCI6MTY1MDY2Mzg2NX0.R4q-vWAFXHrBSBK"
        "AZuHHIsGOkqlirPxEtLfjLIDiLr0"
    )


@pytest.fixture
def activestate_oidc_service(db_session):
    # We pretend to be a verifier for GitHub OIDC JWTs, for the purposes of testing.
    return oidc_services.NullOIDCPublisherService(
        db_session,
        pretend.stub(),
        ACTIVESTATE_OIDC_ISSUER_URL,
        pretend.stub(),
        pretend.stub(),
        pretend.stub(),
    )


@pytest.fixture
def integrity_service(db_session):
    return attestations_services.NullIntegrityService()


@pytest.fixture
def macaroon_service(db_session):
    return macaroon_services.DatabaseMacaroonService(db_session)


@pytest.fixture
def organization_service(db_session):
    return organization_services.DatabaseOrganizationService(db_session)


@pytest.fixture
def billing_service(app_config):
    stripe.api_base = app_config.registry.settings["billing.api_base"]
    stripe.api_version = app_config.registry.settings["billing.api_version"]
    stripe.api_key = "sk_test_123"
    return subscription_services.MockStripeBillingService(
        api=stripe,
        publishable_key="pk_test_123",
        webhook_secret="whsec_123",
    )


@pytest.fixture
def subscription_service(db_session):
    return subscription_services.StripeSubscriptionService(db_session)


@pytest.fixture
def token_service(app_config):
    return account_services.TokenService(secret="secret", salt="salt", max_age=21600)


@pytest.fixture
def email_service():
    return email_services.SMTPEmailSender(
        mailer=DummyMailer(), sender="noreply@pypi.dev"
    )


@pytest.fixture
def helpdesk_service():
    return helpdesk_services.ConsoleHelpDeskService()


class QueryRecorder:
    def __init__(self):
        self.queries = []
        self.recording = False

    def __enter__(self):
        self.start()

    def __exit__(self, type, value, traceback):
        self.stop()

    def record(self, conn, cursor, statement, *args):
        if self.recording:
            self.queries.append(statement)

    def start(self):
        self.recording = True

    def stop(self):
        self.recording = False

    def clear(self):
        self.queries = []


@pytest.fixture
def query_recorder(app_config):
    recorder = QueryRecorder()

    engine = app_config.registry["sqlalchemy.engine"]
    event.listen(engine, "before_cursor_execute", recorder.record)

    try:
        yield recorder
    finally:
        event.remove(engine, "before_cursor_execute", recorder.record)


@pytest.fixture
def db_request(pyramid_request, db_session):
    pyramid_request.db = db_session
    pyramid_request.flags = admin.flags.Flags(pyramid_request)
    pyramid_request.banned = admin.bans.Bans(pyramid_request)
    pyramid_request.organization_access = True
    pyramid_request.ip_address = IpAddressFactory.create(
        ip_address=pyramid_request.remote_addr,
        hashed_ip_address=pyramid_request.remote_addr_hashed,
    )
    return pyramid_request


@pytest.fixture
def _enable_organizations(db_request):
    flag = db_request.db.get(AdminFlag, AdminFlagValue.DISABLE_ORGANIZATIONS.value)
    flag.enabled = False
    yield
    flag.enabled = True


@pytest.fixture
def send_email(pyramid_request, monkeypatch):
    send_email_stub = pretend.stub(
        delay=pretend.call_recorder(lambda *args, **kwargs: None)
    )
    pyramid_request.task = pretend.call_recorder(
        lambda *args, **kwargs: send_email_stub
    )
    pyramid_request.registry.settings = {"mail.sender": "noreply@example.com"}
    monkeypatch.setattr(email, "send_email", send_email_stub)
    return send_email_stub


@pytest.fixture
def make_email_renderers(pyramid_config):
    def _make_email_renderers(
        name,
        subject="Email Subject",
        body="Email Body",
        html="Email HTML Body",
    ):
        subject_renderer = pyramid_config.testing_add_renderer(
            f"email/{name}/subject.txt"
        )
        subject_renderer.string_response = subject
        body_renderer = pyramid_config.testing_add_renderer(f"email/{name}/body.txt")
        body_renderer.string_response = body
        html_renderer = pyramid_config.testing_add_renderer(f"email/{name}/body.html")
        html_renderer.string_response = html
        return subject_renderer, body_renderer, html_renderer

    return _make_email_renderers


class _TestApp(_webtest.TestApp):
    def xmlrpc(self, path, method, *args):
        body = xmlrpc.client.dumps(args, methodname=method)
        resp = self.post(path, body, headers={"Content-Type": "text/xml"})
        return xmlrpc.client.loads(resp.body)


@pytest.fixture
def webtest(app_config_dbsession_from_env):
    """
    This fixture yields a test app with an alternative Pyramid configuration,
    injecting the database session and transaction manager into the app.

    This is because the Warehouse app normally manages its own database session.

    After the fixture has yielded the app, the transaction is rolled back and
    the database is left in its previous state.
    """

    # We want to disable anything that relies on TLS here.
    app_config_dbsession_from_env.add_settings(enforce_https=False)

    app = app_config_dbsession_from_env.make_wsgi_app()

    # Create a new transaction manager for dependant test cases
    tm = transaction.TransactionManager(explicit=True)
    tm.begin()
    tm.doom()

    with get_db_session_for_app_config(app_config_dbsession_from_env) as _db_session:
        # Register the app with the external test environment, telling
        # request.db to use this db_session and use the Transaction manager.
        testapp = _TestApp(
            app,
            extra_environ={
                "warehouse.db_session": _db_session,
                "tm.active": True,  # disable pyramid_tm
                "tm.manager": tm,  # pass in our own tm for the app to use
            },
        )
        yield testapp

    # Abort the transaction, leaving database in previous state
    tm.abort()


class _MockRedis:
    """
    Just enough Redis for our tests.
    In-memory only, no persistence.
    Does NOT implement the full Redis API.
    """

    def __init__(self, cache=None):
        self.cache = cache

        if not self.cache:
            self.cache = dict()

    def __enter__(self):
        return self

    def __exit__(self, exc_type, exc_value, traceback):
        pass

    def delete(self, key):
        del self.cache[key]

    def execute(self):
        pass

    def exists(self, key):
        return key in self.cache

    def expire(self, _key, _seconds):
        pass

    def from_url(self, _url):
        return self

    def hget(self, hash_, key):
        try:
            return self.cache[hash_][key]
        except KeyError:
            return None

    def hset(self, hash_, key, value, *_args, **_kwargs):
        if hash_ not in self.cache:
            self.cache[hash_] = dict()
        self.cache[hash_][key] = value

    def get(self, key):
        return self.cache.get(key)

    def pipeline(self):
        return self

    def register_script(self, script):
        return script

    def scan_iter(self, search, count):
        del count  # unused
        return [key for key in self.cache.keys() if re.search(search, key)]

    def set(self, key, value, *_args, **_kwargs):
        self.cache[key] = value

    def setex(self, key, value, _seconds):
        self.cache[key] = value


@pytest.fixture
def mockredis():
    return _MockRedis()<|MERGE_RESOLUTION|>--- conflicted
+++ resolved
@@ -209,11 +209,8 @@
     )
     services.register_service(integrity_service, IIntegrityService, None, name="")
     services.register_service(macaroon_service, IMacaroonService, None, name="")
-<<<<<<< HEAD
     services.register_service(storage_service, IFileStorage, None, name="archive")
-=======
     services.register_service(helpdesk_service, IHelpDeskService, None)
->>>>>>> 52ad957e
 
     return services
 
