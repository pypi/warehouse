# Licensed under the Apache License, Version 2.0 (the "License");
# you may not use this file except in compliance with the License.
# You may obtain a copy of the License at
#
# http://www.apache.org/licenses/LICENSE-2.0
#
# Unless required by applicable law or agreed to in writing, software
# distributed under the License is distributed on an "AS IS" BASIS,
# WITHOUT WARRANTIES OR CONDITIONS OF ANY KIND, either express or implied.
# See the License for the specific language governing permissions and
# limitations under the License.

import datetime

import factory
import faker

from warehouse.organizations.models import (
    Organization,
    OrganizationInvitation,
    OrganizationNameCatalog,
    OrganizationProject,
    OrganizationRole,
    OrganizationRoleType,
<<<<<<< HEAD
    OrganizationSubscription,
=======
    Team,
    TeamProjectRole,
    TeamProjectRoleType,
    TeamRole,
    TeamRoleType,
>>>>>>> c5547f6b
)

from .accounts import UserFactory
from .base import WarehouseFactory
from .packaging import ProjectFactory
from .subscriptions import SubscriptionFactory

fake = faker.Faker()


class OrganizationFactory(WarehouseFactory):
    class Meta:
        model = Organization

    @classmethod
    def _create(cls, model_class, *args, **kwargs):
        organization = super()._create(model_class, *args, **kwargs)
        OrganizationNameCatalogFactory.create(
            normalized_name=organization.normalized_name,
            organization_id=organization.id,
        )
        return organization

    id = factory.Faker("uuid4", cast_to=None)
    name = factory.Faker("pystr", max_chars=12)
    display_name = factory.Faker("word")
    orgtype = "Community"
    link_url = factory.Faker("uri")
    description = factory.Faker("sentence")
    is_active = True
    is_approved = None
    created = factory.Faker(
        "date_time_between_dates",
        datetime_start=datetime.datetime(2020, 1, 1),
        datetime_end=datetime.datetime(2022, 1, 1),
    )
    date_approved = None


class OrganizationEventFactory(WarehouseFactory):
    class Meta:
        model = Organization.Event

    source = factory.SubFactory(OrganizationFactory)


class OrganizationNameCatalogFactory(WarehouseFactory):
    class Meta:
        model = OrganizationNameCatalog

    normalized_name = factory.Faker("pystr", max_chars=12)
    organization_id = factory.Faker("uuid4", cast_to=None)


class OrganizationRoleFactory(WarehouseFactory):
    class Meta:
        model = OrganizationRole

    role_name = OrganizationRoleType.Owner
    user = factory.SubFactory(UserFactory)
    organization = factory.SubFactory(OrganizationFactory)


class OrganizationInvitationFactory(WarehouseFactory):
    class Meta:
        model = OrganizationInvitation

    invite_status = "pending"
    token = "test_token"
    user = factory.SubFactory(UserFactory)
    organization = factory.SubFactory(OrganizationFactory)


class OrganizationProjectFactory(WarehouseFactory):
    class Meta:
        model = OrganizationProject

    id = factory.Faker("uuid4", cast_to=None)
    organization = factory.SubFactory(OrganizationFactory)
    project = factory.SubFactory(ProjectFactory)


<<<<<<< HEAD
class OrganizationSubscriptionFactory(WarehouseFactory):
    class Meta:
        model = OrganizationSubscription

    id = factory.Faker("uuid4", cast_to=None)
    organization = factory.SubFactory(OrganizationFactory)
    subscription = factory.SubFactory(SubscriptionFactory)
=======
class TeamFactory(WarehouseFactory):
    class Meta:
        model = Team

    id = factory.Faker("uuid4", cast_to=None)
    name = factory.Faker("pystr", max_chars=12)
    created = factory.Faker(
        "date_time_between_dates",
        datetime_start=datetime.datetime(2020, 1, 1),
        datetime_end=datetime.datetime(2022, 1, 1),
    )
    organization = factory.SubFactory(OrganizationFactory)


class TeamRoleFactory(WarehouseFactory):
    class Meta:
        model = TeamRole

    role_name = TeamRoleType.Member
    user = factory.SubFactory(UserFactory)
    team = factory.SubFactory(TeamFactory)


class TeamProjectRoleFactory(WarehouseFactory):
    class Meta:
        model = TeamProjectRole

    role_name = TeamProjectRoleType.Administer
    project = factory.SubFactory(ProjectFactory)
    team = factory.SubFactory(TeamFactory)
>>>>>>> c5547f6b
<|MERGE_RESOLUTION|>--- conflicted
+++ resolved
@@ -22,15 +22,12 @@
     OrganizationProject,
     OrganizationRole,
     OrganizationRoleType,
-<<<<<<< HEAD
     OrganizationSubscription,
-=======
     Team,
     TeamProjectRole,
     TeamProjectRoleType,
     TeamRole,
     TeamRoleType,
->>>>>>> c5547f6b
 )
 
 from .accounts import UserFactory
@@ -113,7 +110,6 @@
     project = factory.SubFactory(ProjectFactory)
 
 
-<<<<<<< HEAD
 class OrganizationSubscriptionFactory(WarehouseFactory):
     class Meta:
         model = OrganizationSubscription
@@ -121,7 +117,8 @@
     id = factory.Faker("uuid4", cast_to=None)
     organization = factory.SubFactory(OrganizationFactory)
     subscription = factory.SubFactory(SubscriptionFactory)
-=======
+
+
 class TeamFactory(WarehouseFactory):
     class Meta:
         model = Team
@@ -151,5 +148,4 @@
 
     role_name = TeamProjectRoleType.Administer
     project = factory.SubFactory(ProjectFactory)
-    team = factory.SubFactory(TeamFactory)
->>>>>>> c5547f6b
+    team = factory.SubFactory(TeamFactory)