# Licensed under the Apache License, Version 2.0 (the "License");
# you may not use this file except in compliance with the License.
# You may obtain a copy of the License at
#
# http://www.apache.org/licenses/LICENSE-2.0
#
# Unless required by applicable law or agreed to in writing, software
# distributed under the License is distributed on an "AS IS" BASIS,
# WITHOUT WARRANTIES OR CONDITIONS OF ANY KIND, either express or implied.
# See the License for the specific language governing permissions and
# limitations under the License.

import datetime
import hashlib
import random

import factory
import faker
import packaging.utils

from warehouse.observations.models import ObservationKind
from warehouse.packaging.models import (
    AlternateRepository,
    Dependency,
    DependencyKind,
    Description,
    File,
    JournalEntry,
    ProhibitedProjectName,
    Project,
    Release,
    Role,
    RoleInvitation,
)
from warehouse.utils import readme

from .accounts import UserFactory
from .base import WarehouseFactory
from .observations import ObserverFactory

fake = faker.Faker()


class ProjectFactory(WarehouseFactory):
    class Meta:
        model = Project

    id = factory.Faker("uuid4", cast_to=None)
    name = factory.Faker("pystr", max_chars=12)
    normalized_name = factory.LazyAttribute(
        lambda o: packaging.utils.canonicalize_name(o.name)
    )


class ProjectEventFactory(WarehouseFactory):
    class Meta:
        model = Project.Event

    source = factory.SubFactory(ProjectFactory)


class ProjectObservationFactory(WarehouseFactory):
    class Meta:
        model = Project.Observation

    related = factory.SubFactory(ProjectFactory)
    related_name = factory.LazyAttribute(lambda o: repr(o.related))
    observer = factory.SubFactory(ObserverFactory)

    kind = factory.Faker(
        "random_element", elements=[kind.value[1] for kind in ObservationKind]
    )
    payload = factory.Faker("json")
    # TODO: add `observer` field
    summary = factory.Faker("paragraph")


class DescriptionFactory(WarehouseFactory):
    class Meta:
        model = Description

    id = factory.Faker("uuid4", cast_to=None)
    raw = factory.Faker("paragraph")
    html = factory.LazyAttribute(lambda o: readme.render(o.raw))
    rendered_by = factory.LazyAttribute(lambda o: readme.renderer_version())


class ReleaseFactory(WarehouseFactory):
    class Meta:
        model = Release

    id = factory.Faker("uuid4", cast_to=None)
    project = factory.SubFactory(ProjectFactory)
    version = factory.Sequence(lambda n: str(n) + ".0")
    canonical_version = factory.LazyAttribute(
        lambda o: packaging.utils.canonicalize_version(o.version)
    )
    _pypi_ordering = factory.Sequence(lambda n: n)

    uploader = factory.SubFactory(UserFactory)
    description = factory.SubFactory(DescriptionFactory)


class FileFactory(WarehouseFactory):
    class Meta:
        model = File

    release = factory.SubFactory(ReleaseFactory)
    python_version = "source"
    # TODO: Replace when factory_boy supports `unique`. See https://git.io/JM6kx
    filename = factory.Sequence(lambda _: fake.unique.file_name())
    md5_digest = factory.LazyAttribute(
        lambda o: hashlib.md5(o.filename.encode("utf8")).hexdigest()
    )
    sha256_digest = factory.LazyAttribute(
        lambda o: hashlib.sha256(o.filename.encode("utf8")).hexdigest()
    )
    blake2_256_digest = factory.LazyAttribute(
        lambda o: hashlib.blake2b(o.filename.encode("utf8"), digest_size=32).hexdigest()
    )
    upload_time = factory.Faker(
        "date_time_between_dates", datetime_start=datetime.datetime(2008, 1, 1)
    )
    path = factory.LazyAttribute(
        lambda o: "/".join(
            [
                o.blake2_256_digest[:2],
                o.blake2_256_digest[2:4],
                o.blake2_256_digest[4:],
                o.filename,
            ]
        )
    )
    size = factory.Faker("pyint")
    packagetype = factory.LazyAttribute(
        lambda _: random.choice(
            [
                "bdist_wheel",
                "sdist",
            ]
        )
    )


class FileEventFactory(WarehouseFactory):
    class Meta:
        model = File.Event

    source = factory.SubFactory(FileFactory)
    additional = {"publisher_url": None}


class RoleFactory(WarehouseFactory):
    class Meta:
        model = Role

    role_name = "Owner"
    user = factory.SubFactory(UserFactory)
    project = factory.SubFactory(ProjectFactory)


class RoleInvitationFactory(WarehouseFactory):
    class Meta:
        model = RoleInvitation

    invite_status = "pending"
    token = "test_token"
    user = factory.SubFactory(UserFactory)
    project = factory.SubFactory(ProjectFactory)


class DependencyFactory(WarehouseFactory):
    class Meta:
        model = Dependency

    release = factory.SubFactory(ReleaseFactory)
    kind = factory.Faker(
        "random_element", elements=[int(kind) for kind in DependencyKind]
    )
    specifier = factory.Faker("word")


class JournalEntryFactory(WarehouseFactory):
    class Meta:
        model = JournalEntry

    name = factory.Faker("word")
    version = factory.Sequence(lambda n: str(n) + ".0")
    submitted_date = factory.Faker(
        "date_time_between_dates", datetime_start=datetime.datetime(2008, 1, 1)
    )
    submitted_by = factory.SubFactory(UserFactory)


class ProhibitedProjectFactory(WarehouseFactory):
    class Meta:
        model = ProhibitedProjectName

    created = factory.Faker(
        "date_time_between_dates", datetime_start=datetime.datetime(2008, 1, 1)
    )
    name = factory.Faker("pystr", max_chars=12)
    prohibited_by = factory.SubFactory(UserFactory)


class AlternateRepositoryFactory(WarehouseFactory):
    class Meta:
        model = AlternateRepository

    name = factory.Faker("word")
    url = factory.Faker("uri")
    description = factory.Faker("text")
<<<<<<< HEAD
    project = factory.SubFactory(ProjectFactory)
=======
    project = factory.SubFactory(ProjectFactory)
>>>>>>> bfab8e36
<|MERGE_RESOLUTION|>--- conflicted
+++ resolved
@@ -210,8 +210,4 @@
     name = factory.Faker("word")
     url = factory.Faker("uri")
     description = factory.Faker("text")
-<<<<<<< HEAD
-    project = factory.SubFactory(ProjectFactory)
-=======
-    project = factory.SubFactory(ProjectFactory)
->>>>>>> bfab8e36
+    project = factory.SubFactory(ProjectFactory)